# German translations for Git.
# Copyright (C) 2010-2012 Ralf Thielow <ralf.thielow@googlemail.com>
# This file is distributed under the same license as the Git package.
# Ralf Thielow <ralf.thielow@googlemail.com>, 2010, 2011, 2012.
#
msgid ""
msgstr ""
"Project-Id-Version: git 1.7.12\n"
"Report-Msgid-Bugs-To: Git Mailing List <git@vger.kernel.org>\n"
"POT-Creation-Date: 2012-09-05 06:20+0800\n"
"PO-Revision-Date: 2012-03-28 18:46+0200\n"
"Last-Translator: Ralf Thielow <ralf.thielow@googlemail.com>\n"
"Language-Team: German\n"
"Language: de\n"
"MIME-Version: 1.0\n"
"Content-Type: text/plain; charset=UTF-8\n"
"Content-Transfer-Encoding: 8bit\n"
"Plural-Forms: nplurals=2; plural=(n != 1);\n"

#: advice.c:40
#, c-format
msgid "hint: %.*s\n"
msgstr "Hinweis: %.*s\n"

#.
#. * Message used both when 'git commit' fails and when
#. * other commands doing a merge do.
#.
#: advice.c:70
msgid ""
"Fix them up in the work tree,\n"
"and then use 'git add/rm <file>' as\n"
"appropriate to mark resolution and make a commit,\n"
"or use 'git commit -a'."
msgstr ""
"Korrigiere dies im Arbeitsbaum,\n"
"und benutze dann 'git add/rm <Datei>'\n"
"um die Auflösung entsprechend zu markieren und einzutragen,\n"
"oder benutze 'git commit -a'."

#: bundle.c:36
#, c-format
msgid "'%s' does not look like a v2 bundle file"
msgstr "'%s' sieht nicht wie eine v2 Paketdatei aus"

#: bundle.c:63
#, c-format
msgid "unrecognized header: %s%s (%d)"
msgstr "nicht erkannter Kopfbereich: %s%s (%d)"

#: bundle.c:89 builtin/commit.c:699
#, c-format
msgid "could not open '%s'"
msgstr "Konnte '%s' nicht öffnen"

#: bundle.c:140
msgid "Repository lacks these prerequisite commits:"
msgstr "Dem Projektarchiv fehlen folgende vorrausgesetzte Versionen:"

#: bundle.c:164 sequencer.c:550 sequencer.c:982 builtin/log.c:290
#: builtin/log.c:727 builtin/log.c:1313 builtin/log.c:1529 builtin/merge.c:347
#: builtin/shortlog.c:181
msgid "revision walk setup failed"
msgstr "Einrichtung des Revisionsgangs fehlgeschlagen"

#: bundle.c:186
#, c-format
msgid "The bundle contains %d ref"
msgid_plural "The bundle contains %d refs"
msgstr[0] "Das Paket enthält %d Referenz"
msgstr[1] "Das Paket enthält %d Referenzen"

#: bundle.c:192
msgid "The bundle records a complete history."
msgstr "Das Paket speichert eine komplette Historie."

#: bundle.c:195
#, c-format
msgid "The bundle requires this ref"
msgid_plural "The bundle requires these %d refs"
msgstr[0] "Das Paket benötigt diese Referenz"
msgstr[1] "Das Paket benötigt diese %d Referenzen"

#: bundle.c:294
msgid "rev-list died"
msgstr "\"rev-list\" abgebrochen"

#: bundle.c:300 builtin/log.c:1209 builtin/shortlog.c:284
#, c-format
msgid "unrecognized argument: %s"
msgstr "nicht erkanntes Argument: %s"

#: bundle.c:335
#, c-format
msgid "ref '%s' is excluded by the rev-list options"
msgstr "Referenz '%s' wird durch \"rev-list\" Optionen ausgeschlossen"

#: bundle.c:380
msgid "Refusing to create empty bundle."
msgstr "Erstellung eines leeren Pakets zurückgewiesen."

#: bundle.c:398
msgid "Could not spawn pack-objects"
msgstr "Konnte Paketobjekte nicht erstellen"

#: bundle.c:416
msgid "pack-objects died"
msgstr "Erstellung der Paketobjekte abgebrochen"

#: bundle.c:419
#, c-format
msgid "cannot create '%s'"
msgstr "kann '%s' nicht erstellen"

#: bundle.c:441
msgid "index-pack died"
msgstr "Erstellung der Paketindexdatei abgebrochen"

#: commit.c:48
#, c-format
msgid "could not parse %s"
msgstr "konnte %s nicht parsen"

#: commit.c:50
#, c-format
msgid "%s %s is not a commit!"
msgstr "%s %s ist keine Version!"

#: compat/obstack.c:406 compat/obstack.c:408
msgid "memory exhausted"
msgstr "Speicher verbraucht"

#: connected.c:39
msgid "Could not run 'git rev-list'"
msgstr "Konnte 'git rev-list' nicht ausführen"

#: connected.c:48
#, c-format
msgid "failed write to rev-list: %s"
msgstr "Fehler beim Schreiben nach rev-list: %s"

#: connected.c:56
#, c-format
msgid "failed to close rev-list's stdin: %s"
msgstr "Fehler beim Schließen von rev-list's Standard-Eingabe: %s"

#: date.c:95
msgid "in the future"
msgstr "in der Zukunft"

#: date.c:101
#, c-format
msgid "%lu second ago"
msgid_plural "%lu seconds ago"
msgstr[0] "vor %lu Sekunde"
msgstr[1] "vor %lu Sekunden"

#: date.c:108
#, c-format
msgid "%lu minute ago"
msgid_plural "%lu minutes ago"
msgstr[0] "vor %lu Minute"
msgstr[1] "vor %lu Minuten"

#: date.c:115
#, c-format
msgid "%lu hour ago"
msgid_plural "%lu hours ago"
msgstr[0] "vor %lu Stunde"
msgstr[1] "vor %lu Stunden"

#: date.c:122
#, c-format
msgid "%lu day ago"
msgid_plural "%lu days ago"
msgstr[0] "vor %lu Tag"
msgstr[1] "vor %lu Tagen"

#: date.c:128
#, c-format
msgid "%lu week ago"
msgid_plural "%lu weeks ago"
msgstr[0] "vor %lu Woche"
msgstr[1] "vor %lu Wochen"

#: date.c:135
#, c-format
msgid "%lu month ago"
msgid_plural "%lu months ago"
msgstr[0] "vor %lu Monat"
msgstr[1] "vor %lu Monaten"

#: date.c:146
#, c-format
msgid "%lu year"
msgid_plural "%lu years"
msgstr[0] "vor %lu Jahr"
msgstr[1] "vor %lu Jahren"

#: date.c:149
#, c-format
msgid "%s, %lu month ago"
msgid_plural "%s, %lu months ago"
msgstr[0] "%s, und %lu Monat"
msgstr[1] "%s, und %lu Monaten"

#: date.c:154 date.c:159
#, c-format
msgid "%lu year ago"
msgid_plural "%lu years ago"
msgstr[0] "vor %lu Jahr"
msgstr[1] "vor %lu Jahren"

#: diff.c:105
#, c-format
msgid "  Failed to parse dirstat cut-off percentage '%.*s'\n"
msgstr ""
"  Fehler beim Parsen des abgeschnittenen \"dirstat\" Prozentsatzes '%.*s'\n"

#: diff.c:110
#, c-format
msgid "  Unknown dirstat parameter '%.*s'\n"
msgstr "  Unbekannter \"dirstat\" Parameter '%.*s'\n"

#: diff.c:210
#, c-format
msgid ""
"Found errors in 'diff.dirstat' config variable:\n"
"%s"
msgstr ""
"Fehler in 'diff.dirstat' Konfigurationsvariable gefunden:\n"
"%s"

#: diff.c:1401
msgid " 0 files changed"
msgstr " 0 Dateien geändert"

#: diff.c:1405
#, c-format
msgid " %d file changed"
msgid_plural " %d files changed"
msgstr[0] " %d Datei geändert"
msgstr[1] " %d Dateien geändert"

#: diff.c:1422
#, c-format
msgid ", %d insertion(+)"
msgid_plural ", %d insertions(+)"
msgstr[0] ", %d Zeile hinzugefügt(+)"
msgstr[1] ", %d Zeilen hinzugefügt(+)"

#: diff.c:1433
#, c-format
msgid ", %d deletion(-)"
msgid_plural ", %d deletions(-)"
msgstr[0] ", %d Zeile entfernt(-)"
msgstr[1] ", %d Zeilen entfernt(-)"

#: diff.c:3460
#, c-format
msgid ""
"Failed to parse --dirstat/-X option parameter:\n"
"%s"
msgstr ""
"Fehler beim Parsen des --dirstat/-X Optionsparameters:\n"
"%s"

#: gpg-interface.c:59
msgid "could not run gpg."
msgstr "konnte gpg nicht ausführen"

#: gpg-interface.c:71
msgid "gpg did not accept the data"
msgstr "gpg hat die Daten nicht akzeptiert"

#: gpg-interface.c:82
msgid "gpg failed to sign the data"
msgstr "gpg beim Signieren der Daten fehlgeschlagen"

#: grep.c:1320
#, c-format
msgid "'%s': unable to read %s"
msgstr "'%s': konnte nicht lesen %s"

#: grep.c:1337
#, c-format
msgid "'%s': %s"
msgstr "'%s': %s"

#: grep.c:1348
#, c-format
msgid "'%s': short read %s"
msgstr "'%s': read() zu kurz %s"

#: help.c:212
#, c-format
msgid "available git commands in '%s'"
msgstr "Vorhandene Git-Kommandos in '%s'"

#: help.c:219
msgid "git commands available from elsewhere on your $PATH"
msgstr "Vorhandene Git-Kommandos irgendwo in deinem $PATH"

#: help.c:275
#, c-format
msgid ""
"'%s' appears to be a git command, but we were not\n"
"able to execute it. Maybe git-%s is broken?"
msgstr ""
"'%s' scheint ein git-Kommando zu sein, konnte aber\n"
"nicht ausgeführt werden. Vielleicht ist git-%s fehlerhaft?"

#: help.c:332
msgid "Uh oh. Your system reports no Git commands at all."
msgstr "Uh oh. Keine Git-Kommandos auf deinem System vorhanden."

#: help.c:354
#, c-format
msgid ""
"WARNING: You called a Git command named '%s', which does not exist.\n"
"Continuing under the assumption that you meant '%s'"
msgstr ""
"Warnung: Du hast das nicht existierende Git-Kommando '%s' ausgeführt.\n"
"Setze fort unter der Annahme das du '%s' gemeint hast"

#: help.c:359
#, c-format
msgid "in %0.1f seconds automatically..."
msgstr "automatisch in %0.1f Sekunden..."

#: help.c:366
#, c-format
msgid "git: '%s' is not a git command. See 'git --help'."
msgstr "git: '%s' ist kein Git-Kommando. Siehe 'git --help'."

#: help.c:370
msgid ""
"\n"
"Did you mean this?"
msgid_plural ""
"\n"
"Did you mean one of these?"
msgstr[0] ""
"\n"
"Hast du das gemeint?"
msgstr[1] ""
"\n"
"Hast du eines von diesen gemeint?"

#: merge-recursive.c:190
#, c-format
msgid "(bad commit)\n"
msgstr "(ungültige Version)\n"

#: merge-recursive.c:206
#, c-format
msgid "addinfo_cache failed for path '%s'"
msgstr "addinfo_cache für Pfad '%s' fehlgeschlagen"

#: merge-recursive.c:268
msgid "error building trees"
msgstr "Fehler beim Erstellen der Bäume"

#: merge-recursive.c:672
#, c-format
msgid "failed to create path '%s'%s"
msgstr "Fehler beim Erstellen des Pfades '%s'%s"

#: merge-recursive.c:683
#, c-format
msgid "Removing %s to make room for subdirectory\n"
msgstr "Entferne %s um Platz für Unterverzeichnis zu schaffen\n"

#. something else exists
#. .. but not some other error (who really cares what?)
#: merge-recursive.c:697 merge-recursive.c:718
msgid ": perhaps a D/F conflict?"
msgstr ": vielleicht ein Verzeichnis/Datei-Konflikt?"

#: merge-recursive.c:708
#, c-format
msgid "refusing to lose untracked file at '%s'"
msgstr "verweigere, da unbeobachtete Dateien in '%s' verloren gehen würden"

#: merge-recursive.c:748
#, c-format
msgid "cannot read object %s '%s'"
msgstr "kann Objekt %s '%s' nicht lesen"

#: merge-recursive.c:750
#, c-format
msgid "blob expected for %s '%s'"
msgstr "Blob erwartet für %s '%s'"

#: merge-recursive.c:773 builtin/clone.c:302
#, c-format
msgid "failed to open '%s'"
msgstr "Fehler beim Öffnen von '%s'"

#: merge-recursive.c:781
#, c-format
msgid "failed to symlink '%s'"
msgstr "Fehler beim Erstellen einer symbolischen Verknüpfung für '%s'"

#: merge-recursive.c:784
#, c-format
msgid "do not know what to do with %06o %s '%s'"
msgstr "weiß nicht was mit %06o %s '%s' zu machen ist"

#: merge-recursive.c:921
msgid "Failed to execute internal merge"
msgstr "Fehler bei Ausführung der internen Zusammenführung"

#: merge-recursive.c:925
#, c-format
msgid "Unable to add %s to database"
msgstr "Konnte %s nicht zur Datenbank hinzufügen"

#: merge-recursive.c:941
msgid "unsupported object type in the tree"
msgstr "nicht unterstützter Objekttyp im Baum"

#: merge-recursive.c:1020 merge-recursive.c:1034
#, c-format
msgid ""
"CONFLICT (%s/delete): %s deleted in %s and %s in %s. Version %s of %s left "
"in tree."
msgstr ""
"KONFLIKT (%s/löschen): %s gelöscht in %s und %s in %s. Stand %s von %s wurde "
"im Arbeitsbereich gelassen."

#: merge-recursive.c:1026 merge-recursive.c:1039
#, c-format
msgid ""
"CONFLICT (%s/delete): %s deleted in %s and %s in %s. Version %s of %s left "
"in tree at %s."
msgstr ""
"KONFLIKT (%s/löschen): %s gelöscht in %s und %s in %s. Stand %s von %s wurde "
"im Arbeitsbereich bei %s gelassen."

#: merge-recursive.c:1080
msgid "rename"
msgstr "umbenennen"

#: merge-recursive.c:1080
msgid "renamed"
msgstr "umbenannt"

#: merge-recursive.c:1136
#, c-format
msgid "%s is a directory in %s adding as %s instead"
msgstr "%s ist ein Verzeichnis in %s, füge es stattdessen als %s hinzu"

#: merge-recursive.c:1158
#, c-format
msgid ""
"CONFLICT (rename/rename): Rename \"%s\"->\"%s\" in branch \"%s\" rename \"%s"
"\"->\"%s\" in \"%s\"%s"
msgstr ""
"KONFLIKT (umbenennen/umbenennen): Benenne um \"%s\"->\"%s\" in Zweig \"%s\" "
"und \"%s\"->\"%s\" in Zweig \"%s\"%s"

#: merge-recursive.c:1163
msgid " (left unresolved)"
msgstr " (bleibt unaufgelöst)"

#: merge-recursive.c:1217
#, c-format
msgid "CONFLICT (rename/rename): Rename %s->%s in %s. Rename %s->%s in %s"
msgstr ""
"KONFLIKT (umbenennen/umbenennen): Benenne um %s->%s in %s. Benenne um %s->%s "
"in %s"

#: merge-recursive.c:1247
#, c-format
msgid "Renaming %s to %s and %s to %s instead"
msgstr "Benenne stattdessen %s nach %s und %s nach %s um"

#: merge-recursive.c:1446
#, c-format
msgid "CONFLICT (rename/add): Rename %s->%s in %s. %s added in %s"
msgstr ""
"KONFLIKT (umbenennen/hinzufügen): Benenne um %s->%s in %s. %s hinzugefügt in "
"%s"

#: merge-recursive.c:1456
#, c-format
msgid "Adding merged %s"
msgstr "Füge zusammengeführte Datei %s hinzu"

#: merge-recursive.c:1461 merge-recursive.c:1659
#, c-format
msgid "Adding as %s instead"
msgstr "Füge stattdessen als %s hinzu"

#: merge-recursive.c:1512
#, c-format
msgid "cannot read object %s"
msgstr "kann Objekt %s nicht lesen"

#: merge-recursive.c:1515
#, c-format
msgid "object %s is not a blob"
msgstr "Objekt %s ist kein Blob"

#: merge-recursive.c:1563
msgid "modify"
msgstr "ändern"

#: merge-recursive.c:1563
msgid "modified"
msgstr "geändert"

#: merge-recursive.c:1573
msgid "content"
msgstr "Inhalt"

#: merge-recursive.c:1580
msgid "add/add"
msgstr "hinzufügen/hinzufügen"

#: merge-recursive.c:1614
#, c-format
msgid "Skipped %s (merged same as existing)"
msgstr "%s ausgelassen (Ergebnis der Zusammenführung existiert bereits)"

#: merge-recursive.c:1628
#, c-format
msgid "Auto-merging %s"
msgstr "automatische Zusammenführung von %s"

#: merge-recursive.c:1632 git-submodule.sh:869
msgid "submodule"
msgstr "Unterprojekt"

#: merge-recursive.c:1633
#, c-format
msgid "CONFLICT (%s): Merge conflict in %s"
msgstr "KONFLIKT (%s): Zusammenführungskonflikt in %s"

#: merge-recursive.c:1723
#, c-format
msgid "Removing %s"
msgstr "Entferne %s"

#: merge-recursive.c:1748
msgid "file/directory"
msgstr "Datei/Verzeichnis"

#: merge-recursive.c:1754
msgid "directory/file"
msgstr "Verzeichnis/Datei"

#: merge-recursive.c:1759
#, c-format
msgid "CONFLICT (%s): There is a directory with name %s in %s. Adding %s as %s"
msgstr ""
"KONFLIKT (%s): Es existiert bereits ein Verzeichnis %s in %s. Füge %s als %s "
"hinzu."

#: merge-recursive.c:1769
#, c-format
msgid "Adding %s"
msgstr "Füge %s hinzu"

#: merge-recursive.c:1786
msgid "Fatal merge failure, shouldn't happen."
msgstr "Fataler Fehler bei der Zusammenführung. Sollte nicht passieren."

#: merge-recursive.c:1805
msgid "Already up-to-date!"
msgstr "Bereits aktuell!"

#: merge-recursive.c:1814
#, c-format
msgid "merging of trees %s and %s failed"
msgstr "Zusammenführen der Bäume %s und %s fehlgeschlagen"

#: merge-recursive.c:1844
#, c-format
msgid "Unprocessed path??? %s"
msgstr "unverarbeiteter Pfad??? %s"

#: merge-recursive.c:1889
msgid "Merging:"
msgstr "Zusammenführung:"

#: merge-recursive.c:1902
#, c-format
msgid "found %u common ancestor:"
msgid_plural "found %u common ancestors:"
msgstr[0] "%u gemeinsamen Vorfahren gefunden"
msgstr[1] "%u gemeinsame Vorfahren gefunden"

#: merge-recursive.c:1939
msgid "merge returned no commit"
msgstr "Zusammenführung hat keine Version zurückgegeben"

#: merge-recursive.c:1996
#, c-format
msgid "Could not parse object '%s'"
msgstr "Konnte Objekt '%s' nicht parsen."

#: merge-recursive.c:2008 builtin/merge.c:696
msgid "Unable to write index."
msgstr "Konnte Bereitstellung nicht schreiben."

#: parse-options.c:494
msgid "..."
msgstr "..."

#: parse-options.c:512
#, c-format
msgid "usage: %s"
msgstr "Verwendung: %s"

#. TRANSLATORS: the colon here should align with the
#. one in "usage: %s" translation
#: parse-options.c:516
#, c-format
msgid "   or: %s"
msgstr "      oder: %s"

#: parse-options.c:519
#, c-format
msgid "    %s"
msgstr "    %s"

#: remote.c:1632
#, c-format
msgid "Your branch is ahead of '%s' by %d commit.\n"
msgid_plural "Your branch is ahead of '%s' by %d commits.\n"
msgstr[0] "Dein Zweig ist vor '%s' um %d Version.\n"
msgstr[1] "Dein Zweig ist vor '%s' um %d Versionen.\n"

#: remote.c:1638
#, c-format
msgid "Your branch is behind '%s' by %d commit, and can be fast-forwarded.\n"
msgid_plural ""
"Your branch is behind '%s' by %d commits, and can be fast-forwarded.\n"
msgstr[0] ""
"Dein Zweig ist zu '%s' um %d Version hinterher, und kann vorgespult werden.\n"
msgstr[1] ""
"Dein Zweig ist zu '%s' um %d Versionen hinterher, und kann vorgespult "
"werden.\n"

#: remote.c:1646
#, c-format
msgid ""
"Your branch and '%s' have diverged,\n"
"and have %d and %d different commit each, respectively.\n"
msgid_plural ""
"Your branch and '%s' have diverged,\n"
"and have %d and %d different commits each, respectively.\n"
msgstr[0] ""
"Dein Zweig und '%s' sind divergiert,\n"
"und haben jeweils %d und %d unterschiedliche Versionen.\n"
msgstr[1] ""
"Dein Zweig und '%s' sind divergiert,\n"
"und haben jeweils %d und %d unterschiedliche Versionen.\n"

#: sequencer.c:121 builtin/merge.c:864 builtin/merge.c:977
#: builtin/merge.c:1087 builtin/merge.c:1097
#, c-format
msgid "Could not open '%s' for writing"
msgstr "Konnte '%s' nicht zum Schreiben öffnen."

#: sequencer.c:123 builtin/merge.c:333 builtin/merge.c:867
#: builtin/merge.c:1089 builtin/merge.c:1102
#, c-format
msgid "Could not write to '%s'"
msgstr "Konnte nicht nach '%s' schreiben."

#: sequencer.c:144
msgid ""
"after resolving the conflicts, mark the corrected paths\n"
"with 'git add <paths>' or 'git rm <paths>'"
msgstr ""
"nach Auflösung der Konflikte, markiere die korrigierten Pfade\n"
"mit 'git add <Pfade>' oder 'git rm <Pfade>'"

#: sequencer.c:147
msgid ""
"after resolving the conflicts, mark the corrected paths\n"
"with 'git add <paths>' or 'git rm <paths>'\n"
"and commit the result with 'git commit'"
msgstr ""
"nach Auflösung der Konflikte, markiere die korrigierten Pfade\n"
"mit 'git add <Pfade>' oder 'git rm <Pfade>'und trage das Ergebnis ein mit "
"'git commit'"

#: sequencer.c:160 sequencer.c:758 sequencer.c:841
#, c-format
msgid "Could not write to %s"
msgstr "Konnte nicht nach %s schreiben"

#: sequencer.c:163
#, c-format
msgid "Error wrapping up %s"
msgstr "Fehler bei Nachbereitung von %s"

#: sequencer.c:178
msgid "Your local changes would be overwritten by cherry-pick."
msgstr ""
"Deine lokalen Änderungen würden von \"cherry-pick\" überschrieben werden."

#: sequencer.c:180
msgid "Your local changes would be overwritten by revert."
msgstr "Deine lokalen Änderungen würden von \"revert\" überschrieben werden."

#: sequencer.c:183
msgid "Commit your changes or stash them to proceed."
msgstr "Trage deine Änderungen ein oder benutze \"stash\" um fortzufahren."

#. TRANSLATORS: %s will be "revert" or "cherry-pick"
#: sequencer.c:233
#, c-format
msgid "%s: Unable to write new index file"
msgstr "%s: Konnte neue Bereitstellungsdatei nicht schreiben"

#: sequencer.c:261
msgid "Could not resolve HEAD commit\n"
msgstr "Konnte Version der Zweigspitze (HEAD) nicht auflösen\n"

#: sequencer.c:282
msgid "Unable to update cache tree\n"
msgstr "Konnte zwischengespeicherten Baum nicht aktualisieren\n"

#: sequencer.c:324
#, c-format
msgid "Could not parse commit %s\n"
msgstr "Konnte Version %s nicht parsen\n"

#: sequencer.c:329
#, c-format
msgid "Could not parse parent commit %s\n"
msgstr "Konnte Elternversion %s nicht parsen\n"

#: sequencer.c:395
msgid "Your index file is unmerged."
msgstr "Deine Bereitstellungsdatei ist nicht zusammengeführt."

#: sequencer.c:398
msgid "You do not have a valid HEAD"
msgstr "Du hast keine gültige Zweigspitze (HEAD)"

#: sequencer.c:413
#, c-format
msgid "Commit %s is a merge but no -m option was given."
msgstr ""
"Version %s ist eine Zusammenführung, aber die Option -m wurde nicht "
"angegeben."

#: sequencer.c:421
#, c-format
msgid "Commit %s does not have parent %d"
msgstr "Version %s hat keinen Elternteil %d"

#: sequencer.c:425
#, c-format
msgid "Mainline was specified but commit %s is not a merge."
msgstr ""
"Hauptlinie wurde spezifiziert, aber Version %s ist keine Zusammenführung."

#. TRANSLATORS: The first %s will be "revert" or
#. "cherry-pick", the second %s a SHA1
#: sequencer.c:436
#, c-format
msgid "%s: cannot parse parent commit %s"
msgstr "%s: kann Elternversion %s nicht parsen"

#: sequencer.c:440
#, c-format
msgid "Cannot get commit message for %s"
msgstr "Kann keine Versionsbeschreibung für %s bekommen"

#: sequencer.c:524
#, c-format
msgid "could not revert %s... %s"
msgstr "Konnte %s nicht zurücksetzen... %s"

#: sequencer.c:525
#, c-format
msgid "could not apply %s... %s"
msgstr "Konnte %s nicht anwenden... %s"

#: sequencer.c:553
msgid "empty commit set passed"
msgstr "leere Menge von Versionen übergeben"

#: sequencer.c:561
#, c-format
msgid "git %s: failed to read the index"
msgstr "git %s: Fehler beim Lesen der Bereitstellung"

#: sequencer.c:566
#, c-format
msgid "git %s: failed to refresh the index"
msgstr "git %s: Fehler beim Aktualisieren der Bereitstellung"

#: sequencer.c:624
#, c-format
msgid "Cannot %s during a %s"
msgstr "Kann %s nicht während eines %s durchführen"

#: sequencer.c:646
#, c-format
msgid "Could not parse line %d."
msgstr "Konnte Zeile %d nicht parsen."

#: sequencer.c:651
msgid "No commits parsed."
msgstr "Keine Versionen geparst."

#: sequencer.c:664
#, c-format
msgid "Could not open %s"
msgstr "Konnte %s nicht öffnen"

#: sequencer.c:668
#, c-format
msgid "Could not read %s."
msgstr "Konnte %s nicht lesen."

#: sequencer.c:675
#, c-format
msgid "Unusable instruction sheet: %s"
msgstr "Unbenutzbares Instruktionsblatt: %s"

#: sequencer.c:703
#, c-format
msgid "Invalid key: %s"
msgstr "Ungültiger Schlüssel: %s"

#: sequencer.c:706
#, c-format
msgid "Invalid value for %s: %s"
msgstr "Ungültiger Wert für %s: %s"

#: sequencer.c:718
#, c-format
msgid "Malformed options sheet: %s"
msgstr "Fehlerhaftes Optionsblatt: %s"

#: sequencer.c:739
msgid "a cherry-pick or revert is already in progress"
msgstr "\"cherry-pick\" oder \"revert\" ist bereits im Gang"

#: sequencer.c:740
msgid "try \"git cherry-pick (--continue | --quit | --abort)\""
msgstr "versuche \"git cherry-pick (--continue | --quit | --abort)\""

#: sequencer.c:744
#, c-format
msgid "Could not create sequencer directory %s"
msgstr "Konnte \"sequencer\"-Verzeichnis %s nicht erstellen"

#: sequencer.c:760 sequencer.c:845
#, c-format
msgid "Error wrapping up %s."
msgstr "Fehler beim Einpacken von %s."

#: sequencer.c:779 sequencer.c:913
msgid "no cherry-pick or revert in progress"
msgstr "kein \"cherry-pick\" oder \"revert\" im Gang"

#: sequencer.c:781
msgid "cannot resolve HEAD"
msgstr "kann Zweigspitze (HEAD) nicht auflösen"

#: sequencer.c:783
msgid "cannot abort from a branch yet to be born"
msgstr "kann nicht abbrechen: bin auf einem Zweig, der noch geboren wird"

#: sequencer.c:805 builtin/apply.c:3987
#, c-format
msgid "cannot open %s: %s"
msgstr "Kann %s nicht öffnen: %s"

#: sequencer.c:808
#, c-format
msgid "cannot read %s: %s"
msgstr "Kann %s nicht lesen: %s"

#: sequencer.c:809
msgid "unexpected end of file"
msgstr "Unerwartetes Dateiende"

#: sequencer.c:815
#, c-format
msgid "stored pre-cherry-pick HEAD file '%s' is corrupt"
msgstr ""
"gespeicherte \"pre-cherry-pick\" Datei der Zweigspitze (HEAD) '%s' ist "
"beschädigt"

#: sequencer.c:838
#, c-format
msgid "Could not format %s."
msgstr "Konnte %s nicht formatieren."

#: sequencer.c:1000
msgid "Can't revert as initial commit"
msgstr "Kann nicht zu initialer Version zurücksetzen."

#: sequencer.c:1001
msgid "Can't cherry-pick into empty head"
msgstr "Kann \"cherry-pick\" nicht in einem leerem Kopf ausführen."

#: sha1_name.c:1044
msgid "HEAD does not point to a branch"
msgstr "Zweigspitze (HEAD) zeigt auf keinen Zweig"

#: sha1_name.c:1047
#, c-format
msgid "No such branch: '%s'"
msgstr "Kein solcher Zweig '%s'"

#: sha1_name.c:1049
#, c-format
msgid "No upstream configured for branch '%s'"
msgstr "Kein entferntes Projektarchiv für Zweig '%s' konfiguriert."

#: sha1_name.c:1052
#, c-format
msgid "Upstream branch '%s' not stored as a remote-tracking branch"
msgstr ""
"Zweig '%s' des entfernten Projektarchivs ist kein gefolgter Übernahmezweig"

#: wrapper.c:413
#, c-format
msgid "unable to look up current user in the passwd file: %s"
msgstr "konnte aktuellen Benutzer nicht in Passwort-Datei finden: %s"

#: wrapper.c:414
msgid "no such user"
msgstr "kein solcher Benutzer"

#: wt-status.c:140
msgid "Unmerged paths:"
msgstr "Nicht zusammengeführte Pfade:"

#: wt-status.c:167 wt-status.c:194
#, c-format
msgid "  (use \"git reset %s <file>...\" to unstage)"
msgstr ""
"  (benutze \"git reset %s <Datei>...\" zum Herausnehmen aus der "
"Bereitstellung)"

#: wt-status.c:169 wt-status.c:196
msgid "  (use \"git rm --cached <file>...\" to unstage)"
msgstr ""
"  (benutze \"git rm --cached <Datei>...\" zum Herausnehmen aus der "
"Bereitstellung)"

#: wt-status.c:173
msgid "  (use \"git add <file>...\" to mark resolution)"
msgstr "  (benutze \"git add/rm <Datei>...\" um die Auflösung zu markieren)"

#: wt-status.c:175 wt-status.c:179
msgid "  (use \"git add/rm <file>...\" as appropriate to mark resolution)"
msgstr ""
"  (benutze \"git add/rm <Datei>...\" um die Auflösung entsprechend zu "
"markieren)"

#: wt-status.c:177
msgid "  (use \"git rm <file>...\" to mark resolution)"
msgstr "  (benutze \"git add/rm <Datei>...\" um die Auflösung zu markieren)"

#: wt-status.c:188
msgid "Changes to be committed:"
msgstr "zum Eintragen bereitgestellte Änderungen:"

#: wt-status.c:206
msgid "Changes not staged for commit:"
msgstr "Änderungen, die nicht zum Eintragen bereitgestellt sind:"

#: wt-status.c:210
msgid "  (use \"git add <file>...\" to update what will be committed)"
msgstr "  (benutze \"git add <Datei>...\" zum Bereitstellen)"

#: wt-status.c:212
msgid "  (use \"git add/rm <file>...\" to update what will be committed)"
msgstr "  (benutze \"git add/rm <Datei>...\" zum Bereitstellen)"

#: wt-status.c:213
msgid ""
"  (use \"git checkout -- <file>...\" to discard changes in working directory)"
msgstr ""
"  (benutze \"git checkout -- <Datei>...\" um die Änderungen im "
"Arbeitsverzeichnis zu verwerfen)"

#: wt-status.c:215
msgid "  (commit or discard the untracked or modified content in submodules)"
msgstr ""
"  (trage ein oder verwerfe den unbeobachteten oder geänderten Inhalt in den "
"Unterprojekten)"

#: wt-status.c:224
#, c-format
msgid "%s files:"
msgstr "%s Dateien:"

#: wt-status.c:227
#, c-format
msgid "  (use \"git %s <file>...\" to include in what will be committed)"
msgstr "  (benutze \"git %s <Datei>...\" zum Einfügen in die Eintragung)"

#: wt-status.c:244
msgid "bug"
msgstr "Fehler"

#: wt-status.c:249
msgid "both deleted:"
msgstr "beide gelöscht:"

#: wt-status.c:250
msgid "added by us:"
msgstr "von uns hinzugefügt:"

#: wt-status.c:251
msgid "deleted by them:"
msgstr "von denen gelöscht:"

#: wt-status.c:252
msgid "added by them:"
msgstr "von denen hinzugefügt:"

#: wt-status.c:253
msgid "deleted by us:"
msgstr "von uns gelöscht:"

#: wt-status.c:254
msgid "both added:"
msgstr "von beiden hinzugefügt:"

#: wt-status.c:255
msgid "both modified:"
msgstr "von beiden geändert:"

#: wt-status.c:285
msgid "new commits, "
msgstr "neue Versionen, "

#: wt-status.c:287
msgid "modified content, "
msgstr "geänderter Inhalt, "

#: wt-status.c:289
msgid "untracked content, "
msgstr "unbeobachteter Inhalt, "

#: wt-status.c:303
#, c-format
msgid "new file:   %s"
msgstr "neue Datei:   %s"

#: wt-status.c:306
#, c-format
msgid "copied:     %s -> %s"
msgstr "kopiert:     %s -> %s"

#: wt-status.c:309
#, c-format
msgid "deleted:    %s"
msgstr "gelöscht:    %s"

#: wt-status.c:312
#, c-format
msgid "modified:   %s"
msgstr "geändert:   %s"

#: wt-status.c:315
#, c-format
msgid "renamed:    %s -> %s"
msgstr "umbenannt:    %s -> %s"

#: wt-status.c:318
#, c-format
msgid "typechange: %s"
msgstr "Typänderung: %s"

#: wt-status.c:321
#, c-format
msgid "unknown:    %s"
msgstr "unbekannt:    %s"

#: wt-status.c:324
#, c-format
msgid "unmerged:   %s"
msgstr "nicht zusammengeführt:   %s"

#: wt-status.c:327
#, c-format
msgid "bug: unhandled diff status %c"
msgstr "Fehler: unbehandelter Differenz-Status %c"

#: wt-status.c:785
msgid "You have unmerged paths."
msgstr "Du hast nicht zusammengeführte Pfade."

#: wt-status.c:788 wt-status.c:912
msgid "  (fix conflicts and run \"git commit\")"
msgstr " (behebe die Konflikte und führe \"git commit\" aus)"

#: wt-status.c:791
msgid "All conflicts fixed but you are still merging."
msgstr ""
"Alle Konflikte sind behoben, aber du bist immer noch beim Zusammenführen."

#: wt-status.c:794
msgid "  (use \"git commit\" to conclude merge)"
msgstr "  (benutze \"git commit\" um die Zusammenführung abzuschließen)"

#: wt-status.c:804
msgid "You are in the middle of an am session."
msgstr "Eine \"am\"-Sitzung ist im Gange."

#: wt-status.c:807
msgid "The current patch is empty."
msgstr "Der aktuelle Patch ist leer."

#: wt-status.c:811
msgid "  (fix conflicts and then run \"git am --resolved\")"
msgstr "  (behebe die Konflikte und führe dann \"git am --resolved\" aus)"

#: wt-status.c:813
msgid "  (use \"git am --skip\" to skip this patch)"
msgstr " (benutze \"git am --skip\" um diesen Patch auszulassen)"

#: wt-status.c:815
msgid "  (use \"git am --abort\" to restore the original branch)"
msgstr ""
"  (benutze \"git am --abort\" um den ursprünglichen Zweig wiederherzustellen)"

#: wt-status.c:873 wt-status.c:883
msgid "You are currently rebasing."
msgstr "Du bist gerade beim Neuaufbau."

#: wt-status.c:876
msgid "  (fix conflicts and then run \"git rebase --continue\")"
msgstr "  (behebe die Konflikte und führe dann \"git rebase --continue\" aus)"

#: wt-status.c:878
msgid "  (use \"git rebase --skip\" to skip this patch)"
msgstr "  (benutze \"git rebase --skip\" um diesen Patch auszulassen)"

#: wt-status.c:880
msgid "  (use \"git rebase --abort\" to check out the original branch)"
msgstr ""
"  (benutze \"git rebase --abort\" um den ursprünglichen Zweig auszuchecken)"

#: wt-status.c:886
msgid "  (all conflicts fixed: run \"git rebase --continue\")"
msgstr "  (alle Konflikte behoben: führe \"git rebase --continue\" aus)"

#: wt-status.c:888
msgid "You are currently splitting a commit during a rebase."
msgstr "Du teilst gerade eine Version während eines Neuaufbaus auf."

#: wt-status.c:891
msgid "  (Once your working directory is clean, run \"git rebase --continue\")"
msgstr ""
"  (Sobald dein Arbeitsverzeichnis sauber ist, führe \"git rebase --continue"
"\" aus)"

#: wt-status.c:893
msgid "You are currently editing a commit during a rebase."
msgstr "Du editierst gerade eine Version während eines Neuaufbaus."

#: wt-status.c:896
msgid "  (use \"git commit --amend\" to amend the current commit)"
msgstr ""
"  (benutze \"git commit --amend\" um die aktuelle Version nachzubessern)"

#: wt-status.c:898
msgid ""
"  (use \"git rebase --continue\" once you are satisfied with your changes)"
msgstr ""
"  (benutze \"git rebase --continue\" sobald deine Änderungen abgeschlossen "
"sind)"

#: wt-status.c:908
msgid "You are currently cherry-picking."
msgstr "Du führst gerade \"cherry-pick\" aus."

#: wt-status.c:915
msgid "  (all conflicts fixed: run \"git commit\")"
msgstr "  (alle Konflikte behoben: führe \"git commit\" aus)"

#: wt-status.c:924
msgid "You are currently bisecting."
msgstr "Du bist gerade beim Halbieren."

#: wt-status.c:927
msgid "  (use \"git bisect reset\" to get back to the original branch)"
msgstr ""
"  (benutze \"git bisect reset\" um zum ursprünglichen Zweig zurückzukehren)"

#: wt-status.c:978
msgid "On branch "
msgstr "Auf Zweig "

#: wt-status.c:985
msgid "Not currently on any branch."
msgstr "Im Moment auf keinem Zweig."

#: wt-status.c:997
msgid "Initial commit"
msgstr "Initiale Version"

#: wt-status.c:1011
msgid "Untracked"
msgstr "Unbeobachtete"

#: wt-status.c:1013
msgid "Ignored"
msgstr "Ignorierte"

#: wt-status.c:1015
#, c-format
msgid "Untracked files not listed%s"
msgstr "Unbeobachtete Dateien nicht aufgelistet%s"

#: wt-status.c:1017
msgid " (use -u option to show untracked files)"
msgstr " (benutze die Option -u um unbeobachteten Dateien anzuzeigen)"

#: wt-status.c:1023
msgid "No changes"
msgstr "Keine Änderungen"

#: wt-status.c:1027
#, c-format
msgid "no changes added to commit%s\n"
msgstr "keine Änderungen zum Eintragen hinzugefügt%s\n"

#: wt-status.c:1029
msgid " (use \"git add\" and/or \"git commit -a\")"
msgstr " (benutze \"git add\" und/oder \"git commit -a\")"

#: wt-status.c:1031
#, c-format
msgid "nothing added to commit but untracked files present%s\n"
msgstr ""
"nichts zum Eintragen hinzugefügt, aber es gibt unbeobachtete Dateien%s\n"

#: wt-status.c:1033
msgid " (use \"git add\" to track)"
msgstr " (benutze \"git add\" zum Beobachten)"

#: wt-status.c:1035 wt-status.c:1038 wt-status.c:1041
#, c-format
msgid "nothing to commit%s\n"
msgstr "nichts zum Eintragen%s\n"

#: wt-status.c:1036
msgid " (create/copy files and use \"git add\" to track)"
msgstr " (Erstelle/Kopiere Dateien und benutze \"git add\" zum Beobachten)"

#: wt-status.c:1039
msgid " (use -u to show untracked files)"
msgstr " (benutze die Option -u um unbeobachtete Dateien anzuzeigen)"

#: wt-status.c:1042
msgid " (working directory clean)"
msgstr " (Arbeitsverzeichnis sauber)"

#: wt-status.c:1150
msgid "HEAD (no branch)"
msgstr "HEAD (kein Zweig)"

#: wt-status.c:1156
msgid "Initial commit on "
msgstr "Initiale Version auf "

#: wt-status.c:1171
msgid "behind "
msgstr "hinterher "

#: wt-status.c:1174 wt-status.c:1177
msgid "ahead "
msgstr "voraus "

#: wt-status.c:1179
msgid ", behind "
msgstr ", hinterher "

#: compat/precompose_utf8.c:58 builtin/clone.c:341
#, c-format
msgid "failed to unlink '%s'"
msgstr "Konnte '%s' nicht entfernen"

#: builtin/add.c:62
#, c-format
msgid "unexpected diff status %c"
msgstr "unerwarteter Differenz-Status %c"

#: builtin/add.c:67 builtin/commit.c:229
msgid "updating files failed"
msgstr "Aktualisierung der Dateien fehlgeschlagen"

#: builtin/add.c:77
#, c-format
msgid "remove '%s'\n"
msgstr "entferne '%s'\n"

#: builtin/add.c:176
#, c-format
msgid "Path '%s' is in submodule '%.*s'"
msgstr "Pfad '%s' befindet sich in Unterprojekt '%.*s'"

#: builtin/add.c:192
msgid "Unstaged changes after refreshing the index:"
msgstr ""
"Nicht bereitgestellte Änderungen nach Aktualisierung der Bereitstellung:"

#: builtin/add.c:195 builtin/add.c:459 builtin/rm.c:186
#, c-format
msgid "pathspec '%s' did not match any files"
msgstr "Pfadspezifikation '%s' stimmt mit keinen Dateien überein"

#: builtin/add.c:209
#, c-format
msgid "'%s' is beyond a symbolic link"
msgstr "'%s' ist über einem symbolischen Link"

#: builtin/add.c:276
msgid "Could not read the index"
msgstr "Konnte die Bereitstellung nicht lesen"

#: builtin/add.c:286
#, c-format
msgid "Could not open '%s' for writing."
msgstr "Konnte '%s' nicht zum Schreiben öffnen."

#: builtin/add.c:290
msgid "Could not write patch"
msgstr "Konnte Patch nicht schreiben"

#: builtin/add.c:295
#, c-format
msgid "Could not stat '%s'"
msgstr "Konnte Verzeichnis '%s' nicht lesen"

#: builtin/add.c:297
msgid "Empty patch. Aborted."
msgstr "Leerer Patch. Abgebrochen."

#: builtin/add.c:303
#, c-format
msgid "Could not apply '%s'"
msgstr "Konnte '%s' nicht anwenden."

#: builtin/add.c:312
msgid "The following paths are ignored by one of your .gitignore files:\n"
msgstr ""
"Die folgenden Pfade werden durch eine deiner \".gitignore\" Dateien "
"ignoriert:\n"

#: builtin/add.c:352
#, c-format
msgid "Use -f if you really want to add them.\n"
msgstr "Verwende -f wenn du diese wirklich hinzufügen möchtest.\n"

#: builtin/add.c:353
msgid "no files added"
msgstr "keine Dateien hinzugefügt"

#: builtin/add.c:359
msgid "adding files failed"
msgstr "Hinzufügen von Dateien fehlgeschlagen"

#: builtin/add.c:391
msgid "-A and -u are mutually incompatible"
msgstr "-A und -u sind zueinander inkompatibel"

#: builtin/add.c:393
msgid "Option --ignore-missing can only be used together with --dry-run"
msgstr ""
"Die Option --ignore-missing kann nur zusammen mit --dry-run benutzt werden."

#: builtin/add.c:413
#, c-format
msgid "Nothing specified, nothing added.\n"
msgstr "Nichts spezifiziert, nichts hinzugefügt.\n"

#: builtin/add.c:414
#, c-format
msgid "Maybe you wanted to say 'git add .'?\n"
msgstr "Wolltest du vielleicht 'git add .' sagen?\n"

#: builtin/add.c:420 builtin/clean.c:95 builtin/commit.c:289 builtin/mv.c:82
#: builtin/rm.c:162
msgid "index file corrupt"
msgstr "Bereitstellungsdatei beschädigt"

#: builtin/add.c:480 builtin/apply.c:4432 builtin/mv.c:229 builtin/rm.c:260
msgid "Unable to write new index file"
msgstr "Konnte neue Bereitstellungsdatei nicht schreiben."

#: builtin/apply.c:57
msgid "git apply [options] [<patch>...]"
msgstr "git apply [Optionen] [<Patch>...]"

#: builtin/apply.c:110
#, c-format
msgid "unrecognized whitespace option '%s'"
msgstr "nicht erkannte Option für Leerzeichen: '%s'"

#: builtin/apply.c:125
#, c-format
msgid "unrecognized whitespace ignore option '%s'"
msgstr "nicht erkannte Option zum Ignorieren von Leerzeichen: '%s'"

#: builtin/apply.c:823
#, c-format
msgid "Cannot prepare timestamp regexp %s"
msgstr "Kann regulären Ausdruck für Zeitstempel %s nicht verarbeiten"

#: builtin/apply.c:832
#, c-format
msgid "regexec returned %d for input: %s"
msgstr "Ausführung des regulären Ausdrucks gab %d zurück. Eingabe: %s"

#: builtin/apply.c:913
#, c-format
msgid "unable to find filename in patch at line %d"
msgstr "Konnte keinen Dateinamen in Zeile %d des Patches finden."

#: builtin/apply.c:945
#, c-format
msgid "git apply: bad git-diff - expected /dev/null, got %s on line %d"
msgstr ""
"git apply: ungültiges 'git-diff' - erwartete /dev/null, erhielt %s in Zeile "
"%d"

#: builtin/apply.c:949
#, c-format
msgid "git apply: bad git-diff - inconsistent new filename on line %d"
msgstr ""
"git apply: ungültiges 'git-diff' - Inkonsistenter neuer Dateiname in Zeile %d"

#: builtin/apply.c:950
#, c-format
msgid "git apply: bad git-diff - inconsistent old filename on line %d"
msgstr ""
"git apply: ungültiges 'git-diff' - Inkonsistenter alter Dateiname in Zeile %d"

#: builtin/apply.c:957
#, c-format
msgid "git apply: bad git-diff - expected /dev/null on line %d"
msgstr "git apply: ungültiges 'git-diff' - erwartete /dev/null in Zeile %d"

#: builtin/apply.c:1402
#, c-format
msgid "recount: unexpected line: %.*s"
msgstr "recount: unerwartete Zeile: %.*s"

#: builtin/apply.c:1459
#, c-format
msgid "patch fragment without header at line %d: %.*s"
msgstr "Patch-Fragment ohne Kopfbereich bei Zeile %d: %.*s"

#: builtin/apply.c:1476
#, c-format
msgid ""
"git diff header lacks filename information when removing %d leading pathname "
"component (line %d)"
msgid_plural ""
"git diff header lacks filename information when removing %d leading pathname "
"components (line %d)"
msgstr[0] ""
"Dem Kopfbereich von \"git diff\" fehlen Informationen zum Dateinamen, wenn "
"%d vorangestellter Teil des Pfades entfernt wird (Zeile %d)"
msgstr[1] ""
"Dem Kopfbereich von \"git diff\" fehlen Informationen zum Dateinamen, wenn "
"%d vorangestellte Teile des Pfades entfernt werden (Zeile %d)"

#: builtin/apply.c:1636
msgid "new file depends on old contents"
msgstr "neue Datei hängt von alten Inhalten ab"

#: builtin/apply.c:1638
msgid "deleted file still has contents"
msgstr "entfernte Datei hat noch Inhalte"

#: builtin/apply.c:1664
#, c-format
msgid "corrupt patch at line %d"
msgstr "fehlerhafter Patch bei Zeile %d"

#: builtin/apply.c:1700
#, c-format
msgid "new file %s depends on old contents"
msgstr "neue Datei %s hängt von alten Inhalten ab"

#: builtin/apply.c:1702
#, c-format
msgid "deleted file %s still has contents"
msgstr "entfernte Datei %s hat noch Inhalte"

#: builtin/apply.c:1705
#, c-format
msgid "** warning: file %s becomes empty but is not deleted"
msgstr "** Warnung: Datei %s wird leer, aber nicht entfernt."

#: builtin/apply.c:1851
#, c-format
msgid "corrupt binary patch at line %d: %.*s"
msgstr "fehlerhafter Binär-Patch bei Zeile %d: %.*s"

#. there has to be one hunk (forward hunk)
#: builtin/apply.c:1880
#, c-format
msgid "unrecognized binary patch at line %d"
msgstr "nicht erkannter Binär-Patch bei Zeile %d"

#: builtin/apply.c:1966
#, c-format
msgid "patch with only garbage at line %d"
msgstr "Patch mit nutzlosen Informationen bei Zeile %d"

#: builtin/apply.c:2056
#, c-format
msgid "unable to read symlink %s"
msgstr "konnte symbolische Verknüpfung %s nicht lesen"

#: builtin/apply.c:2060
#, c-format
msgid "unable to open or read %s"
msgstr "konnte %s nicht öffnen oder lesen"

#: builtin/apply.c:2131
msgid "oops"
msgstr "Ups"

#: builtin/apply.c:2653
#, c-format
msgid "invalid start of line: '%c'"
msgstr "Ungültiger Zeilenanfang: '%c'"

#: builtin/apply.c:2771
#, c-format
msgid "Hunk #%d succeeded at %d (offset %d line)."
msgid_plural "Hunk #%d succeeded at %d (offset %d lines)."
msgstr[0] "Patch-Bereich #%d erfolgreich angewendet bei %d (%d Zeile versetzt)"
msgstr[1] ""
"Patch-Bereich #%d erfolgreich angewendet bei %d (%d Zeilen versetzt)"

#: builtin/apply.c:2783
#, c-format
msgid "Context reduced to (%ld/%ld) to apply fragment at %d"
msgstr "Kontext reduziert zu (%ld/%ld) um Patch-Bereich bei %d anzuwenden"

#: builtin/apply.c:2789
#, c-format
msgid ""
"while searching for:\n"
"%.*s"
msgstr ""
"bei der Suche nach:\n"
"%.*s"

#: builtin/apply.c:2808
#, c-format
msgid "missing binary patch data for '%s'"
msgstr "keine Daten in Binär-Patch für '%s'"

#: builtin/apply.c:2911
#, c-format
msgid "binary patch does not apply to '%s'"
msgstr "Konnte Binär-Patch nicht auf '%s' anwenden"

#: builtin/apply.c:2917
#, c-format
msgid "binary patch to '%s' creates incorrect result (expecting %s, got %s)"
msgstr ""
"Binär-Patch für '%s' erzeugt falsches Ergebnis (erwartete %s, bekam %s)"

#: builtin/apply.c:2938
#, c-format
msgid "patch failed: %s:%ld"
msgstr "Anwendung des Patches fehlgeschlagen: %s:%ld"

#: builtin/apply.c:3060
#, c-format
msgid "cannot checkout %s"
msgstr "kann %s nicht auschecken"

#: builtin/apply.c:3105 builtin/apply.c:3114 builtin/apply.c:3158
#, c-format
msgid "read of %s failed"
msgstr "Konnte %s nicht lesen"

#: builtin/apply.c:3138 builtin/apply.c:3360
#, c-format
msgid "path %s has been renamed/deleted"
msgstr "Pfad %s wurde umbenannt/gelöscht"

#: builtin/apply.c:3219 builtin/apply.c:3374
#, c-format
msgid "%s: does not exist in index"
msgstr "%s ist nicht bereitgestellt"

#: builtin/apply.c:3223 builtin/apply.c:3366 builtin/apply.c:3388
#, c-format
msgid "%s: %s"
msgstr "%s: %s"

#: builtin/apply.c:3228 builtin/apply.c:3382
#, c-format
msgid "%s: does not match index"
msgstr "%s entspricht nicht der Bereitstellung"

#: builtin/apply.c:3330
msgid "removal patch leaves file contents"
msgstr "Lösch-Patch hinterlässt Dateiinhalte"

#: builtin/apply.c:3399
#, c-format
msgid "%s: wrong type"
msgstr "%s: falscher Typ"

#: builtin/apply.c:3401
#, c-format
msgid "%s has type %o, expected %o"
msgstr "%s ist vom Typ %o, erwartete %o"

#: builtin/apply.c:3502
#, c-format
msgid "%s: already exists in index"
msgstr "%s ist bereits bereitgestellt"

#: builtin/apply.c:3505
#, c-format
msgid "%s: already exists in working directory"
msgstr "%s existiert bereits im Arbeitsverzeichnis"

#: builtin/apply.c:3525
#, c-format
msgid "new mode (%o) of %s does not match old mode (%o)"
msgstr "neuer Modus (%o) von %s entspricht nicht dem alten Modus (%o)"

#: builtin/apply.c:3530
#, c-format
msgid "new mode (%o) of %s does not match old mode (%o) of %s"
msgstr "neuer Modus (%o) von %s entspricht nicht dem alten Modus (%o) von %s"

#: builtin/apply.c:3538
#, c-format
msgid "%s: patch does not apply"
msgstr "%s: Patch konnte nicht angewendet werden"

#: builtin/apply.c:3551
#, c-format
msgid "Checking patch %s..."
msgstr "Prüfe Patch %s..."

#: builtin/apply.c:3606 builtin/checkout.c:213 builtin/reset.c:158
#, c-format
msgid "make_cache_entry failed for path '%s'"
msgstr "make_cache_entry für Pfad '%s' fehlgeschlagen"

#: builtin/apply.c:3749
#, c-format
msgid "unable to remove %s from index"
msgstr "konnte %s nicht aus der Bereitstellung entfernen"

#: builtin/apply.c:3777
#, c-format
msgid "corrupt patch for subproject %s"
msgstr "fehlerhafter Patch für Unterprojekt %s"

#: builtin/apply.c:3781
#, c-format
msgid "unable to stat newly created file '%s'"
msgstr "konnte neu erstellte Datei '%s' nicht lesen"

#: builtin/apply.c:3786
#, c-format
msgid "unable to create backing store for newly created file %s"
msgstr "kann internen Speicher für eben erstellte Datei %s nicht erzeugen"

#: builtin/apply.c:3789 builtin/apply.c:3897
#, c-format
msgid "unable to add cache entry for %s"
msgstr "kann für %s keinen Eintrag in den Zwischenspeicher hinzufügen"

#: builtin/apply.c:3822
#, c-format
msgid "closing file '%s'"
msgstr "schließe Datei '%s'"

#: builtin/apply.c:3871
#, c-format
msgid "unable to write file '%s' mode %o"
msgstr "konnte Datei '%s' mit Modus %o nicht schreiben"

#: builtin/apply.c:3958
#, c-format
msgid "Applied patch %s cleanly."
msgstr "Patch %s sauber angewendet"

#: builtin/apply.c:3966
msgid "internal error"
msgstr "interner Fehler"

#. Say this even without --verbose
#: builtin/apply.c:3969
#, c-format
msgid "Applying patch %%s with %d reject..."
msgid_plural "Applying patch %%s with %d rejects..."
msgstr[0] "Wende Patch %%s mit %d Zurückweisung an..."
msgstr[1] "Wende Patch %%s mit %d Zurückweisungen an..."

#: builtin/apply.c:3979
#, c-format
msgid "truncating .rej filename to %.*s.rej"
msgstr "Verkürze Name von .rej Datei zu %.*s.rej"

#: builtin/apply.c:4000
#, c-format
msgid "Hunk #%d applied cleanly."
msgstr "Patch-Bereich #%d sauber angewendet."

#: builtin/apply.c:4003
#, c-format
msgid "Rejected hunk #%d."
msgstr "Patch-Bereich #%d zurückgewiesen."

#: builtin/apply.c:4153
msgid "unrecognized input"
msgstr "nicht erkannte Eingabe"

#: builtin/apply.c:4164
msgid "unable to read index file"
msgstr "Konnte Bereitstellungsdatei nicht lesen"

#: builtin/apply.c:4283 builtin/apply.c:4286
msgid "path"
msgstr "Pfad"

#: builtin/apply.c:4284
msgid "don't apply changes matching the given path"
msgstr "wendet keine Änderungen im angegebenen Pfad an"

#: builtin/apply.c:4287
msgid "apply changes matching the given path"
msgstr "wendet Änderungen nur im angegebenen Pfad an"

#: builtin/apply.c:4289
msgid "num"
msgstr "Anzahl"

#: builtin/apply.c:4290
msgid "remove <num> leading slashes from traditional diff paths"
msgstr ""
"entfernt <Anzahl> vorrangestellte Schrägstriche von herkömmlichen "
"Differenzpfaden"

#: builtin/apply.c:4293
msgid "ignore additions made by the patch"
msgstr "ignoriert hinzugefügte Zeilen des Patches"

#: builtin/apply.c:4295
msgid "instead of applying the patch, output diffstat for the input"
msgstr ""
"anstatt der Anwendung des Patches, wird der \"diffstat\" für die Eingabe "
"ausgegeben"

#: builtin/apply.c:4299
msgid "shows number of added and deleted lines in decimal notation"
msgstr ""
"zeigt die Anzahl von hinzugefügten/entfernten Zeilen in Dezimalnotation"

#: builtin/apply.c:4301
msgid "instead of applying the patch, output a summary for the input"
msgstr ""
"anstatt der Anwendung des Patches, wird eine Zusammenfassung für die Eingabe "
"ausgegeben"

#: builtin/apply.c:4303
msgid "instead of applying the patch, see if the patch is applicable"
msgstr ""
"anstatt der Anwendung des Patches, zeige ob Patch angewendet werden kann"

#: builtin/apply.c:4305
msgid "make sure the patch is applicable to the current index"
msgstr ""
"stellt sicher, dass der Patch in der aktuellen Bereitstellung angewendet "
"werden kann"

#: builtin/apply.c:4307
msgid "apply a patch without touching the working tree"
msgstr "wendet einen Patch an, ohne Änderungen im Arbeitszweig vorzunehmen"

#: builtin/apply.c:4309
msgid "also apply the patch (use with --stat/--summary/--check)"
msgstr "wendet den Patch an (Benutzung mit --stat/--summary/--check)"

#: builtin/apply.c:4311
msgid "attempt three-way merge if a patch does not apply"
msgstr ""
"versucht 3-Wege-Zusammenführung, wenn der Patch nicht angewendet werden "
"konnte"

#: builtin/apply.c:4313
msgid "build a temporary index based on embedded index information"
msgstr ""
"erstellt eine temporäre Bereitstellung basierend auf den integrierten "
"Bereitstellungsinformationen"

#: builtin/apply.c:4315
msgid "paths are separated with NUL character"
msgstr "Pfade sind getrennt durch NUL Zeichen"

#: builtin/apply.c:4318
msgid "ensure at least <n> lines of context match"
msgstr ""
"stellt sicher, dass mindestens <Anzahl> Zeilen des Kontextes übereinstimmen"

#: builtin/apply.c:4319
msgid "action"
msgstr "Aktion"

#: builtin/apply.c:4320
msgid "detect new or modified lines that have whitespace errors"
msgstr "ermittelt neue oder geänderte Zeilen die Fehler in Leerzeichen haben"

#: builtin/apply.c:4323 builtin/apply.c:4326
msgid "ignore changes in whitespace when finding context"
msgstr "ignoriert Änderungen in Leerzeichen bei der Suche des Kontextes"

#: builtin/apply.c:4329
msgid "apply the patch in reverse"
msgstr "wendet den Patch in umgekehrter Reihenfolge an"

#: builtin/apply.c:4331
msgid "don't expect at least one line of context"
msgstr "erwartet keinen Kontext"

#: builtin/apply.c:4333
msgid "leave the rejected hunks in corresponding *.rej files"
msgstr ""
"hinterlässt zurückgewiesene Patch-Bereiche in den entsprechenden *.rej "
"Dateien"

#: builtin/apply.c:4335
msgid "allow overlapping hunks"
msgstr "erlaubt sich überlappende Patch-Bereiche"

#: builtin/apply.c:4336
msgid "be verbose"
msgstr "erweiterte Ausgaben"

#: builtin/apply.c:4338
msgid "tolerate incorrectly detected missing new-line at the end of file"
msgstr "toleriert fehlerhaft erkannten fehlenden Zeilenumbruch am Dateiende"

#: builtin/apply.c:4341
msgid "do not trust the line counts in the hunk headers"
msgstr "vertraut nicht den Zeilennummern im Kopf des Patch-Bereiches"

#: builtin/apply.c:4343
msgid "root"
msgstr "Wurzelverzeichnis"

#: builtin/apply.c:4344
msgid "prepend <root> to all filenames"
msgstr "stellt <Wurzelverzeichnis> vor alle Dateinamen"

#: builtin/apply.c:4366
msgid "--3way outside a repository"
msgstr "--3way außerhalb eines Projektarchivs"

#: builtin/apply.c:4374
msgid "--index outside a repository"
msgstr "--index außerhalb eines Projektarchivs"

#: builtin/apply.c:4377
msgid "--cached outside a repository"
msgstr "--cached außerhalb eines Projektarchivs"

#: builtin/apply.c:4393
#, c-format
msgid "can't open patch '%s'"
msgstr "kann Patch '%s' nicht öffnen"

#: builtin/apply.c:4407
#, c-format
msgid "squelched %d whitespace error"
msgid_plural "squelched %d whitespace errors"
msgstr[0] "unterdrückte %d Fehler in Leerzeichen"
msgstr[1] "unterdrückte %d Fehler in Leerzeichen"

#: builtin/apply.c:4413 builtin/apply.c:4423
#, c-format
msgid "%d line adds whitespace errors."
msgid_plural "%d lines add whitespace errors."
msgstr[0] "%d Zeile fügt Fehler in Leerzeichen hinzu."
msgstr[1] "%d Zeilen fügen Fehler in Leerzeichen hinzu."

#: builtin/archive.c:17
#, c-format
msgid "could not create archive file '%s'"
msgstr "Konnte Archiv-Datei '%s' nicht erstellen."

#: builtin/archive.c:20
msgid "could not redirect output"
msgstr "Konnte Ausgabe nicht umleiten."

#: builtin/archive.c:37
msgid "git archive: Remote with no URL"
msgstr "git archive: Externes Archiv ohne URL"

#: builtin/archive.c:58
msgid "git archive: expected ACK/NAK, got EOF"
msgstr "git archive: habe ACK/NAK erwartet, aber EOF bekommen"

#: builtin/archive.c:63
#, c-format
msgid "git archive: NACK %s"
msgstr "git archive: NACK %s"

#: builtin/archive.c:65
#, c-format
msgid "remote error: %s"
msgstr "Fehler am anderen Ende: %s"

#: builtin/archive.c:66
msgid "git archive: protocol error"
msgstr "git archive: Protokollfehler"

#: builtin/archive.c:71
msgid "git archive: expected a flush"
msgstr "git archive: erwartete eine Spülung (flush)"

#: builtin/branch.c:144
#, c-format
msgid ""
"deleting branch '%s' that has been merged to\n"
"         '%s', but not yet merged to HEAD."
msgstr ""
"entferne Zweig '%s', der zusammengeführt wurde mit\n"
"         '%s', aber noch nicht mit der Zweigspitze (HEAD) zusammengeführt "
"wurde."

#: builtin/branch.c:148
#, c-format
msgid ""
"not deleting branch '%s' that is not yet merged to\n"
"         '%s', even though it is merged to HEAD."
msgstr ""
"entferne Zweig '%s' nicht, der noch nicht zusammengeführt wurde mit\n"
"         '%s', obwohl er mit der Zweigspitze (HEAD) zusammengeführt wurde."

#: builtin/branch.c:180
msgid "cannot use -a with -d"
msgstr "kann -a nicht mit -d benutzen"

#: builtin/branch.c:186
msgid "Couldn't look up commit object for HEAD"
msgstr "Konnte Versionsobjekt für Zweigspitze (HEAD) nicht nachschlagen."

#: builtin/branch.c:191
#, c-format
msgid "Cannot delete the branch '%s' which you are currently on."
msgstr ""
"Kann Zweig '%s' nicht entfernen, da du dich gerade auf diesem befindest."

#: builtin/branch.c:202
#, c-format
msgid "remote branch '%s' not found."
msgstr "externer Zweig '%s' nicht gefunden"

#: builtin/branch.c:203
#, c-format
msgid "branch '%s' not found."
msgstr "Zweig '%s' nicht gefunden."

#: builtin/branch.c:210
#, c-format
msgid "Couldn't look up commit object for '%s'"
msgstr "Konnte Versionsobjekt für '%s' nicht nachschlagen."

#: builtin/branch.c:216
#, c-format
msgid ""
"The branch '%s' is not fully merged.\n"
"If you are sure you want to delete it, run 'git branch -D %s'."
msgstr ""
"Der Zweig '%s' ist nicht vollständig zusammengeführt.\n"
"Wenn du sicher bist diesen Zweig zu entfernen, führe 'git branch -D %s' aus."

#: builtin/branch.c:225
#, c-format
msgid "Error deleting remote branch '%s'"
msgstr "Fehler beim Entfernen des externen Zweiges '%s'"

#: builtin/branch.c:226
#, c-format
msgid "Error deleting branch '%s'"
msgstr "Fehler beim Entfernen des Zweiges '%s'"

#: builtin/branch.c:233
#, c-format
msgid "Deleted remote branch %s (was %s).\n"
msgstr "Externer Zweig %s entfernt (war %s).\n"

#: builtin/branch.c:234
#, c-format
msgid "Deleted branch %s (was %s).\n"
msgstr "Zweig %s entfernt (war %s).\n"

#: builtin/branch.c:239
msgid "Update of config-file failed"
msgstr "Aktualisierung der Konfigurationsdatei fehlgeschlagen."

#: builtin/branch.c:337
#, c-format
msgid "branch '%s' does not point at a commit"
msgstr "Zweig '%s' zeigt auf keine Version"

#: builtin/branch.c:409
#, c-format
msgid "[%s: behind %d]"
msgstr "[%s: %d hinterher]"

#: builtin/branch.c:411
#, c-format
msgid "[behind %d]"
msgstr "[%d hinterher]"

#: builtin/branch.c:415
#, c-format
msgid "[%s: ahead %d]"
msgstr "[%s: %d voraus]"

#: builtin/branch.c:417
#, c-format
msgid "[ahead %d]"
msgstr "[%d voraus]"

#: builtin/branch.c:420
#, c-format
msgid "[%s: ahead %d, behind %d]"
msgstr "[%s: %d voraus, %d hinterher]"

#: builtin/branch.c:423
#, c-format
msgid "[ahead %d, behind %d]"
msgstr "[%d voraus, %d hinterher]"

#: builtin/branch.c:535
msgid "(no branch)"
msgstr "(kein Zweig)"

#: builtin/branch.c:600
msgid "some refs could not be read"
msgstr "Konnte einige Referenzen nicht lesen"

#: builtin/branch.c:613
msgid "cannot rename the current branch while not on any."
msgstr ""
"Kann aktuellen Zweig nicht umbennen, solange du dich auf keinem befindest."

#: builtin/branch.c:623
#, c-format
msgid "Invalid branch name: '%s'"
msgstr "Ungültiger Zweig-Name: '%s'"

#: builtin/branch.c:638
msgid "Branch rename failed"
msgstr "Umbenennung des Zweiges fehlgeschlagen"

#: builtin/branch.c:642
#, c-format
msgid "Renamed a misnamed branch '%s' away"
msgstr "falsch benannten Zweig '%s' umbenannt"

#: builtin/branch.c:646
#, c-format
msgid "Branch renamed to %s, but HEAD is not updated!"
msgstr "Zweig umbenannt zu %s, aber Zweigspitze (HEAD) ist nicht aktualisiert!"

#: builtin/branch.c:653
msgid "Branch is renamed, but update of config-file failed"
msgstr ""
"Zweig ist umbenannt, aber die Aktualisierung der Konfigurationsdatei ist "
"fehlgeschlagen."

#: builtin/branch.c:668
#, c-format
msgid "malformed object name %s"
msgstr "Missgebildeter Objektname %s"

#: builtin/branch.c:692
#, c-format
msgid "could not write branch description template: %s"
msgstr "Konnte Beschreibungsvorlage für Zweig nicht schreiben: %s"

#: builtin/branch.c:783
msgid "Failed to resolve HEAD as a valid ref."
msgstr "Konnte Zweigspitze (HEAD) nicht als gültige Referenz auflösen."

#: builtin/branch.c:788 builtin/clone.c:561
msgid "HEAD not found below refs/heads!"
msgstr "Zweigspitze (HEAD) wurde nicht unter \"refs/heads\" gefunden!"

#: builtin/branch.c:808
msgid "--column and --verbose are incompatible"
msgstr "--column und --verbose sind inkompatibel"

#: builtin/branch.c:857
msgid "-a and -r options to 'git branch' do not make sense with a branch name"
msgstr ""
"Die Optionen -a und -r bei 'git branch' machen mit einem Zweignamen keinen "
"Sinn."

#: builtin/bundle.c:47
#, c-format
msgid "%s is okay\n"
msgstr "%s ist in Ordnung\n"

#: builtin/bundle.c:56
msgid "Need a repository to create a bundle."
msgstr "Um ein Paket zu erstellen wird ein Projektarchiv benötigt."

#: builtin/bundle.c:60
msgid "Need a repository to unbundle."
msgstr "Zum Entpacken wird ein Projektarchiv benötigt."

#: builtin/checkout.c:114 builtin/checkout.c:147
#, c-format
msgid "path '%s' does not have our version"
msgstr "Pfad '%s' hat nicht unsere Version."

#: builtin/checkout.c:116 builtin/checkout.c:149
#, c-format
msgid "path '%s' does not have their version"
msgstr "Pfad '%s' hat nicht deren Version."

#: builtin/checkout.c:132
#, c-format
msgid "path '%s' does not have all necessary versions"
msgstr "Pfad '%s' hat nicht alle notwendigen Versionen."

#: builtin/checkout.c:176
#, c-format
msgid "path '%s' does not have necessary versions"
msgstr "Pfad '%s' hat nicht die notwendigen Versionen."

#: builtin/checkout.c:193
#, c-format
msgid "path '%s': cannot merge"
msgstr "Pfad '%s': kann nicht zusammenführen"

#: builtin/checkout.c:210
#, c-format
msgid "Unable to add merge result for '%s'"
msgstr "Konnte Ergebnis der Zusammenführung von '%s' nicht hinzufügen."

#: builtin/checkout.c:235 builtin/checkout.c:392
msgid "corrupt index file"
msgstr "beschädigte Bereitstellungsdatei"

#: builtin/checkout.c:265 builtin/checkout.c:272
#, c-format
msgid "path '%s' is unmerged"
msgstr "Pfad '%s' ist nicht zusammengeführt."

#: builtin/checkout.c:303 builtin/checkout.c:498 builtin/clone.c:586
#: builtin/merge.c:811
msgid "unable to write new index file"
msgstr "Konnte neue Bereitstellungsdatei nicht schreiben."

#: builtin/checkout.c:414
msgid "you need to resolve your current index first"
msgstr "Du musst zuerst deine aktuelle Bereitstellung auflösen."

#: builtin/checkout.c:533
#, c-format
msgid "Can not do reflog for '%s'\n"
msgstr "Konnte \"reflog\" für '%s' nicht durchführen\n"

#: builtin/checkout.c:566
msgid "HEAD is now at"
msgstr "Zweigspitze (HEAD) ist jetzt bei"

#: builtin/checkout.c:573
#, c-format
msgid "Reset branch '%s'\n"
msgstr "Setze Zweig '%s' zurück\n"

#: builtin/checkout.c:576
#, c-format
msgid "Already on '%s'\n"
msgstr "Bereits auf '%s'\n"

#: builtin/checkout.c:580
#, c-format
msgid "Switched to and reset branch '%s'\n"
msgstr "Gewechselt zu zurückgesetztem Zweig '%s'\n"

#: builtin/checkout.c:582
#, c-format
msgid "Switched to a new branch '%s'\n"
msgstr "Gewechselt zu einem neuen Zweig '%s'\n"

#: builtin/checkout.c:584
#, c-format
msgid "Switched to branch '%s'\n"
msgstr "Gewechselt zu Zweig '%s'\n"

#: builtin/checkout.c:640
#, c-format
msgid " ... and %d more.\n"
msgstr " ... und %d weitere.\n"

#. The singular version
#: builtin/checkout.c:646
#, c-format
msgid ""
"Warning: you are leaving %d commit behind, not connected to\n"
"any of your branches:\n"
"\n"
"%s\n"
msgid_plural ""
"Warning: you are leaving %d commits behind, not connected to\n"
"any of your branches:\n"
"\n"
"%s\n"
msgstr[0] ""
"Warnung: Du bist um %d Version hinterher, nicht verbunden zu\n"
"einem deiner Zweige:\n"
"\n"
"%s\n"
msgstr[1] ""
"Warnung: Du bist um %d Versionen hinterher, nicht verbunden zu\n"
"einem deiner Zweige:\n"
"\n"
"%s\n"

#: builtin/checkout.c:664
#, c-format
msgid ""
"If you want to keep them by creating a new branch, this may be a good time\n"
"to do so with:\n"
"\n"
" git branch new_branch_name %s\n"
"\n"
msgstr ""
"Wenn du diese durch einen neuen Zweig behalten möchtest, dann könnte jetzt\n"
"ein guter Zeitpunkt sein dies zu tun mit:\n"
"\n"
" git branch neuer_zweig_name %s\n"
"\n"

#: builtin/checkout.c:694
msgid "internal error in revision walk"
msgstr "interner Fehler im Revisionsgang"

#: builtin/checkout.c:698
msgid "Previous HEAD position was"
msgstr "Vorherige Position der Zweigspitze (HEAD) war"

#: builtin/checkout.c:724 builtin/checkout.c:919
msgid "You are on a branch yet to be born"
msgstr "du bist auf einem Zweig, der noch geboren wird"

#. case (1)
#: builtin/checkout.c:855
#, c-format
msgid "invalid reference: %s"
msgstr "Ungültige Referenz: %s"

#. case (1): want a tree
#: builtin/checkout.c:894
#, c-format
msgid "reference is not a tree: %s"
msgstr "Referenz ist kein Baum: %s"

#: builtin/checkout.c:976
msgid "-B cannot be used with -b"
msgstr "-B kann nicht mit -b benutzt werden"

#: builtin/checkout.c:985
msgid "--patch is incompatible with all other options"
msgstr "--patch ist inkompatibel mit allen anderen Optionen"

#: builtin/checkout.c:988
msgid "--detach cannot be used with -b/-B/--orphan"
msgstr "--detach kann nicht mit -b/-B/--orphan benutzt werden"

#: builtin/checkout.c:990
msgid "--detach cannot be used with -t"
msgstr "--detach kann nicht mit -t benutzt werden"

#: builtin/checkout.c:996
msgid "--track needs a branch name"
msgstr "--track benötigt einen Zweignamen"

#: builtin/checkout.c:1003
msgid "Missing branch name; try -b"
msgstr "Vermisse Zweignamen; versuche -b"

#: builtin/checkout.c:1009
msgid "--orphan and -b|-B are mutually exclusive"
msgstr "--orphan und -b|-B sind gegenseitig exklusiv"

#: builtin/checkout.c:1011
msgid "--orphan cannot be used with -t"
msgstr "--orphan kann nicht mit -t benutzt werden"

#: builtin/checkout.c:1021
msgid "git checkout: -f and -m are incompatible"
msgstr "git checkout: -f und -m sind inkompatibel"

#: builtin/checkout.c:1055
msgid "invalid path specification"
msgstr "ungültige Pfadspezifikation"

#: builtin/checkout.c:1063
#, c-format
msgid ""
"git checkout: updating paths is incompatible with switching branches.\n"
"Did you intend to checkout '%s' which can not be resolved as commit?"
msgstr ""
"git checkout: Die Aktualisierung von Pfaden ist inkompatibel mit dem Wechsel "
"von Zweigen.\n"
"Hast du beabsichtigt '%s' auszuchecken, welcher nicht als Version aufgelöst "
"werden kann?"

#: builtin/checkout.c:1065
msgid "git checkout: updating paths is incompatible with switching branches."
msgstr ""
"git checkout: Die Aktualisierung von Pfaden ist inkompatibel mit dem Wechsel "
"von Zweigen."

#: builtin/checkout.c:1070
msgid "git checkout: --detach does not take a path argument"
msgstr "git checkout: --detach nimmt kein Pfad-Argument"

#: builtin/checkout.c:1073
msgid ""
"git checkout: --ours/--theirs, --force and --merge are incompatible when\n"
"checking out of the index."
msgstr ""
"git checkout: --ours/--theirs, --force and --merge sind inkompatibel wenn\n"
"du aus der Bereitstellung auscheckst."

#: builtin/checkout.c:1092
msgid "Cannot switch branch to a non-commit."
msgstr "Kann Zweig nur zu einer Version wechseln."

#: builtin/checkout.c:1095
msgid "--ours/--theirs is incompatible with switching branches."
msgstr "--ours/--theirs ist inkompatibel mit den Wechseln von Zweigen."

#: builtin/clean.c:78
msgid "-x and -X cannot be used together"
msgstr "-x und -X können nicht zusammen benutzt werden"

#: builtin/clean.c:82
msgid ""
"clean.requireForce set to true and neither -n nor -f given; refusing to clean"
msgstr ""
"clean.requireForce auf \"true\" gesetzt und weder -n noch -f gegeben; "
"Säuberung verweigert"

#: builtin/clean.c:85
msgid ""
"clean.requireForce defaults to true and neither -n nor -f given; refusing to "
"clean"
msgstr ""
"clean.requireForce standardmäßig auf \"true\" gesetzt und weder -n noch -f "
"gegeben; Säuberung verweigert"

#: builtin/clean.c:155 builtin/clean.c:176
#, c-format
msgid "Would remove %s\n"
msgstr "Würde %s entfernen\n"

#: builtin/clean.c:159 builtin/clean.c:179
#, c-format
msgid "Removing %s\n"
msgstr "Entferne %s\n"

#: builtin/clean.c:162 builtin/clean.c:182
#, c-format
msgid "failed to remove %s"
msgstr "Fehler beim Entfernen von %s"

#: builtin/clean.c:166
#, c-format
msgid "Would not remove %s\n"
msgstr "Würde nicht entfernen %s\n"

#: builtin/clean.c:168
#, c-format
msgid "Not removing %s\n"
msgstr "Entferne nicht %s\n"

#: builtin/clone.c:243
#, c-format
msgid "reference repository '%s' is not a local directory."
msgstr "Referenziertes Projektarchiv '%s' ist kein lokales Verzeichnis."

#: builtin/clone.c:306
#, c-format
msgid "failed to create directory '%s'"
msgstr "Fehler beim Erstellen von Verzeichnis '%s'"

#: builtin/clone.c:308 builtin/diff.c:77
#, c-format
msgid "failed to stat '%s'"
msgstr "Konnte '%s' nicht lesen"

#: builtin/clone.c:310
#, c-format
msgid "%s exists and is not a directory"
msgstr "%s existiert und ist kein Verzeichnis"

#: builtin/clone.c:324
#, c-format
msgid "failed to stat %s\n"
msgstr "Konnte %s nicht lesen\n"

#: builtin/clone.c:346
#, c-format
msgid "failed to create link '%s'"
msgstr "Konnte Verknüpfung '%s' nicht erstellen"

#: builtin/clone.c:350
#, c-format
msgid "failed to copy file to '%s'"
msgstr "Konnte Datei nicht nach '%s' kopieren"

#: builtin/clone.c:373
#, c-format
msgid "done.\n"
msgstr "Fertig.\n"

#: builtin/clone.c:443
#, c-format
msgid "Could not find remote branch %s to clone."
msgstr "Konnte zu klonenden externer Zweig %s nicht finden."

#: builtin/clone.c:552
msgid "remote HEAD refers to nonexistent ref, unable to checkout.\n"
msgstr ""
"Externe Zweigspitze (HEAD) bezieht sich auf eine nicht existierende Referenz "
"und kann nicht ausgecheckt werden.\n"

#: builtin/clone.c:642
msgid "Too many arguments."
msgstr "Zu viele Argumente."

#: builtin/clone.c:646
msgid "You must specify a repository to clone."
msgstr "Du musst ein Projektarchiv zum Klonen angeben."

#: builtin/clone.c:657
#, c-format
msgid "--bare and --origin %s options are incompatible."
msgstr "--bare und --origin %s Optionen sind inkompatibel."

#: builtin/clone.c:671
#, c-format
msgid "repository '%s' does not exist"
msgstr "Projektarchiv '%s' existiert nicht."

#: builtin/clone.c:676
msgid "--depth is ignored in local clones; use file:// instead."
msgstr "--depth wird in lokalen Klonen ignoriert; benutze stattdessen file://."

#: builtin/clone.c:686
#, c-format
msgid "destination path '%s' already exists and is not an empty directory."
msgstr "Zielpfad '%s' existiert bereits und ist kein leeres Verzeichnis."

#: builtin/clone.c:696
#, c-format
msgid "working tree '%s' already exists."
msgstr "Arbeitsbaum '%s' existiert bereits."

#: builtin/clone.c:709 builtin/clone.c:723
#, c-format
msgid "could not create leading directories of '%s'"
msgstr "Konnte führende Verzeichnisse von '%s' nicht erstellen."

#: builtin/clone.c:712
#, c-format
msgid "could not create work tree dir '%s'."
msgstr "Konnte Arbeitsverzeichnis '%s' nicht erstellen."

#: builtin/clone.c:731
#, c-format
msgid "Cloning into bare repository '%s'...\n"
msgstr "Klone in bloßes Projektarchiv '%s'...\n"

#: builtin/clone.c:733
#, c-format
msgid "Cloning into '%s'...\n"
msgstr "Klone nach '%s'...\n"

#: builtin/clone.c:789
#, c-format
msgid "Don't know how to clone %s"
msgstr "Weiß nicht wie %s zu klonen ist."

#: builtin/clone.c:838
#, c-format
msgid "Remote branch %s not found in upstream %s"
msgstr "externer Zweig %s nicht im anderen Projektarchiv %s gefunden"

#: builtin/clone.c:845
msgid "You appear to have cloned an empty repository."
msgstr "Du scheinst ein leeres Projektarchiv geklont zu haben."

#: builtin/column.c:51
msgid "--command must be the first argument"
msgstr "Option --command muss zuerst angegeben werden"

#: builtin/commit.c:43
msgid ""
"Your name and email address were configured automatically based\n"
"on your username and hostname. Please check that they are accurate.\n"
"You can suppress this message by setting them explicitly:\n"
"\n"
"    git config --global user.name \"Your Name\"\n"
"    git config --global user.email you@example.com\n"
"\n"
"After doing this, you may fix the identity used for this commit with:\n"
"\n"
"    git commit --amend --reset-author\n"
msgstr ""
"Dein Name und E-Mail Adresse wurden automatisch auf Basis\n"
"deines Benutzer- und Rechnernamens konfiguriert. Bitte prüfe, dass diese\n"
"zutreffend sind. Du kannst diese Meldung unterdrücken, indem du diese\n"
"explizit setzt:\n"
"\n"
"    git config --global user.name \"Dein Name\"\n"
"    git config --global user.email deine@emailadresse.de\n"
"\n"
"Nachdem du das getan hast, kannst du deine Identität für diese Version "
"ändern mit:\n"
"\n"
"    git commit --amend --reset-author\n"

#: builtin/commit.c:55
msgid ""
"You asked to amend the most recent commit, but doing so would make\n"
"it empty. You can repeat your command with --allow-empty, or you can\n"
"remove the commit entirely with \"git reset HEAD^\".\n"
msgstr ""
"Du fragtest die jüngste Version nachzubessern, aber das würde diese leer\n"
"machen. Du kannst Dein Kommando mit --allow-empty wiederholen, oder die\n"
"Version mit \"git reset HEAD^\" vollständig entfernen.\n"

#: builtin/commit.c:60
msgid ""
"The previous cherry-pick is now empty, possibly due to conflict resolution.\n"
"If you wish to commit it anyway, use:\n"
"\n"
"    git commit --allow-empty\n"
"\n"
"Otherwise, please use 'git reset'\n"
msgstr ""
"Der letzte \"cherry-pick\" ist jetzt leer, möglicherweise durch eine "
"Konfliktauflösung.\n"
"Wenn du dies trotzdem eintragen willst, benutze:\n"
"\n"
"    git commit --allow-empty\n"
"\n"
"Andernfalls benutze bitte 'git reset'\n"

#: builtin/commit.c:256
msgid "failed to unpack HEAD tree object"
msgstr "Fehler beim Entpacken des Baum-Objektes der Zweigspitze (HEAD)."

#: builtin/commit.c:298
msgid "unable to create temporary index"
msgstr "Konnte temporäre Bereitstellung nicht erstellen."

#: builtin/commit.c:304
msgid "interactive add failed"
msgstr "interaktives Hinzufügen fehlgeschlagen"

#: builtin/commit.c:337 builtin/commit.c:358 builtin/commit.c:408
msgid "unable to write new_index file"
msgstr "Konnte new_index Datei nicht schreiben"

#: builtin/commit.c:389
msgid "cannot do a partial commit during a merge."
msgstr ""
"Kann keine partielle Eintragung durchführen, während eine Zusammenführung im "
"Gange ist."

#: builtin/commit.c:391
msgid "cannot do a partial commit during a cherry-pick."
msgstr ""
"Kann keine partielle Eintragung durchführen, während \"cherry-pick\" im "
"Gange ist."

#: builtin/commit.c:401
msgid "cannot read the index"
msgstr "Kann Bereitstellung nicht lesen"

#: builtin/commit.c:421
msgid "unable to write temporary index file"
msgstr "Konnte temporäre Bereitstellungsdatei nicht schreiben."

#: builtin/commit.c:496 builtin/commit.c:502
#, c-format
msgid "invalid commit: %s"
msgstr "Ungültige Version: %s"

#: builtin/commit.c:525
msgid "malformed --author parameter"
msgstr "Fehlerhafter --author Parameter"

#: builtin/commit.c:585
#, c-format
msgid "Malformed ident string: '%s'"
msgstr "Fehlerhafte Identifikations-String: '%s'"

#: builtin/commit.c:623 builtin/commit.c:656 builtin/commit.c:970
#, c-format
msgid "could not lookup commit %s"
msgstr "Konnte Version %s nicht nachschlagen"

#: builtin/commit.c:635 builtin/shortlog.c:296
#, c-format
msgid "(reading log message from standard input)\n"
msgstr "(lese Log-Nachricht von Standard-Eingabe)\n"

#: builtin/commit.c:637
msgid "could not read log from standard input"
msgstr "Konnte Log nicht von Standard-Eingabe lesen."

#: builtin/commit.c:641
#, c-format
msgid "could not read log file '%s'"
msgstr "Konnte Log-Datei '%s' nicht lesen"

#: builtin/commit.c:647
msgid "commit has empty message"
msgstr "Version hat eine leere Beschreibung"

#: builtin/commit.c:663
msgid "could not read MERGE_MSG"
msgstr "Konnte MERGE_MSG nicht lesen"

#: builtin/commit.c:667
msgid "could not read SQUASH_MSG"
msgstr "Konnte SQUASH_MSG nicht lesen"

#: builtin/commit.c:671
#, c-format
msgid "could not read '%s'"
msgstr "Konnte '%s' nicht lesen"

#: builtin/commit.c:723
msgid "could not write commit template"
msgstr "Konnte Versionsvorlage nicht schreiben"

#: builtin/commit.c:734
#, c-format
msgid ""
"\n"
"It looks like you may be committing a merge.\n"
"If this is not correct, please remove the file\n"
"\t%s\n"
"and try again.\n"
msgstr ""
"\n"
"Es sieht so aus, als trägst du eine Zusammenführung ein.\n"
"Falls das nicht korrekt ist, entferne bitte die Datei\n"
"\t%s\n"
"und versuche es erneut.\n"

#: builtin/commit.c:739
#, c-format
msgid ""
"\n"
"It looks like you may be committing a cherry-pick.\n"
"If this is not correct, please remove the file\n"
"\t%s\n"
"and try again.\n"
msgstr ""
"\n"
"Es sieht so aus, als trägst du ein \"cherry-pick\" ein.\n"
"Falls das nicht korrekt ist, entferne bitte die Datei\n"
"\t%s\n"
"und versuche es erneut.\n"

#: builtin/commit.c:751
msgid ""
"Please enter the commit message for your changes. Lines starting\n"
"with '#' will be ignored, and an empty message aborts the commit.\n"
msgstr ""
"Bitte gebe eine Versionsbeschreibung für deine Änderungen ein. Zeilen,\n"
"die mit '#' beginnen, werden ignoriert, und eine leere Versionsbeschreibung\n"
"bricht die Eintragung ab.\n"

#: builtin/commit.c:756
msgid ""
"Please enter the commit message for your changes. Lines starting\n"
"with '#' will be kept; you may remove them yourself if you want to.\n"
"An empty message aborts the commit.\n"
msgstr ""
"Bitte gebe eine Versionsbeschreibung für deine Änderungen ein. Zeilen, die\n"
"mit '#' beginnen, werden beibehalten; wenn du möchtest, kannst du diese "
"entfernen.\n"
"Eine leere Versionsbeschreibung bricht die Eintragung ab.\n"

#: builtin/commit.c:769
#, c-format
msgid "%sAuthor:    %s"
msgstr "%sAutor:    %s"

#: builtin/commit.c:776
#, c-format
msgid "%sCommitter: %s"
msgstr "%sEintragender: %s"

#: builtin/commit.c:796
msgid "Cannot read index"
msgstr "Kann Bereitstellung nicht lesen"

#: builtin/commit.c:833
msgid "Error building trees"
msgstr "Fehler beim Erzeugen der Zweige"

#: builtin/commit.c:848 builtin/tag.c:361
#, c-format
msgid "Please supply the message using either -m or -F option.\n"
msgstr "Bitte liefere eine Beschreibung entweder mit der Option -m oder -F.\n"

#: builtin/commit.c:945
#, c-format
msgid "No existing author found with '%s'"
msgstr "Kein existierender Autor mit '%s' gefunden."

#: builtin/commit.c:960 builtin/commit.c:1160
#, c-format
msgid "Invalid untracked files mode '%s'"
msgstr "Ungültiger Modus '%s' für unbeobachtete Dateien"

#: builtin/commit.c:1000
msgid "Using both --reset-author and --author does not make sense"
msgstr "Verwendung von --reset-author und --author macht keinen Sinn."

#: builtin/commit.c:1011
msgid "You have nothing to amend."
msgstr "Du hast nichts zum nachbessern."

#: builtin/commit.c:1014
msgid "You are in the middle of a merge -- cannot amend."
msgstr "Eine Zusammenführung ist im Gange -- kann nicht nachbessern."

#: builtin/commit.c:1016
msgid "You are in the middle of a cherry-pick -- cannot amend."
msgstr "\"cherry-pick\" ist im Gange -- kann nicht nachbessern."

#: builtin/commit.c:1019
msgid "Options --squash and --fixup cannot be used together"
msgstr ""
"Die Optionen --squash und --fixup können nicht gemeinsam benutzt werden."

#: builtin/commit.c:1029
msgid "Only one of -c/-C/-F/--fixup can be used."
msgstr "Nur eines von -c/-C/-F/--fixup kann benutzt werden."

#: builtin/commit.c:1031
msgid "Option -m cannot be combined with -c/-C/-F/--fixup."
msgstr "Option -m kann nicht mit -c/-C/-F/--fixup kombiniert werden"

#: builtin/commit.c:1039
msgid "--reset-author can be used only with -C, -c or --amend."
msgstr "--reset--author kann nur mit -C, -c oder --amend benutzt werden"

#: builtin/commit.c:1056
msgid "Only one of --include/--only/--all/--interactive/--patch can be used."
msgstr ""
"Nur eines von --include/--only/--all/--interactive/--patch kann benutzt "
"werden."

#: builtin/commit.c:1058
msgid "No paths with --include/--only does not make sense."
msgstr "--include/--only machen ohne Pfade keinen Sinn."

#: builtin/commit.c:1060
msgid "Clever... amending the last one with dirty index."
msgstr ""
"Klug... die letzte Version mit einer unsauberen Bereitstellung nachbessern."

#: builtin/commit.c:1062
msgid "Explicit paths specified without -i nor -o; assuming --only paths..."
msgstr ""
"Explizite Pfade ohne -i oder -o angegeben; unter der Annahme von --only "
"Pfaden..."

#: builtin/commit.c:1072 builtin/tag.c:577
#, c-format
msgid "Invalid cleanup mode %s"
msgstr "Ungültiger \"cleanup\" Modus %s"

#: builtin/commit.c:1077
msgid "Paths with -a does not make sense."
msgstr "Pfade mit -a machen keinen Sinn."

#: builtin/commit.c:1260
msgid "couldn't look up newly created commit"
msgstr "Konnte neu erstellte Version nicht nachschlagen."

#: builtin/commit.c:1262
msgid "could not parse newly created commit"
msgstr "Konnte neulich erstellte Version nicht analysieren."

#: builtin/commit.c:1303
msgid "detached HEAD"
msgstr "losgelöste Zweigspitze (HEAD)"

#: builtin/commit.c:1305
msgid " (root-commit)"
msgstr " (Basis-Version)"

#: builtin/commit.c:1449
msgid "could not parse HEAD commit"
msgstr "Konnte Version der Zweigspitze (HEAD) nicht analysieren."

#: builtin/commit.c:1487 builtin/merge.c:508
#, c-format
msgid "could not open '%s' for reading"
msgstr "Konnte '%s' nicht zum Lesen öffnen."

#: builtin/commit.c:1494
#, c-format
msgid "Corrupt MERGE_HEAD file (%s)"
msgstr "Beschädigte MERGE_HEAD-Datei (%s)"

#: builtin/commit.c:1501
msgid "could not read MERGE_MODE"
msgstr "Konnte MERGE_MODE nicht lesen"

#: builtin/commit.c:1520
#, c-format
msgid "could not read commit message: %s"
msgstr "Konnte Versionsbeschreibung nicht lesen: %s"

#: builtin/commit.c:1534
#, c-format
msgid "Aborting commit; you did not edit the message.\n"
msgstr "Eintragung abgebrochen; du hast die Beschreibung nicht editiert.\n"

#: builtin/commit.c:1539
#, c-format
msgid "Aborting commit due to empty commit message.\n"
msgstr "Eintragung aufgrund leerer Versionsbeschreibung abgebrochen.\n"

#: builtin/commit.c:1554 builtin/merge.c:935 builtin/merge.c:960
msgid "failed to write commit object"
msgstr "Fehler beim Schreiben des Versionsobjektes."

#: builtin/commit.c:1575
msgid "cannot lock HEAD ref"
msgstr "Kann Referenz der Zweigspitze (HEAD) nicht sperren."

#: builtin/commit.c:1579
msgid "cannot update HEAD ref"
msgstr "Kann Referenz der Zweigspitze (HEAD) nicht aktualisieren."

#: builtin/commit.c:1590
msgid ""
"Repository has been updated, but unable to write\n"
"new_index file. Check that disk is not full or quota is\n"
"not exceeded, and then \"git reset HEAD\" to recover."
msgstr ""
"Das Projektarchiv wurde aktualisiert, aber die \"new_index\"-Datei\n"
"konnte nicht geschrieben werden. Prüfe, dass deine Festplatte nicht\n"
"voll und Dein Kontingent nicht aufgebraucht ist und führe\n"
"anschließend \"git reset HEAD\" zu Wiederherstellung aus."

#: builtin/describe.c:234
#, c-format
msgid "annotated tag %s not available"
msgstr "annotierte Markierung %s ist nicht verfügbar"

#: builtin/describe.c:238
#, c-format
msgid "annotated tag %s has no embedded name"
msgstr "annotierte Markierung %s hat keinen eingebetteten Namen"

#: builtin/describe.c:240
#, c-format
msgid "tag '%s' is really '%s' here"
msgstr "Markierung '%s' ist eigentlich '%s' hier"

#: builtin/describe.c:267
#, c-format
msgid "Not a valid object name %s"
msgstr "%s ist kein gültiger Objekt-Name"

#: builtin/describe.c:270
#, c-format
msgid "%s is not a valid '%s' object"
msgstr "%s ist kein gültiges '%s' Objekt"

#: builtin/describe.c:287
#, c-format
msgid "no tag exactly matches '%s'"
msgstr "kein Markierung entspricht exakt '%s'"

#: builtin/describe.c:289
#, c-format
msgid "searching to describe %s\n"
msgstr "suche zur Beschreibung von %s\n"

#: builtin/describe.c:329
#, c-format
msgid "finished search at %s\n"
msgstr "beendete Suche bei %s\n"

#: builtin/describe.c:353
#, c-format
msgid ""
"No annotated tags can describe '%s'.\n"
"However, there were unannotated tags: try --tags."
msgstr ""
"Keine annotierten Markierungen können '%s' beschreiben.\n"
"Jedoch gab es nicht annotierte Markierungen: versuche --tags."

#: builtin/describe.c:357
#, c-format
msgid ""
"No tags can describe '%s'.\n"
"Try --always, or create some tags."
msgstr ""
"Keine Markierungen können '%s' beschreiben.\n"
"Versuche --always oder erstelle einige Markierungen."

#: builtin/describe.c:378
#, c-format
msgid "traversed %lu commits\n"
msgstr "%lu Versionen durchlaufen\n"

#: builtin/describe.c:381
#, c-format
msgid ""
"more than %i tags found; listed %i most recent\n"
"gave up search at %s\n"
msgstr ""
"mehr als %i Markierungen gefunden; Führe die ersten %i auf\n"
"Suche bei %s aufgegeben\n"

#: builtin/describe.c:436
msgid "--long is incompatible with --abbrev=0"
msgstr "--long ist inkompatibel mit --abbrev=0"

#: builtin/describe.c:462
msgid "No names found, cannot describe anything."
msgstr "Keine Namen gefunden, kann nichts beschreiben."

#: builtin/describe.c:482
msgid "--dirty is incompatible with committishes"
msgstr "--dirty ist inkompatibel mit Versionen"

#: builtin/diff.c:79
#, c-format
msgid "'%s': not a regular file or symlink"
msgstr "'%s': keine reguläre Datei oder symbolischer Link"

#: builtin/diff.c:224
#, c-format
msgid "invalid option: %s"
msgstr "Ungültige Option: %s"

#: builtin/diff.c:301
msgid "Not a git repository"
msgstr "Kein Git-Projektarchiv"

#: builtin/diff.c:344
#, c-format
msgid "invalid object '%s' given."
msgstr "Objekt '%s' ist ungültig."

#: builtin/diff.c:349
#, c-format
msgid "more than %d trees given: '%s'"
msgstr "Mehr als %d Zweige angegeben: '%s'"

#: builtin/diff.c:359
#, c-format
msgid "more than two blobs given: '%s'"
msgstr "Mehr als zwei Blobs angegeben: '%s'"

#: builtin/diff.c:367
#, c-format
msgid "unhandled object '%s' given."
msgstr "unbehandeltes Objekt '%s' angegeben"

#: builtin/fetch.c:200
msgid "Couldn't find remote ref HEAD"
msgstr "Konnte externe Referenz der Zweigspitze (HEAD) nicht finden."

#: builtin/fetch.c:253
#, c-format
msgid "object %s not found"
msgstr "Objekt %s nicht gefunden"

#: builtin/fetch.c:259
msgid "[up to date]"
msgstr "[aktuell]"

#: builtin/fetch.c:273
#, c-format
msgid "! %-*s %-*s -> %s  (can't fetch in current branch)"
msgstr "! %-*s %-*s -> %s  (kann nicht im aktuellen Zweig anfordern)"

#: builtin/fetch.c:274 builtin/fetch.c:360
msgid "[rejected]"
msgstr "[zurückgewiesen]"

#: builtin/fetch.c:285
msgid "[tag update]"
msgstr "[Markierungsaktualisierung]"

#: builtin/fetch.c:287 builtin/fetch.c:322 builtin/fetch.c:340
msgid "  (unable to update local ref)"
msgstr "  (kann lokale Referenz nicht aktualisieren)"

#: builtin/fetch.c:305
msgid "[new tag]"
msgstr "[neue Markierung]"

#: builtin/fetch.c:308
msgid "[new branch]"
msgstr "[neuer Zweig]"

#: builtin/fetch.c:311
msgid "[new ref]"
msgstr "[neue Referenz]"

#: builtin/fetch.c:356
msgid "unable to update local ref"
msgstr "kann lokale Referenz nicht aktualisieren"

#: builtin/fetch.c:356
msgid "forced update"
msgstr "Aktualisierung erzwungen"

#: builtin/fetch.c:362
msgid "(non-fast-forward)"
msgstr "(kein Vorspulen)"

#: builtin/fetch.c:393 builtin/fetch.c:685
#, c-format
msgid "cannot open %s: %s\n"
msgstr "kann %s nicht öffnen: %s\n"

#: builtin/fetch.c:402
#, c-format
msgid "%s did not send all necessary objects\n"
msgstr "%s hat nicht alle erforderlichen Objekte gesendet\n"

#: builtin/fetch.c:488
#, c-format
msgid "From %.*s\n"
msgstr "Von %.*s\n"

#: builtin/fetch.c:499
#, c-format
msgid ""
"some local refs could not be updated; try running\n"
" 'git remote prune %s' to remove any old, conflicting branches"
msgstr ""
"Einige lokale Referenzen konnten nicht aktualisiert werden; versuche\n"
"'git remote prune %s' um jeden älteren, widersprüchlichen Zweig zu entfernen."

#: builtin/fetch.c:549
#, c-format
msgid "   (%s will become dangling)"
msgstr "   (%s wird unreferenziert)"

#: builtin/fetch.c:550
#, c-format
msgid "   (%s has become dangling)"
msgstr "   (%s wurde unreferenziert)"

#: builtin/fetch.c:557
msgid "[deleted]"
msgstr "[gelöscht]"

#: builtin/fetch.c:558 builtin/remote.c:1055
msgid "(none)"
msgstr "(nichts)"

#: builtin/fetch.c:675
#, c-format
msgid "Refusing to fetch into current branch %s of non-bare repository"
msgstr ""
"Das Anfordern in den aktuellen Zweig %s von einem nicht-bloßen Projektarchiv "
"wurde verweigert."

#: builtin/fetch.c:709
#, c-format
msgid "Don't know how to fetch from %s"
msgstr "Weiß nicht wie von %s angefordert wird."

#: builtin/fetch.c:786
#, c-format
msgid "Option \"%s\" value \"%s\" is not valid for %s"
msgstr "Option \"%s\" Wert \"%s\" ist nicht gültig für %s"

#: builtin/fetch.c:789
#, c-format
msgid "Option \"%s\" is ignored for %s\n"
msgstr "Option \"%s\" wird ignoriert für %s\n"

#: builtin/fetch.c:888
#, c-format
msgid "Fetching %s\n"
msgstr "Fordere an von %s\n"

#: builtin/fetch.c:890 builtin/remote.c:100
#, c-format
msgid "Could not fetch %s"
msgstr "Konnte nicht von %s anfordern"

#: builtin/fetch.c:907
msgid ""
"No remote repository specified.  Please, specify either a URL or a\n"
"remote name from which new revisions should be fetched."
msgstr ""
"Kein externes Projektarchiv angegeben. Bitte gebe entweder eine URL\n"
"oder den Namen des externen Archivs an, von welchem neue\n"
"Versionen angefordert werden sollen."

#: builtin/fetch.c:927
msgid "You need to specify a tag name."
msgstr "Du musst den Namen der Markierung angeben."

#: builtin/fetch.c:979
msgid "fetch --all does not take a repository argument"
msgstr "fetch --all akzeptiert kein Projektarchiv als Argument"

#: builtin/fetch.c:981
msgid "fetch --all does not make sense with refspecs"
msgstr "fetch --all macht keinen Sinn mit Referenzspezifikationen"

#: builtin/fetch.c:992
#, c-format
msgid "No such remote or remote group: %s"
msgstr "Kein externes Archiv (einzeln oder Gruppe): %s"

#: builtin/fetch.c:1000
msgid "Fetching a group and specifying refspecs does not make sense"
msgstr ""
"Abholen einer Gruppe mit Angabe von Referenzspezifikationen macht keinen "
"Sinn."

#: builtin/gc.c:63
#, c-format
msgid "Invalid %s: '%s'"
msgstr "Ungültiger %s: '%s'"

#: builtin/gc.c:90
#, c-format
msgid "insanely long object directory %.*s"
msgstr "zu langes Objekt-Verzeichnis %.*s"

#: builtin/gc.c:221
#, c-format
msgid "Auto packing the repository for optimum performance.\n"
msgstr ""
"Die Datenbank des Projektarchivs wird für eine optimale Performance "
"komprimiert.\n"

#: builtin/gc.c:224
#, c-format
msgid ""
"Auto packing the repository for optimum performance. You may also\n"
"run \"git gc\" manually. See \"git help gc\" for more information.\n"
msgstr ""
"Die Datenbank des Projektarchivs wird für eine optimale Performance\n"
"komprimiert. Du kannst auch \"git gc\" manuell ausführen.\n"
"Siehe \"git help gc\" für weitere Informationen.\n"

#: builtin/gc.c:251
msgid ""
"There are too many unreachable loose objects; run 'git prune' to remove them."
msgstr ""
"Es gibt zu viele unerreichbare lose Objekte; führe 'git prune' aus, um diese "
"zu entfernen."

#: builtin/grep.c:216
#, c-format
msgid "grep: failed to create thread: %s"
msgstr "grep: Fehler beim Erzeugen eines Thread: %s"

#: builtin/grep.c:454
#, c-format
msgid "Failed to chdir: %s"
msgstr "Fehler beim Verzeichniswechsel: %s"

#: builtin/grep.c:530 builtin/grep.c:564
#, c-format
msgid "unable to read tree (%s)"
msgstr "konnte Zweig (%s) nicht lesen"

#: builtin/grep.c:578
#, c-format
msgid "unable to grep from object of type %s"
msgstr "kann \"grep\" nicht mit Objekten des Typs %s durchführen"

#: builtin/grep.c:636
#, c-format
msgid "switch `%c' expects a numerical value"
msgstr "Schalter '%c' erwartet einen numerischen Wert"

#: builtin/grep.c:653
#, c-format
msgid "cannot open '%s'"
msgstr "kann '%s' nicht öffnen"

#: builtin/grep.c:917
msgid "no pattern given."
msgstr "keine Muster angegeben"

#: builtin/grep.c:931
#, c-format
msgid "bad object %s"
msgstr "ungültiges Objekt %s"

#: builtin/grep.c:972
msgid "--open-files-in-pager only works on the worktree"
msgstr "--open-files-in-pager arbeitet nur innerhalb des Arbeitsbaums"

#: builtin/grep.c:995
msgid "--cached or --untracked cannot be used with --no-index."
msgstr "--cached oder --untracked kann nicht mit --no-index benutzt werden"

#: builtin/grep.c:1000
msgid "--no-index or --untracked cannot be used with revs."
msgstr "--no-index oder --untracked kann nicht mit Versionen benutzt werden"

#: builtin/grep.c:1003
msgid "--[no-]exclude-standard cannot be used for tracked contents."
msgstr ""
"--[no-]exlude-standard kann nicht mit beobachteten Inhalten benutzt werden"

#: builtin/grep.c:1011
msgid "both --cached and trees are given."
msgstr "sowohl --cached als auch Zweige gegeben"

#: builtin/help.c:65
#, c-format
msgid "unrecognized help format '%s'"
msgstr "nicht erkanntes Hilfeformat: %s"

#: builtin/help.c:93
msgid "Failed to start emacsclient."
msgstr "Konnte emacsclient nicht starten."

#: builtin/help.c:106
msgid "Failed to parse emacsclient version."
msgstr "Konnte Version des emacsclient nicht parsen."

#: builtin/help.c:114
#, c-format
msgid "emacsclient version '%d' too old (< 22)."
msgstr "Version des emacsclient '%d' ist zu alt (< 22)."

#: builtin/help.c:132 builtin/help.c:160 builtin/help.c:169 builtin/help.c:177
#, c-format
msgid "failed to exec '%s': %s"
msgstr "Fehler beim Ausführen von '%s': %s"

#: builtin/help.c:217
#, c-format
msgid ""
"'%s': path for unsupported man viewer.\n"
"Please consider using 'man.<tool>.cmd' instead."
msgstr ""
"'%s': Pfad für nicht unterstützten Handbuchbetrachter.\n"
"Du könntest stattdessen 'man.<Werkzeug>.cmd' benutzen."

#: builtin/help.c:229
#, c-format
msgid ""
"'%s': cmd for supported man viewer.\n"
"Please consider using 'man.<tool>.path' instead."
msgstr ""
"'%s': Kommando für unterstützten Handbuchbetrachter.\n"
"Du könntest stattdessen 'man.<Werkzeug>.path' benutzen."

#: builtin/help.c:299
msgid "The most commonly used git commands are:"
msgstr "Die allgemein verwendeten Git-Kommandos sind:"

#: builtin/help.c:367
#, c-format
msgid "'%s': unknown man viewer."
msgstr "'%s': unbekannter Handbuch-Betrachter."

#: builtin/help.c:384
msgid "no man viewer handled the request"
msgstr "kein Handbuch-Betrachter konnte mit dieser Anfrage umgehen"

#: builtin/help.c:392
msgid "no info viewer handled the request"
msgstr "kein Informations-Betrachter konnte mit dieser Anfrage umgehen"

#: builtin/help.c:447 builtin/help.c:454
#, c-format
msgid "usage: %s%s"
msgstr "Verwendung: %s%s"

#: builtin/help.c:470
#, c-format
msgid "`git %s' is aliased to `%s'"
msgstr "für `git %s' wurde der Alias `%s' angelegt"

#: builtin/index-pack.c:170
#, c-format
msgid "object type mismatch at %s"
msgstr "Objekt-Typen passen bei %s nicht zusammen"

#: builtin/index-pack.c:190
msgid "object of unexpected type"
msgstr "Objekt hat unerwarteten Typ"

#: builtin/index-pack.c:227
#, c-format
msgid "cannot fill %d byte"
msgid_plural "cannot fill %d bytes"
msgstr[0] "kann %d Byte nicht lesen"
msgstr[1] "kann %d Bytes nicht lesen"

#: builtin/index-pack.c:237
msgid "early EOF"
msgstr "zu frühes Dateiende"

#: builtin/index-pack.c:238
msgid "read error on input"
msgstr "Fehler beim Lesen der Eingabe"

#: builtin/index-pack.c:250
msgid "used more bytes than were available"
msgstr "verwendete mehr Bytes als verfügbar waren"

#: builtin/index-pack.c:257
msgid "pack too large for current definition of off_t"
msgstr "Paket ist zu groß für die aktuelle Definition von off_t"

#: builtin/index-pack.c:273
#, c-format
msgid "unable to create '%s'"
msgstr "konnte '%s' nicht erstellen"

#: builtin/index-pack.c:278
#, c-format
msgid "cannot open packfile '%s'"
msgstr "Kann Paketdatei '%s' nicht öffnen"

#: builtin/index-pack.c:292
msgid "pack signature mismatch"
msgstr "Paketsignatur stimmt nicht überein"

#: builtin/index-pack.c:312
#, c-format
msgid "pack has bad object at offset %lu: %s"
msgstr "Paket hat ein ungültiges Objekt bei Versatz %lu: %s"

#: builtin/index-pack.c:434
#, c-format
msgid "inflate returned %d"
msgstr "Dekomprimierung gab %d zurück"

#: builtin/index-pack.c:483
msgid "offset value overflow for delta base object"
msgstr "Wert für Versatz bei Differenzobjekt übergelaufen"

#: builtin/index-pack.c:491
msgid "delta base offset is out of bound"
msgstr ""
"Wert für Versatz bei Differenzobjekt liegt außerhalb des gültigen Bereichs"

#: builtin/index-pack.c:499
#, c-format
msgid "unknown object type %d"
msgstr "Unbekannter Objekt-Typ %d"

#: builtin/index-pack.c:530
msgid "cannot pread pack file"
msgstr "Kann Paketdatei %s nicht lesen"

#: builtin/index-pack.c:532
#, c-format
msgid "premature end of pack file, %lu byte missing"
msgid_plural "premature end of pack file, %lu bytes missing"
msgstr[0] "frühzeitiges Ende der Paketdatei, vermisse %lu Byte"
msgstr[1] "frühzeitiges Ende der Paketdatei, vermisse %lu Bytes"

#: builtin/index-pack.c:558
msgid "serious inflate inconsistency"
msgstr "ernsthafte Inkonsistenz nach Dekomprimierung"

#: builtin/index-pack.c:649 builtin/index-pack.c:655 builtin/index-pack.c:678
#: builtin/index-pack.c:712 builtin/index-pack.c:721
#, c-format
msgid "SHA1 COLLISION FOUND WITH %s !"
msgstr "SHA1 KOLLISION MIT %s GEFUNDEN !"

#: builtin/index-pack.c:652 builtin/pack-objects.c:170
#: builtin/pack-objects.c:262
#, c-format
msgid "unable to read %s"
msgstr "kann %s nicht lesen"

#: builtin/index-pack.c:718
#, c-format
msgid "cannot read existing object %s"
msgstr "Kann existierendes Objekt %s nicht lesen."

#: builtin/index-pack.c:732
#, c-format
msgid "invalid blob object %s"
msgstr "ungültiges Blob-Objekt %s"

#: builtin/index-pack.c:747
#, c-format
msgid "invalid %s"
msgstr "Ungültiger Objekt-Typ %s"

#: builtin/index-pack.c:749
msgid "Error in object"
msgstr "Fehler in Objekt"

#: builtin/index-pack.c:751
#, c-format
msgid "Not all child objects of %s are reachable"
msgstr "Nicht alle Kind-Objekte von %s sind erreichbar"

#: builtin/index-pack.c:821 builtin/index-pack.c:847
msgid "failed to apply delta"
msgstr "Konnte Dateiunterschied nicht anwenden"

#: builtin/index-pack.c:986
msgid "Receiving objects"
msgstr "Empfange Objekte"

#: builtin/index-pack.c:986
msgid "Indexing objects"
msgstr "Indiziere Objekte"

#: builtin/index-pack.c:1012
msgid "pack is corrupted (SHA1 mismatch)"
msgstr "Paket ist beschädigt (SHA1 unterschiedlich)"

#: builtin/index-pack.c:1017
msgid "cannot fstat packfile"
msgstr "kann Paketdatei nicht lesen"

#: builtin/index-pack.c:1020
msgid "pack has junk at the end"
msgstr "Paketende enthält nicht verwendbaren Inhalt"

#: builtin/index-pack.c:1031
msgid "confusion beyond insanity in parse_pack_objects()"
msgstr "Fehler beim Ausführen von \"parse_pack_objects()\""

#: builtin/index-pack.c:1054
msgid "Resolving deltas"
msgstr "Löse Unterschiede auf"

#: builtin/index-pack.c:1105
msgid "confusion beyond insanity"
msgstr "Fehler beim Auflösen der Unterschiede"

#: builtin/index-pack.c:1124
#, c-format
msgid "pack has %d unresolved delta"
msgid_plural "pack has %d unresolved deltas"
msgstr[0] "Paket hat %d unaufgelöste Unterschied"
msgstr[1] "Paket hat %d unaufgelöste Unterschiede"

#: builtin/index-pack.c:1149
#, c-format
msgid "unable to deflate appended object (%d)"
msgstr "Konnte angehängtes Objekt (%d) nicht komprimieren"

#: builtin/index-pack.c:1228
#, c-format
msgid "local object %s is corrupt"
msgstr "lokales Objekt %s ist beschädigt"

#: builtin/index-pack.c:1252
msgid "error while closing pack file"
msgstr "Fehler beim Schließen der Paketdatei"

#: builtin/index-pack.c:1265
#, c-format
msgid "cannot write keep file '%s'"
msgstr "Kann Paketbeschreibungsdatei '%s' nicht schreiben"

#: builtin/index-pack.c:1273
#, c-format
msgid "cannot close written keep file '%s'"
msgstr "Kann eben erstellte Paketbeschreibungsdatei '%s' nicht schließen"

#: builtin/index-pack.c:1286
msgid "cannot store pack file"
msgstr "Kann Paketdatei nicht speichern"

#: builtin/index-pack.c:1297
msgid "cannot store index file"
msgstr "Kann Indexdatei nicht speichern"

#: builtin/index-pack.c:1398
#, c-format
msgid "Cannot open existing pack file '%s'"
msgstr "Kann existierende Paketdatei '%s' nicht öffnen"

#: builtin/index-pack.c:1400
#, c-format
msgid "Cannot open existing pack idx file for '%s'"
msgstr "Kann existierende Indexdatei für Paket '%s' nicht öffnen"

#: builtin/index-pack.c:1447
#, c-format
msgid "non delta: %d object"
msgid_plural "non delta: %d objects"
msgstr[0] "kein Unterschied: %d Objekt"
msgstr[1] "kein Unterschied: %d Objekte"

#: builtin/index-pack.c:1454
#, c-format
msgid "chain length = %d: %lu object"
msgid_plural "chain length = %d: %lu objects"
msgstr[0] "Länge der Objekt-Liste = %d: %lu Objekt"
msgstr[1] "Länge der Objekt-Liste = %d: %lu Objekte"

#: builtin/index-pack.c:1481
msgid "Cannot come back to cwd"
msgstr "Kann nicht zurück zu Arbeitsverzeichnis wechseln"

#: builtin/index-pack.c:1525 builtin/index-pack.c:1528
#: builtin/index-pack.c:1540 builtin/index-pack.c:1544
#, c-format
msgid "bad %s"
msgstr "%s ist ungültig"

#: builtin/index-pack.c:1558
msgid "--fix-thin cannot be used without --stdin"
msgstr "--fix-thin kann nicht ohne --stdin benutzt werden"

#: builtin/index-pack.c:1562 builtin/index-pack.c:1572
#, c-format
msgid "packfile name '%s' does not end with '.pack'"
msgstr "Name der Paketdatei '%s' endet nicht mit '.pack'"

#: builtin/index-pack.c:1581
msgid "--verify with no packfile name given"
msgstr "--verify ohne Name der Paketdatei angegeben"

#: builtin/init-db.c:35
#, c-format
msgid "Could not make %s writable by group"
msgstr "Konnte Gruppenschreibrecht für %s nicht setzen."

#: builtin/init-db.c:62
#, c-format
msgid "insanely long template name %s"
msgstr "zu langer Vorlagen-Name %s"

#: builtin/init-db.c:67
#, c-format
msgid "cannot stat '%s'"
msgstr "Kann '%s' nicht lesen"

#: builtin/init-db.c:73
#, c-format
msgid "cannot stat template '%s'"
msgstr "kann Vorlage '%s' nicht lesen"

#: builtin/init-db.c:80
#, c-format
msgid "cannot opendir '%s'"
msgstr "kann Verzeichnis '%s' nicht öffnen"

#: builtin/init-db.c:97
#, c-format
msgid "cannot readlink '%s'"
msgstr "kann Verknüpfung '%s' nicht lesen"

#: builtin/init-db.c:99
#, c-format
msgid "insanely long symlink %s"
msgstr "zu lange symbolische Verknüpfung %s"

#: builtin/init-db.c:102
#, c-format
msgid "cannot symlink '%s' '%s'"
msgstr "kann '%s' nicht mit '%s' symbolisch verknüpfen"

#: builtin/init-db.c:106
#, c-format
msgid "cannot copy '%s' to '%s'"
msgstr "kann '%s' nicht nach '%s' kopieren"

#: builtin/init-db.c:110
#, c-format
msgid "ignoring template %s"
msgstr "ignoriere Vorlage %s"

#: builtin/init-db.c:133
#, c-format
msgid "insanely long template path %s"
msgstr "zu langer Vorlagen-Pfad %s"

#: builtin/init-db.c:141
#, c-format
msgid "templates not found %s"
msgstr "keine Vorlagen in '%s' gefunden"

#: builtin/init-db.c:154
#, c-format
msgid "not copying templates of a wrong format version %d from '%s'"
msgstr "kopiere keine Vorlagen mit einer falschen Formatversion %d von '%s'"

#: builtin/init-db.c:192
#, c-format
msgid "insane git directory %s"
msgstr "ungültiges Git-Verzeichnis %s"

#: builtin/init-db.c:323 builtin/init-db.c:326
#, c-format
msgid "%s already exists"
msgstr "%s existiert bereits"

#: builtin/init-db.c:355
#, c-format
msgid "unable to handle file type %d"
msgstr "kann nicht mit Dateityp %d umgehen"

#: builtin/init-db.c:358
#, c-format
msgid "unable to move %s to %s"
msgstr "Konnte %s nicht nach %s verschieben"

#: builtin/init-db.c:363
#, c-format
msgid "Could not create git link %s"
msgstr "Konnte git-Verknüfung %s nicht erstellen"

#.
#. * TRANSLATORS: The first '%s' is either "Reinitialized
#. * existing" or "Initialized empty", the second " shared" or
#. * "", and the last '%s%s' is the verbatim directory name.
#.
#: builtin/init-db.c:420
#, c-format
msgid "%s%s Git repository in %s%s\n"
msgstr "%s%s Git-Projektarchiv in %s%s\n"

#: builtin/init-db.c:421
msgid "Reinitialized existing"
msgstr "Reinitialisierte existierendes"

#: builtin/init-db.c:421
msgid "Initialized empty"
msgstr "Initialisierte leeres"

#: builtin/init-db.c:422
msgid " shared"
msgstr " gemeinsames"

#: builtin/init-db.c:441
msgid "cannot tell cwd"
msgstr "kann aktuelles Arbeitsverzeichnis nicht ermitteln"

#: builtin/init-db.c:522 builtin/init-db.c:529
#, c-format
msgid "cannot mkdir %s"
msgstr "kann Verzeichnis %s nicht erstellen"

#: builtin/init-db.c:533
#, c-format
msgid "cannot chdir to %s"
msgstr "kann nicht in Verzeichnis %s wechseln"

#: builtin/init-db.c:555
#, c-format
msgid ""
"%s (or --work-tree=<directory>) not allowed without specifying %s (or --git-"
"dir=<directory>)"
msgstr ""
"%s (oder --work-tree=<Verzeichnis>) nicht erlaubt ohne Spezifizierung von %s "
"(oder --git-dir=<Verzeichnis>)"

#: builtin/init-db.c:579
msgid "Cannot access current working directory"
msgstr "Kann nicht auf aktuelles Arbeitsverzeichnis zugreifen."

#: builtin/init-db.c:586
#, c-format
msgid "Cannot access work tree '%s'"
msgstr "Kann nicht auf Arbeitsbaum '%s' zugreifen."

#: builtin/log.c:189
#, c-format
msgid "Final output: %d %s\n"
msgstr "letzte Ausgabe: %d %s\n"

#: builtin/log.c:403 builtin/log.c:494
#, c-format
msgid "Could not read object %s"
msgstr "Kann Objekt %s nicht lesen."

#: builtin/log.c:518
#, c-format
msgid "Unknown type: %d"
msgstr "Unbekannter Typ: %d"

#: builtin/log.c:608
msgid "format.headers without value"
msgstr "format.headers ohne Wert"

#: builtin/log.c:682
msgid "name of output directory is too long"
msgstr "Name des Ausgabeverzeichnisses ist zu lang."

#: builtin/log.c:693
#, c-format
msgid "Cannot open patch file %s"
msgstr "Kann Patch-Datei %s nicht öffnen"

#: builtin/log.c:707
msgid "Need exactly one range."
msgstr "Brauche genau einen Versionsbereich."

#: builtin/log.c:715
msgid "Not a range."
msgstr "Kein Versionsbereich."

#: builtin/log.c:789
msgid "Cover letter needs email format"
msgstr "Anschreiben benötigt E-Mail-Format"

#: builtin/log.c:862
#, c-format
msgid "insane in-reply-to: %s"
msgstr "ungültiges in-reply-to: %s"

#: builtin/log.c:935
msgid "Two output directories?"
msgstr "Zwei Ausgabeverzeichnisse?"

#: builtin/log.c:1157
#, c-format
msgid "bogus committer info %s"
msgstr "unechte Einreicher-Informationen %s"

#: builtin/log.c:1202
msgid "-n and -k are mutually exclusive."
msgstr "-n und -k schliessen sich gegenseitig aus"

#: builtin/log.c:1204
msgid "--subject-prefix and -k are mutually exclusive."
msgstr "--subject-prefix und -k schliessen sich gegenseitig aus"

#: builtin/log.c:1212
msgid "--name-only does not make sense"
msgstr "--name-only macht keinen Sinn"

#: builtin/log.c:1214
msgid "--name-status does not make sense"
msgstr "--name-status macht keinen Sinn"

#: builtin/log.c:1216
msgid "--check does not make sense"
msgstr "--check macht keinen Sinn"

#: builtin/log.c:1239
msgid "standard output, or directory, which one?"
msgstr "Standard-Ausgabe oder Verzeichnis, welches von beidem?"

#: builtin/log.c:1241
#, c-format
msgid "Could not create directory '%s'"
msgstr "Konnte Verzeichnis '%s' nicht erstellen."

#: builtin/log.c:1394
msgid "Failed to create output files"
msgstr "Fehler beim Erstellen der Ausgabedateien."

#: builtin/log.c:1498
#, c-format
msgid ""
"Could not find a tracked remote branch, please specify <upstream> manually.\n"
msgstr ""
"Konnte gefolgten, externen Zweig nicht finden, bitte gebe <upstream> manuell "
"an.\n"

#: builtin/log.c:1511 builtin/log.c:1513 builtin/log.c:1525
#, c-format
msgid "Unknown commit %s"
msgstr "Unbekannte Version %s"

#: builtin/merge.c:90
msgid "switch `m' requires a value"
msgstr "Schalter 'm' erfordert einen Wert."

#: builtin/merge.c:127
#, c-format
msgid "Could not find merge strategy '%s'.\n"
msgstr "Konnte Zusammenführungsstrategie '%s' nicht finden.\n"

#: builtin/merge.c:128
#, c-format
msgid "Available strategies are:"
msgstr "Verfügbare Strategien sind:"

#: builtin/merge.c:133
#, c-format
msgid "Available custom strategies are:"
msgstr "Verfügbare benutzerdefinierte Strategien sind:"

#: builtin/merge.c:240
msgid "could not run stash."
msgstr "Konnte \"stash\" nicht ausführen."

#: builtin/merge.c:245
msgid "stash failed"
msgstr "\"stash\" fehlgeschlagen"

#: builtin/merge.c:250
#, c-format
msgid "not a valid object: %s"
msgstr "kein gültiges Objekt: %s"

#: builtin/merge.c:269 builtin/merge.c:286
msgid "read-tree failed"
msgstr "read-tree fehlgeschlagen"

#: builtin/merge.c:316
msgid " (nothing to squash)"
msgstr " (nichts zu quetschen)"

#: builtin/merge.c:329
#, c-format
msgid "Squash commit -- not updating HEAD\n"
msgstr "Quetsche Version -- Zweigspitze (HEAD) wird nicht aktualisiert\n"

#: builtin/merge.c:361
msgid "Writing SQUASH_MSG"
msgstr "Schreibe SQUASH_MSG"

#: builtin/merge.c:363
msgid "Finishing SQUASH_MSG"
msgstr "Schließe SQUASH_MSG ab"

#: builtin/merge.c:386
#, c-format
msgid "No merge message -- not updating HEAD\n"
msgstr ""
"Keine Zusammenführungsbeschreibung -- Zweigspitze (HEAD) wird nicht "
"aktualisiert\n"

#: builtin/merge.c:436
#, c-format
msgid "'%s' does not point to a commit"
msgstr "'%s' zeigt auf keine Version"

#: builtin/merge.c:535
#, c-format
msgid "Bad branch.%s.mergeoptions string: %s"
msgstr "Ungültiger branch.%s.mergeoptions String: %s"

#: builtin/merge.c:628
msgid "git write-tree failed to write a tree"
msgstr "\"git write-tree\" schlug beim Schreiben eines Baumes fehl"

#: builtin/merge.c:678
msgid "failed to read the cache"
msgstr "Lesen des Zwischenspeichers fehlgeschlagen"

#: builtin/merge.c:709
msgid "Not handling anything other than two heads merge."
msgstr "Es wird nur die Zusammenführung von zwei Zweigen behandelt."

#: builtin/merge.c:723
#, c-format
msgid "Unknown option for merge-recursive: -X%s"
msgstr "Unbekannte Option für merge-recursive: -X%s"

#: builtin/merge.c:737
#, c-format
msgid "unable to write %s"
msgstr "konnte %s nicht schreiben"

#: builtin/merge.c:876
#, c-format
msgid "Could not read from '%s'"
msgstr "konnte nicht von '%s' lesen"

#: builtin/merge.c:885
#, c-format
msgid "Not committing merge; use 'git commit' to complete the merge.\n"
msgstr ""
"Zusammenführung wurde nicht eingetragen; benutze 'git commit' um die "
"Zusammenführung abzuschließen.\n"

#: builtin/merge.c:891
msgid ""
"Please enter a commit message to explain why this merge is necessary,\n"
"especially if it merges an updated upstream into a topic branch.\n"
"\n"
"Lines starting with '#' will be ignored, and an empty message aborts\n"
"the commit.\n"
msgstr ""
"Bitte gebe eine Versionsbeschreibung ein um zu erklären, warum diese "
"Zusammenführung erforderlich ist,\n"
"insbesondere wenn es einen aktualisierten, externen Zweig mit einem Thema-"
"Zweig zusammenführt.\n"
"\n"
"Zeilen beginnend mit '#' werden ignoriert, und eine leere Beschreibung "
"bricht die Eintragung ab.\n"

#: builtin/merge.c:915
msgid "Empty commit message."
msgstr "Leere Versionsbeschreibung"

#: builtin/merge.c:927
#, c-format
msgid "Wonderful.\n"
msgstr "Wunderbar.\n"

#: builtin/merge.c:992
#, c-format
msgid "Automatic merge failed; fix conflicts and then commit the result.\n"
msgstr ""
"Automatische Zusammenführung fehlgeschlagen; behebe die Konflikte und trage "
"dann das Ergebnis ein.\n"

#: builtin/merge.c:1008
#, c-format
msgid "'%s' is not a commit"
msgstr "'%s' ist keine Version"

#: builtin/merge.c:1049
msgid "No current branch."
msgstr "Du befindest dich auf keinem Zweig."

#: builtin/merge.c:1051
msgid "No remote for the current branch."
msgstr "Kein externes Archiv für den aktuellen Zweig."

#: builtin/merge.c:1053
msgid "No default upstream defined for the current branch."
msgstr ""
"Es ist kein externes Standard-Projektarchiv für den aktuellen Zweig "
"definiert."

#: builtin/merge.c:1058
#, c-format
msgid "No remote tracking branch for %s from %s"
msgstr "Kein externer Übernahmezweig für %s von %s"

#: builtin/merge.c:1145 builtin/merge.c:1302
#, c-format
msgid "%s - not something we can merge"
msgstr "%s - nichts was wir zusammenführen können"

#: builtin/merge.c:1213
msgid "There is no merge to abort (MERGE_HEAD missing)."
msgstr "Es gibt keine Zusammenführung zum Abbrechen (vermisse MERGE_HEAD)"

#: builtin/merge.c:1229 git-pull.sh:31
msgid ""
"You have not concluded your merge (MERGE_HEAD exists).\n"
"Please, commit your changes before you can merge."
msgstr ""
"Du hast deine Zusammenführung nicht abgeschlossen (MERGE_HEAD existiert).\n"
"Bitte trage deine Änderungen ein, bevor du zusammenführen kannst."

#: builtin/merge.c:1232 git-pull.sh:34
msgid "You have not concluded your merge (MERGE_HEAD exists)."
msgstr ""
"Du hast deine Zusammenführung nicht abgeschlossen (MERGE_HEAD existiert)."

#: builtin/merge.c:1236
msgid ""
"You have not concluded your cherry-pick (CHERRY_PICK_HEAD exists).\n"
"Please, commit your changes before you can merge."
msgstr ""
"Du hast \"cherry-pick\" nicht abgeschlossen (CHERRY_PICK_HEAD existiert).\n"
"Bitte trage deine Änderungen ein, bevor du zusammenführen kannst."

#: builtin/merge.c:1239
msgid "You have not concluded your cherry-pick (CHERRY_PICK_HEAD exists)."
msgstr ""
"Du hast \"cherry-pick\" nicht abgeschlossen (CHERRY_PICK_HEAD existiert)."

#: builtin/merge.c:1248
msgid "You cannot combine --squash with --no-ff."
msgstr "Du kannst --squash nicht mit --no-ff kombinieren."

#: builtin/merge.c:1253
msgid "You cannot combine --no-ff with --ff-only."
msgstr "Du kannst --no-ff nicht mit --ff--only kombinieren."

#: builtin/merge.c:1260
msgid "No commit specified and merge.defaultToUpstream not set."
msgstr "Keine Version angegeben und merge.defaultToUpstream ist nicht gesetzt."

#: builtin/merge.c:1292
msgid "Can merge only exactly one commit into empty head"
msgstr "Kann nur exakt eine Version in einem leeren Zweig zusammenführen."

#: builtin/merge.c:1295
msgid "Squash commit into empty head not supported yet"
msgstr "Bin auf einem Zweig, der noch geboren wird; kann nicht quetschen."

#: builtin/merge.c:1297
msgid "Non-fast-forward commit does not make sense into an empty head"
msgstr "nicht vorzuspulende Version macht in einem leeren Zweig keinen Sinn"

#: builtin/merge.c:1412
#, c-format
msgid "Updating %s..%s\n"
msgstr "Aktualisiere %s..%s\n"

#: builtin/merge.c:1450
#, c-format
msgid "Trying really trivial in-index merge...\n"
msgstr "Probiere wirklich triviale \"in-index\"-Zusammenführung...\n"

#: builtin/merge.c:1457
#, c-format
msgid "Nope.\n"
msgstr "Nein.\n"

#: builtin/merge.c:1489
msgid "Not possible to fast-forward, aborting."
msgstr "Vorspulen nicht möglich, breche ab."

#: builtin/merge.c:1512 builtin/merge.c:1591
#, c-format
msgid "Rewinding the tree to pristine...\n"
msgstr "Rücklauf des Zweiges bis zum Ursprung...\n"

#: builtin/merge.c:1516
#, c-format
msgid "Trying merge strategy %s...\n"
msgstr "Probiere Zusammenführungsstrategie %s...\n"

#: builtin/merge.c:1582
#, c-format
msgid "No merge strategy handled the merge.\n"
msgstr "Keine Zusammenführungsstrategie behandelt diese Zusammenführung.\n"

#: builtin/merge.c:1584
#, c-format
msgid "Merge with strategy %s failed.\n"
msgstr "Zusammenführung mit Strategie %s fehlgeschlagen.\n"

#: builtin/merge.c:1593
#, c-format
msgid "Using the %s to prepare resolving by hand.\n"
msgstr "Benutze \"%s\" um die Auflösung per Hand vorzubereiten.\n"

#: builtin/merge.c:1605
#, c-format
msgid "Automatic merge went well; stopped before committing as requested\n"
msgstr ""
"Automatische Zusammenführung abgeschlossen; halte, wie gewünscht, vor der "
"Eintragung an\n"

#: builtin/mv.c:108
#, c-format
msgid "Checking rename of '%s' to '%s'\n"
msgstr "Prüfe Umbenennung von '%s' nach '%s'\n"

#: builtin/mv.c:112
msgid "bad source"
msgstr "ungültige Quelle"

#: builtin/mv.c:115
msgid "can not move directory into itself"
msgstr "kann Verzeichnis nicht in sich selbst verschieben"

#: builtin/mv.c:118
msgid "cannot move directory over file"
msgstr "kann Verzeichnis nicht über Datei verschieben"

#: builtin/mv.c:128
#, c-format
msgid "Huh? %.*s is in index?"
msgstr "Huh? %.*s ist in der Bereitstellung?"

#: builtin/mv.c:140
msgid "source directory is empty"
msgstr "Quellverzeichnis ist leer"

#: builtin/mv.c:171
msgid "not under version control"
msgstr "nicht unter Versionskontrolle"

#: builtin/mv.c:173
msgid "destination exists"
msgstr "Ziel existiert bereits"

#: builtin/mv.c:181
#, c-format
msgid "overwriting '%s'"
msgstr "überschreibe '%s'"

#: builtin/mv.c:184
msgid "Cannot overwrite"
msgstr "Kann nicht überschreiben"

#: builtin/mv.c:187
msgid "multiple sources for the same target"
msgstr "mehrere Quellen für das selbe Ziel"

#: builtin/mv.c:202
#, c-format
msgid "%s, source=%s, destination=%s"
msgstr "%s, Quelle=%s, Ziel=%s"

#: builtin/mv.c:212
#, c-format
msgid "Renaming %s to %s\n"
msgstr "Benenne %s nach %s um\n"

#: builtin/mv.c:215 builtin/remote.c:731
#, c-format
msgid "renaming '%s' failed"
msgstr "Umbenennung von '%s' fehlgeschlagen"

#: builtin/notes.c:139
#, c-format
msgid "unable to start 'show' for object '%s'"
msgstr "konnte 'show' für Objekt '%s' nicht starten"

#: builtin/notes.c:145
msgid "can't fdopen 'show' output fd"
msgstr "konnte Datei-Deskriptor für Ausgabe von 'show' nicht öffnen"

#: builtin/notes.c:155
#, c-format
msgid "failed to close pipe to 'show' for object '%s'"
msgstr "Schließen der Verbindung zu 'show' ist für Objekt '%s' fehlgeschlagen."

#: builtin/notes.c:158
#, c-format
msgid "failed to finish 'show' for object '%s'"
msgstr "konnte 'show' für Objekt '%s' nicht abschließen"

#: builtin/notes.c:175 builtin/tag.c:347
#, c-format
msgid "could not create file '%s'"
msgstr "konnte Datei '%s' nicht erstellen"

#: builtin/notes.c:189
msgid "Please supply the note contents using either -m or -F option"
msgstr "Bitte liefere den Notiz-Inhalt unter Verwendung der Option -m oder -F."

#: builtin/notes.c:210 builtin/notes.c:973
#, c-format
msgid "Removing note for object %s\n"
msgstr "Entferne Notiz für Objekt %s\n"

#: builtin/notes.c:215
msgid "unable to write note object"
msgstr "Konnte Notiz-Objekt nicht schreiben"

#: builtin/notes.c:217
#, c-format
msgid "The note contents has been left in %s"
msgstr "Die Notiz-Inhalte wurden in %s belassen"

#: builtin/notes.c:251 builtin/tag.c:542
#, c-format
msgid "cannot read '%s'"
msgstr "kann '%s' nicht lesen"

#: builtin/notes.c:253 builtin/tag.c:545
#, c-format
msgid "could not open or read '%s'"
msgstr "konnte '%s' nicht öffnen oder lesen"

#: builtin/notes.c:272 builtin/notes.c:445 builtin/notes.c:447
#: builtin/notes.c:507 builtin/notes.c:561 builtin/notes.c:644
#: builtin/notes.c:649 builtin/notes.c:724 builtin/notes.c:766
#: builtin/notes.c:968 builtin/reset.c:293 builtin/tag.c:558
#, c-format
msgid "Failed to resolve '%s' as a valid ref."
msgstr "Konnte '%s' nicht als gültige Referenz auflösen."

#: builtin/notes.c:275
#, c-format
msgid "Failed to read object '%s'."
msgstr "Fehler beim Lesen des Objektes '%s'."

#: builtin/notes.c:299
msgid "Cannot commit uninitialized/unreferenced notes tree"
msgstr "Kann uninitialisierten/unreferenzierten Notiz-Baum nicht eintragen."

#: builtin/notes.c:340
#, c-format
msgid "Bad notes.rewriteMode value: '%s'"
msgstr "Ungültiger notes.rewriteMode Wert: '%s'"

#: builtin/notes.c:350
#, c-format
msgid "Refusing to rewrite notes in %s (outside of refs/notes/)"
msgstr ""
"Neuschreiben der Notizen in %s zurückgewiesen (außerhalb von refs/notes/)"

#. TRANSLATORS: The first %s is the name of the
#. environment variable, the second %s is its value
#: builtin/notes.c:377
#, c-format
msgid "Bad %s value: '%s'"
msgstr "Ungültiger %s Wert: '%s'"

#: builtin/notes.c:441
#, c-format
msgid "Malformed input line: '%s'."
msgstr "Fehlerhafte Eingabezeile: '%s'."

#: builtin/notes.c:456
#, c-format
msgid "Failed to copy notes from '%s' to '%s'"
msgstr "Fehler beim Kopieren der Notizen von '%s' nach '%s'"

#: builtin/notes.c:500 builtin/notes.c:554 builtin/notes.c:627
#: builtin/notes.c:639 builtin/notes.c:712 builtin/notes.c:759
#: builtin/notes.c:1033
msgid "too many parameters"
msgstr "zu viele Parameter"

#: builtin/notes.c:513 builtin/notes.c:772
#, c-format
msgid "No note found for object %s."
msgstr "Kein Notiz für Objekt %s gefunden."

#: builtin/notes.c:580
#, c-format
msgid ""
"Cannot add notes. Found existing notes for object %s. Use '-f' to overwrite "
"existing notes"
msgstr ""
"Konnte Notizen nicht hinzufügen. Existierende Notizen für Objekt %s "
"gefunden. Verwende '-f' um die existierenden Notizen zu überschreiben."

#: builtin/notes.c:585 builtin/notes.c:662
#, c-format
msgid "Overwriting existing notes for object %s\n"
msgstr "Überschreibe existierende Notizen für Objekt %s\n"

#: builtin/notes.c:635
msgid "too few parameters"
msgstr "zu wenig Parameter"

#: builtin/notes.c:656
#, c-format
msgid ""
"Cannot copy notes. Found existing notes for object %s. Use '-f' to overwrite "
"existing notes"
msgstr ""
"Kann Notizen nicht kopieren. Existierende Notizen für Objekt %s gefunden. "
"Verwende '-f' um die existierenden Notizen zu überschreiben."

#: builtin/notes.c:668
#, c-format
msgid "Missing notes on source object %s. Cannot copy."
msgstr "Keine Notizen für Quell-Objekt %s. Kopie nicht möglich."

#: builtin/notes.c:717
#, c-format
msgid ""
"The -m/-F/-c/-C options have been deprecated for the 'edit' subcommand.\n"
"Please use 'git notes add -f -m/-F/-c/-C' instead.\n"
msgstr ""
"Die Optionen -m/-F/-c/-C sind für das Unterkommando 'edit' veraltet.\n"
"Bitte benutze stattdessen 'git notes add -f -m/-F/-c/-C'.\n"

#: builtin/notes.c:971
#, c-format
msgid "Object %s has no note\n"
msgstr "Objekt %s hat keine Notiz\n"

#: builtin/notes.c:1103 builtin/remote.c:1598
#, c-format
msgid "Unknown subcommand: %s"
msgstr "Unbekanntes Unterkommando: %s"

#: builtin/pack-objects.c:183 builtin/pack-objects.c:186
#, c-format
msgid "deflate error (%d)"
msgstr "Fehler beim Komprimieren (%d)"

#: builtin/pack-objects.c:2398
#, c-format
msgid "unsupported index version %s"
msgstr "Nicht unterstützte Bereitstellungsversion %s"

#: builtin/pack-objects.c:2402
#, c-format
msgid "bad index version '%s'"
msgstr "Ungültige Bereitstellungsversion '%s'"

#: builtin/pack-objects.c:2425
#, c-format
msgid "option %s does not accept negative form"
msgstr "Option %s akzeptiert keine negative Form"

#: builtin/pack-objects.c:2429
#, c-format
msgid "unable to parse value '%s' for option %s"
msgstr "konnte Wert '%s' für Option %s nicht parsen"

#: builtin/push.c:45
msgid "tag shorthand without <tag>"
msgstr "Kurzschrift für Markierung ohne <Markierung>"

#: builtin/push.c:64
msgid "--delete only accepts plain target ref names"
msgstr "--delete akzeptiert nur reine Referenz-Namen als Ziel"

#: builtin/push.c:99
msgid ""
"\n"
"To choose either option permanently, see push.default in 'git help config'."
msgstr ""
"\n"
"Um eine Variante permanent zu verwenden, siehe push.default in 'git help "
"config'."

#: builtin/push.c:102
#, c-format
msgid ""
"The upstream branch of your current branch does not match\n"
"the name of your current branch.  To push to the upstream branch\n"
"on the remote, use\n"
"\n"
"    git push %s HEAD:%s\n"
"\n"
"To push to the branch of the same name on the remote, use\n"
"\n"
"    git push %s %s\n"
"%s"
msgstr ""
"Der Name des externen Übernahmezweiges stimmt nicht mit dem Namen deines\n"
"aktuellen Zweiges überein. Um auf den Übernahmezweig in dem externen\n"
"Projektarchiv zu versenden, benutze:\n"
"\n"
"    git push %s HEAD:%s\n"
"\n"
"Um auf den Zweig mit dem selben Namen in dem externen Projekarchiv\n"
"zu versenden, benutze:\n"
"\n"
"    git push %s %s\n"
"%s"

#: builtin/push.c:121
#, c-format
msgid ""
"You are not currently on a branch.\n"
"To push the history leading to the current (detached HEAD)\n"
"state now, use\n"
"\n"
"    git push %s HEAD:<name-of-remote-branch>\n"
msgstr ""
"Du befindest dich sich im Moment auf keinem Zweig.\n"
"Um die Historie, führend zum aktuellen (freistehende Zweigspitze (HEAD))\n"
"Status zu versenden, benutze\n"
"\n"
"    git push %s HEAD:<Name-des-externen-Zweiges>\n"

#: builtin/push.c:128
#, c-format
msgid ""
"The current branch %s has no upstream branch.\n"
"To push the current branch and set the remote as upstream, use\n"
"\n"
"    git push --set-upstream %s %s\n"
msgstr ""
"Der aktuelle Zweig %s hat keinen Zweig im externen Projektarchiv.\n"
"Um den aktuellen Zweig zu versenden und das Fernarchiv als externes\n"
"Projektarchiv zu verwenden, benutze\n"
"\n"
"    git push --set-upstream %s %s\n"

#: builtin/push.c:136
#, c-format
msgid "The current branch %s has multiple upstream branches, refusing to push."
msgstr "Der aktuelle Zweig %s hat mehrere externe Zweige, Versand verweigert."

#: builtin/push.c:139
#, c-format
msgid ""
"You are pushing to remote '%s', which is not the upstream of\n"
"your current branch '%s', without telling me what to push\n"
"to update which remote branch."
msgstr ""
"Du versendest nach '%s', welches kein externes Projektarchiv deines\n"
"aktuellen Zweiges '%s' ist, ohne mir mitzuteilen, was ich versenden\n"
"soll, um welchen externen Zweig zu aktualisieren."

#: builtin/push.c:151
msgid ""
"push.default is unset; its implicit value is changing in\n"
"Git 2.0 from 'matching' to 'simple'. To squelch this message\n"
"and maintain the current behavior after the default changes, use:\n"
"\n"
"  git config --global push.default matching\n"
"\n"
"To squelch this message and adopt the new behavior now, use:\n"
"\n"
"  git config --global push.default simple\n"
"\n"
"See 'git help config' and search for 'push.default' for further "
"information.\n"
"(the 'simple' mode was introduced in Git 1.7.11. Use the similar mode\n"
"'current' instead of 'simple' if you sometimes use older versions of Git)"
msgstr ""
"'push.default' ist nicht gesetzt; der implizit gesetzte Wert\n"
"wird in Git 2.0 von 'matching' nach 'simple' geändert. Um diese Meldung zu\n"
"unterdrücken und das aktuelle Verhalten nach Änderung des Standardwertes\n"
"beizubehalten, benutze:"
"\n"
"  git config --global push.default matching\n"
"\n"
"Um diese Meldung zu unterdrücken und das neue Verhalten jetzt zu übernehmen,\n"
"benutze:\n"
"\n"
"  git config --global push.default simple\n"
"\n"
"Führe 'git help config' aus und suche nach 'push.default' für weitere "
"Informationen.\n"
"(Der Modus 'simple' wurde in Git 1.7.11 eingeführt. Benutze den ähnlichen"
" Modus 'current' anstatt 'simple', falls du gelegentlich ältere Versionen von"
" Git benutzt.)"

#: builtin/push.c:199
msgid ""
"You didn't specify any refspecs to push, and push.default is \"nothing\"."
msgstr ""
"Du hast keine Referenzspezifikationen zum Versenden angegeben, und push."
"default ist \"nothing\"."

#: builtin/push.c:206
msgid ""
"Updates were rejected because the tip of your current branch is behind\n"
"its remote counterpart. Merge the remote changes (e.g. 'git pull')\n"
"before pushing again.\n"
"See the 'Note about fast-forwards' in 'git push --help' for details."
msgstr ""
"Aktualisierungen wurden zurückgewiesen, weil die Spitze deines aktuellen\n"
"Zweiges hinter seinem externen Gegenstück zurückgefallen ist. Führe die\n"
"externen Änderungen zusammen (z.B. 'git pull') bevor du erneut versendest.\n"
"Siehe auch die Sektion 'Note about fast-forwards' in 'git push --help'\n"
"für weitere Details."

#: builtin/push.c:212
msgid ""
"Updates were rejected because a pushed branch tip is behind its remote\n"
"counterpart. If you did not intend to push that branch, you may want to\n"
"specify branches to push or set the 'push.default' configuration variable\n"
"to 'simple', 'current' or 'upstream' to push only the current branch."
msgstr ""
"Aktualisierungen wurden zurückgewiesen, weil die Spitze eines versendeten\n"
"Zweiges hinter seinem externen Gegenstück zurückgefallen ist. Wenn du nicht\n"
"beabsichtigt hast, diesen Zweig zu versenden, kannst du auch den zu "
"versendenden\n"
"Zweig spezifizieren oder die Konfigurationsvariable 'push.default' zu "
"'simple', 'current'\n"
"oder 'upstream' setzen, um nur den aktuellen Zweig zu versenden."

#: builtin/push.c:218
msgid ""
"Updates were rejected because a pushed branch tip is behind its remote\n"
"counterpart. Check out this branch and merge the remote changes\n"
"(e.g. 'git pull') before pushing again.\n"
"See the 'Note about fast-forwards' in 'git push --help' for details."
msgstr ""
"Aktualisierungen wurden zurückgewiesen, weil die Spitze eines versendeten\n"
"Zweiges hinter seinem externen Gegenstück zurückgefallen ist. Checke diesen\n"
"Zweig aus und führe die externen Änderungen zusammen (z.B. 'git pull')\n"
"bevor du erneut versendest.\n"
"Siehe auch die Sektion 'Note about fast-forwards' in 'git push --help'\n"
"für weitere Details."

#: builtin/push.c:258
#, c-format
msgid "Pushing to %s\n"
msgstr "Versende nach %s\n"

#: builtin/push.c:262
#, c-format
msgid "failed to push some refs to '%s'"
msgstr "Fehler beim Versenden einiger Referenzen nach '%s'"

#: builtin/push.c:294
#, c-format
msgid "bad repository '%s'"
msgstr "ungültiges Projektarchiv '%s'"

#: builtin/push.c:295
msgid ""
"No configured push destination.\n"
"Either specify the URL from the command-line or configure a remote "
"repository using\n"
"\n"
"    git remote add <name> <url>\n"
"\n"
"and then push using the remote name\n"
"\n"
"    git push <name>\n"
msgstr ""
"Kein Ziel zum Versenden konfiguriert.\n"
"Entweder spezifizierst du die URL von der Kommandozeile oder konfigurierst "
"ein externes Projektarchiv unter Benutzung von\n"
"\n"
"    git remote add <Name> <URL>\n"
"\n"
"und versendest dann unter Benutzung dieses Namens\n"
"\n"
"    git push <Name>\n"

#: builtin/push.c:310
msgid "--all and --tags are incompatible"
msgstr "--all und --tags sind inkompatibel"

#: builtin/push.c:311
msgid "--all can't be combined with refspecs"
msgstr "--all kann nicht mit Referenzspezifikationen kombiniert werden"

#: builtin/push.c:316
msgid "--mirror and --tags are incompatible"
msgstr "--mirror und --tags sind inkompatibel"

#: builtin/push.c:317
msgid "--mirror can't be combined with refspecs"
msgstr "--mirror kann nicht mit Referenzspezifikationen kombiniert werden"

#: builtin/push.c:322
msgid "--all and --mirror are incompatible"
msgstr "--all und --mirror sind inkompatibel"

#: builtin/push.c:410
msgid "--delete is incompatible with --all, --mirror and --tags"
msgstr "--delete ist inkompatibel mit --all, --mirror und --tags"

#: builtin/push.c:412
msgid "--delete doesn't make sense without any refs"
msgstr "--delete macht ohne irgendeine Referenz keinen Sinn"

#: builtin/remote.c:98
#, c-format
msgid "Updating %s"
msgstr "Aktualisiere %s"

#: builtin/remote.c:130
msgid ""
"--mirror is dangerous and deprecated; please\n"
"\t use --mirror=fetch or --mirror=push instead"
msgstr ""
"--mirror ist gefährlich und veraltet; bitte\n"
"\t benutze stattdessen --mirror=fetch oder --mirror=push"

#: builtin/remote.c:147
#, c-format
msgid "unknown mirror argument: %s"
msgstr "unbekanntes Argument für Option --mirror: %s"

#: builtin/remote.c:185
msgid "specifying a master branch makes no sense with --mirror"
msgstr "Angabe eines Hauptzweiges macht mit --mirror keinen Sinn"

#: builtin/remote.c:187
msgid "specifying branches to track makes sense only with fetch mirrors"
msgstr ""
"die Angabe von zu folgenden Zweigen macht nur mit dem Abholen von "
"Spiegelarchiven Sinn"

#: builtin/remote.c:195 builtin/remote.c:646
#, c-format
msgid "remote %s already exists."
msgstr "externes Projektarchiv %s existiert bereits"

#: builtin/remote.c:199 builtin/remote.c:650
#, c-format
msgid "'%s' is not a valid remote name"
msgstr "'%s' ist kein gültiger Name für ein externes Projektarchiv"

#: builtin/remote.c:243
#, c-format
msgid "Could not setup master '%s'"
msgstr "Konnte symbolische Referenz für Hauptzweig von '%s' nicht einrichten"

#: builtin/remote.c:299
#, c-format
msgid "more than one %s"
msgstr "mehr als ein %s"

#: builtin/remote.c:339
#, c-format
msgid "Could not get fetch map for refspec %s"
msgstr "Konnte Abholungszuordnung für Referenzspezifikation %s nicht bekommen"

#: builtin/remote.c:440 builtin/remote.c:448
msgid "(matching)"
msgstr "(übereinstimmend)"

#: builtin/remote.c:452
msgid "(delete)"
msgstr "(lösche)"

#: builtin/remote.c:595 builtin/remote.c:601 builtin/remote.c:607
#, c-format
msgid "Could not append '%s' to '%s'"
msgstr "Konnte '%s' nicht an '%s' anhängen."

#: builtin/remote.c:639 builtin/remote.c:792 builtin/remote.c:890
#, c-format
msgid "No such remote: %s"
msgstr "Kein solches externes Archiv: %s"

#: builtin/remote.c:656
#, c-format
msgid "Could not rename config section '%s' to '%s'"
msgstr "Konnte Sektion '%s' in Konfiguration nicht nach '%s' umbenennen"

#: builtin/remote.c:662 builtin/remote.c:799
#, c-format
msgid "Could not remove config section '%s'"
msgstr "Konnte Sektion '%s' nicht aus Konfiguration entfernen"

#: builtin/remote.c:677
#, c-format
msgid ""
"Not updating non-default fetch refspec\n"
"\t%s\n"
"\tPlease update the configuration manually if necessary."
msgstr ""
"Keine Aktualisierung der nicht standardmäßigen Referenzspezifikation zum "
"Abholen\n"
"\t%s\n"
"\tBitte aktualisiere, falls notwendig, die Konfiguration manuell."

#: builtin/remote.c:683
#, c-format
msgid "Could not append '%s'"
msgstr "Konnte '%s' nicht anhängen."

#: builtin/remote.c:694
#, c-format
msgid "Could not set '%s'"
msgstr "Konnte '%s' nicht setzen"

#: builtin/remote.c:716
#, c-format
msgid "deleting '%s' failed"
msgstr "Konnte '%s' nicht löschen"

#: builtin/remote.c:750
#, c-format
msgid "creating '%s' failed"
msgstr "Konnte '%s' nicht erstellen"

#: builtin/remote.c:764
#, c-format
msgid "Could not remove branch %s"
msgstr "Konnte Zweig %s nicht entfernen"

#: builtin/remote.c:834
msgid ""
"Note: A branch outside the refs/remotes/ hierarchy was not removed;\n"
"to delete it, use:"
msgid_plural ""
"Note: Some branches outside the refs/remotes/ hierarchy were not removed;\n"
"to delete them, use:"
msgstr[0] ""
"Hinweis: Ein Zweig außerhalb der /refs/remotes/ Hierachie wurde nicht "
"entfernt;\n"
"um diesen zu entfernen, benutze:"
msgstr[1] ""
"Hinweis: Einige Zweige außer der /refs/remotes/ Hierarchie wurden nicht "
"entfernt;\n"
"um diese zu entfernen, benutze:"

#: builtin/remote.c:943
#, c-format
msgid " new (next fetch will store in remotes/%s)"
msgstr " neu (wird bei nächster Abholung in remotes/%s gespeichert)"

#: builtin/remote.c:946
msgid " tracked"
msgstr " gefolgt"

#: builtin/remote.c:948
msgid " stale (use 'git remote prune' to remove)"
msgstr " veraltet (benutze 'git remote prune' zum Entfernen)"

#: builtin/remote.c:950
msgid " ???"
msgstr " ???"

#: builtin/remote.c:991
#, c-format
msgid "invalid branch.%s.merge; cannot rebase onto > 1 branch"
msgstr "ungültiges branch.%s.merge; kann nicht auf > 1 Zweig neu aufbauen"

#: builtin/remote.c:998
#, c-format
msgid "rebases onto remote %s"
msgstr "baut neu auf externen Zweig %s auf"

#: builtin/remote.c:1001
#, c-format
msgid " merges with remote %s"
msgstr " führt mit externem Zweig %s zusammen"

#: builtin/remote.c:1002
msgid "    and with remote"
msgstr "    und mit externem Zweig"

#: builtin/remote.c:1004
#, c-format
msgid "merges with remote %s"
msgstr "führt mit externem Zweig %s zusammen"

#: builtin/remote.c:1005
msgid "   and with remote"
msgstr "   und mit externem Zweig"

#: builtin/remote.c:1051
msgid "create"
msgstr "erstellt"

#: builtin/remote.c:1054
msgid "delete"
msgstr "gelöscht"

#: builtin/remote.c:1058
msgid "up to date"
msgstr "aktuell"

#: builtin/remote.c:1061
msgid "fast-forwardable"
msgstr "vorspulbar"

#: builtin/remote.c:1064
msgid "local out of date"
msgstr "lokal nicht aktuell"

#: builtin/remote.c:1071
#, c-format
msgid "    %-*s forces to %-*s (%s)"
msgstr "    %-*s erzwingt Versandt nach %-*s (%s)"

#: builtin/remote.c:1074
#, c-format
msgid "    %-*s pushes to %-*s (%s)"
msgstr "    %-*s versendet nach %-*s (%s)"

#: builtin/remote.c:1078
#, c-format
msgid "    %-*s forces to %s"
msgstr "    %-*s erzwingt Versand nach %s"

#: builtin/remote.c:1081
#, c-format
msgid "    %-*s pushes to %s"
msgstr "    %-*s versendet nach %s"

#: builtin/remote.c:1118
#, c-format
msgid "* remote %s"
msgstr "* externes Projektarchiv %s"

#: builtin/remote.c:1119
#, c-format
msgid "  Fetch URL: %s"
msgstr "  URL zum Abholen: %s"

#: builtin/remote.c:1120 builtin/remote.c:1285
msgid "(no URL)"
msgstr "(keine URL)"

#: builtin/remote.c:1129 builtin/remote.c:1131
#, c-format
msgid "  Push  URL: %s"
msgstr "  URL zum Versenden: %s"

#: builtin/remote.c:1133 builtin/remote.c:1135 builtin/remote.c:1137
#, c-format
msgid "  HEAD branch: %s"
msgstr "  Hauptzweig: %s"

#: builtin/remote.c:1139
#, c-format
msgid ""
"  HEAD branch (remote HEAD is ambiguous, may be one of the following):\n"
msgstr ""
"  Hauptzweig (externer Hauptzweig ist mehrdeutig, könnte einer der folgenden "
"sein):\n"

#: builtin/remote.c:1151
#, c-format
msgid "  Remote branch:%s"
msgid_plural "  Remote branches:%s"
msgstr[0] "  externer Zweig:%s"
msgstr[1] "  externe Zweige:%s"

#: builtin/remote.c:1154 builtin/remote.c:1181
msgid " (status not queried)"
msgstr " (Zustand nicht abgefragt)"

#: builtin/remote.c:1163
msgid "  Local branch configured for 'git pull':"
msgid_plural "  Local branches configured for 'git pull':"
msgstr[0] "  Lokaler Zweig konfiguriert für 'git pull':"
msgstr[1] "  Lokale Zweige konfiguriert für 'git pull':"

#: builtin/remote.c:1171
msgid "  Local refs will be mirrored by 'git push'"
msgstr "  Lokale Referenzen werden von 'git push' gespiegelt"

#: builtin/remote.c:1178
#, c-format
msgid "  Local ref configured for 'git push'%s:"
msgid_plural "  Local refs configured for 'git push'%s:"
msgstr[0] "  Lokale Referenz konfiguriert für 'git push'%s:"
msgstr[1] "  Lokale Referenzen konfiguriert für 'git push'%s:"

#: builtin/remote.c:1216
msgid "Cannot determine remote HEAD"
msgstr "Kann Hauptzweig des externen Projektarchivs nicht bestimmen"

#: builtin/remote.c:1218
msgid "Multiple remote HEAD branches. Please choose one explicitly with:"
msgstr ""
"Mehrere Hauptzweige im externen Projektarchiv. Bitte wähle explizit einen "
"aus mit:"

#: builtin/remote.c:1228
#, c-format
msgid "Could not delete %s"
msgstr "Konnte %s nicht entfernen"

#: builtin/remote.c:1236
#, c-format
msgid "Not a valid ref: %s"
msgstr "keine gültige Referenz: %s"

#: builtin/remote.c:1238
#, c-format
msgid "Could not setup %s"
msgstr "Konnte %s nicht einrichten"

#: builtin/remote.c:1274
#, c-format
msgid " %s will become dangling!"
msgstr " %s wird unreferenziert!"

#: builtin/remote.c:1275
#, c-format
msgid " %s has become dangling!"
msgstr " %s wurde unreferenziert!"

#: builtin/remote.c:1281
#, c-format
msgid "Pruning %s"
msgstr "entferne veraltete Zweige von %s"

#: builtin/remote.c:1282
#, c-format
msgid "URL: %s"
msgstr "URL: %s"

#: builtin/remote.c:1295
#, c-format
msgid " * [would prune] %s"
msgstr " * [würde veralteten Zweig entfernen] %s"

#: builtin/remote.c:1298
#, c-format
msgid " * [pruned] %s"
msgstr "* [veralteten Zweig entfernt] %s"

#: builtin/remote.c:1387 builtin/remote.c:1461
#, c-format
msgid "No such remote '%s'"
msgstr "Kein solches externes Projektarchiv '%s'"

#: builtin/remote.c:1414
msgid "no remote specified"
msgstr "kein externes Projektarchiv angegeben"

#: builtin/remote.c:1447
msgid "--add --delete doesn't make sense"
msgstr "--add --delete macht keinen Sinn"

#: builtin/remote.c:1487
#, c-format
msgid "Invalid old URL pattern: %s"
msgstr "ungültiges altes URL Format: %s"

#: builtin/remote.c:1495
#, c-format
msgid "No such URL found: %s"
msgstr "Keine solche URL gefunden: %s"

#: builtin/remote.c:1497
msgid "Will not delete all non-push URLs"
msgstr "Werde keine URLs entfernen, die nicht für den Versand bestimmt sind"

#: builtin/reset.c:33
msgid "mixed"
msgstr "mixed"

#: builtin/reset.c:33
msgid "soft"
msgstr "soft"

#: builtin/reset.c:33
msgid "hard"
msgstr "hard"

#: builtin/reset.c:33
msgid "merge"
msgstr "zusammenführen"

#: builtin/reset.c:33
msgid "keep"
msgstr "keep"

#: builtin/reset.c:77
msgid "You do not have a valid HEAD."
msgstr "Du hast keine gültige Zweigspitze (HEAD)."

#: builtin/reset.c:79
msgid "Failed to find tree of HEAD."
msgstr "Fehler beim Finden des Baumes der Zweigspitze (HEAD)."

#: builtin/reset.c:85
#, c-format
msgid "Failed to find tree of %s."
msgstr "Fehler beim Finden des Baumes von %s."

#: builtin/reset.c:96
msgid "Could not write new index file."
msgstr "Konnte neue Bereitstellungsdatei nicht schreiben."

#: builtin/reset.c:106
#, c-format
msgid "HEAD is now at %s"
msgstr "Zweigspitze (HEAD) ist jetzt bei %s"

#: builtin/reset.c:130
msgid "Could not read index"
msgstr "Konnte Bereitstellung nicht lesen"

#: builtin/reset.c:133
msgid "Unstaged changes after reset:"
msgstr "Nicht bereitgestellte Änderungen nach Zurücksetzung:"

#: builtin/reset.c:223
#, c-format
msgid "Cannot do a %s reset in the middle of a merge."
msgstr ""
"Kann keine '%s' Zurücksetzung durchführen, während eine Zusammenführung im "
"Gange ist."

#: builtin/reset.c:303
#, c-format
msgid "Could not parse object '%s'."
msgstr "Konnte Objekt '%s' nicht parsen."

#: builtin/reset.c:308
msgid "--patch is incompatible with --{hard,mixed,soft}"
msgstr "--patch ist inkompatibel mit --{hard,mixed,soft}"

#: builtin/reset.c:317
msgid "--mixed with paths is deprecated; use 'git reset -- <paths>' instead."
msgstr ""
"--mixed mit Pfaden ist veraltet; benutze stattdessen 'git reset -- <Pfade>'."

#: builtin/reset.c:319
#, c-format
msgid "Cannot do %s reset with paths."
msgstr "Eine '%s' Zurücksetzung mit Pfaden ist nicht möglich."

#: builtin/reset.c:331
#, c-format
msgid "%s reset is not allowed in a bare repository"
msgstr "'%s' Zurücksetzung ist in einem bloßen Projektarchiv nicht erlaubt"

#: builtin/reset.c:347
#, c-format
msgid "Could not reset index file to revision '%s'."
msgstr "Konnte Bereitstellungsdatei nicht zu Version '%s' zurücksetzen."

#: builtin/revert.c:70 builtin/revert.c:92
#, c-format
msgid "%s: %s cannot be used with %s"
msgstr "%s: %s kann nicht mit %s benutzt werden"

#: builtin/revert.c:131
msgid "program error"
msgstr "Programmfehler"

#: builtin/revert.c:221
msgid "revert failed"
msgstr "\"revert\" fehlgeschlagen"

#: builtin/revert.c:236
msgid "cherry-pick failed"
msgstr "\"cherry-pick\" fehlgeschlagen"

#: builtin/rm.c:109
#, c-format
msgid ""
"'%s' has staged content different from both the file and the HEAD\n"
"(use -f to force removal)"
msgstr ""
"'%s' hat bereitgestellten Inhalt unterschiedlich zu der Datei und der\n"
"Zweigspitze (HEAD) (benutze -f um die Entfernung zu erzwingen)"

#: builtin/rm.c:115
#, c-format
msgid ""
"'%s' has changes staged in the index\n"
"(use --cached to keep the file, or -f to force removal)"
msgstr ""
"'%s' hat Änderungen in der Bereitstellung\n"
"(benutze --cached um die Datei zu behalten, oder -f um die Entfernung zu "
"erzwingen)"

#: builtin/rm.c:119
#, c-format
msgid ""
"'%s' has local modifications\n"
"(use --cached to keep the file, or -f to force removal)"
msgstr ""
"'%s' hat lokale Modifikationen\n"
"(benutze --cached um die Datei zu behalten, oder -f um die Entfernung zu "
"erzwingen)"

#: builtin/rm.c:194
#, c-format
msgid "not removing '%s' recursively without -r"
msgstr "'%s' wird nicht ohne -r rekursiv entfernt"

#: builtin/rm.c:230
#, c-format
msgid "git rm: unable to remove %s"
msgstr "git rm: konnte %s nicht entfernen"

#: builtin/shortlog.c:157
#, c-format
msgid "Missing author: %s"
msgstr "fehlender Autor: %s"

#: builtin/tag.c:60
#, c-format
msgid "malformed object at '%s'"
msgstr "fehlerhaftes Objekt bei '%s'"

#: builtin/tag.c:207
#, c-format
msgid "tag name too long: %.*s..."
msgstr "Markierungsname zu lang: %.*s..."

#: builtin/tag.c:212
#, c-format
msgid "tag '%s' not found."
msgstr "Markierung '%s' nicht gefunden."

#: builtin/tag.c:227
#, c-format
msgid "Deleted tag '%s' (was %s)\n"
msgstr "Gelöschte Markierung '%s' (war %s)\n"

#: builtin/tag.c:239
#, c-format
msgid "could not verify the tag '%s'"
msgstr "Konnte Markierung '%s' nicht verifizieren"

#: builtin/tag.c:249
msgid ""
"\n"
"#\n"
"# Write a tag message\n"
"# Lines starting with '#' will be ignored.\n"
"#\n"
msgstr ""
"\n"
"#\n"
"# Gebe eine Markierungsbeschreibung ein\n"
"# Zeilen, die mit '#' beginnen, werden ignoriert.\n"
"#\n"

#: builtin/tag.c:256
msgid ""
"\n"
"#\n"
"# Write a tag message\n"
"# Lines starting with '#' will be kept; you may remove them yourself if you "
"want to.\n"
"#\n"
msgstr ""
"\n"
"#\n"
"# Gebe eine Markierungsbeschreibung ein\n"
"# Zeilen, die mit '#' beginnen, werden behalten; du darfst diese\n"
"# selbst entfernen wenn du möchtest.\n"
"#\n"

#: builtin/tag.c:298
msgid "unable to sign the tag"
msgstr "konnte Markierung nicht signieren"

#: builtin/tag.c:300
msgid "unable to write tag file"
msgstr "konnte Markierungsdatei nicht schreiben"

#: builtin/tag.c:325
msgid "bad object type."
msgstr "ungültiger Objekt-Typ"

#: builtin/tag.c:338
msgid "tag header too big."
msgstr "Markierungskopf zu groß."

#: builtin/tag.c:370
msgid "no tag message?"
msgstr "keine Markierungsbeschreibung?"

#: builtin/tag.c:376
#, c-format
msgid "The tag message has been left in %s\n"
msgstr "Die Markierungsbeschreibung wurde gelassen in %s\n"

#: builtin/tag.c:425
msgid "switch 'points-at' requires an object"
msgstr "Option 'points-at' erfordert ein Objekt"

#: builtin/tag.c:427
#, c-format
msgid "malformed object name '%s'"
msgstr "fehlerhafter Objekt-Name '%s'"

#: builtin/tag.c:506
msgid "--column and -n are incompatible"
msgstr "--column und -n sind inkompatibel"

#: builtin/tag.c:523
msgid "-n option is only allowed with -l."
msgstr "-n Option ist nur erlaubt mit -l."

#: builtin/tag.c:525
msgid "--contains option is only allowed with -l."
msgstr "--contains Option ist nur erlaubt mit -l."

#: builtin/tag.c:527
msgid "--points-at option is only allowed with -l."
msgstr "--points-at Option ist nur erlaubt mit -l."

#: builtin/tag.c:535
msgid "only one -F or -m option is allowed."
msgstr "nur eine -F oder -m Option ist erlaubt."

#: builtin/tag.c:555
msgid "too many params"
msgstr "zu viele Parameter"

#: builtin/tag.c:561
#, c-format
msgid "'%s' is not a valid tag name."
msgstr "'%s' ist kein gültiger Markierungsname."

#: builtin/tag.c:566
#, c-format
msgid "tag '%s' already exists"
msgstr "Markierung '%s' existiert bereits"

#: builtin/tag.c:584
#, c-format
msgid "%s: cannot lock the ref"
msgstr "%s: kann Referenz nicht sperren"

#: builtin/tag.c:586
#, c-format
msgid "%s: cannot update the ref"
msgstr "%s: kann Referenz nicht aktualisieren"

#: builtin/tag.c:588
#, c-format
msgid "Updated tag '%s' (was %s)\n"
msgstr "Aktualisierte Markierung '%s' (war %s)\n"

#: git.c:16
msgid "See 'git help <command>' for more information on a specific command."
msgstr ""
"Siehe 'git help <Kommando>' für weitere Informationen zu einem spezifischen "
"Kommando"

#: parse-options.h:133 parse-options.h:235
msgid "n"
msgstr "Anzahl"

#: parse-options.h:141
msgid "time"
msgstr "Zeit"

#: parse-options.h:149
msgid "file"
msgstr "Datei"

#: parse-options.h:151
msgid "when"
msgstr "wann"

#: parse-options.h:156
msgid "no-op (backward compatibility)"
msgstr "Kein Effekt (Rückwärtskompatibilität)"

#: parse-options.h:228
msgid "be more verbose"
msgstr "erweiterte Ausgaben"

#: parse-options.h:230
msgid "be more quiet"
msgstr "weniger Ausgaben"

#: parse-options.h:236
msgid "use <n> digits to display SHA-1s"
msgstr "benutze <n> Ziffern zur Anzeige von SHA-1s"

#: common-cmds.h:8
msgid "Add file contents to the index"
msgstr "stellt Dateiinhalte zur Eintragung bereit"

#: common-cmds.h:9
msgid "Find by binary search the change that introduced a bug"
msgstr ""
"Findet über eine Binärsuche die Änderungen, die einen Fehler verursacht haben"

#: common-cmds.h:10
msgid "List, create, or delete branches"
msgstr "Zeigt an, erstellt oder entfernt Zweige"

#: common-cmds.h:11
msgid "Checkout a branch or paths to the working tree"
msgstr "Checkt Zweige oder Pfade im Arbeitszweig aus"

#: common-cmds.h:12
msgid "Clone a repository into a new directory"
msgstr "Klont ein Projektarchiv in einem neuen Verzeichnis"

#: common-cmds.h:13
msgid "Record changes to the repository"
msgstr "Trägt Änderungen in das Projektarchiv ein"

#: common-cmds.h:14
msgid "Show changes between commits, commit and working tree, etc"
msgstr "Zeigt Änderungen zwischen Versionen, Version und Arbeitszweig, etc. an"

#: common-cmds.h:15
msgid "Download objects and refs from another repository"
msgstr "Lädt Objekte und Referenzen von einem anderen Projektarchiv herunter"

#: common-cmds.h:16
msgid "Print lines matching a pattern"
msgstr "Stellt Zeilen dar, die einem Muster entsprechen"

#: common-cmds.h:17
msgid "Create an empty git repository or reinitialize an existing one"
msgstr ""
"Erstellt ein leeres Git-Projektarchiv oder initialisiert ein bestehendes neu"

#: common-cmds.h:18
msgid "Show commit logs"
msgstr "Zeigt Versionshistorie an"

#: common-cmds.h:19
msgid "Join two or more development histories together"
msgstr "Führt zwei oder mehr Entwicklungszweige zusammen"

#: common-cmds.h:20
msgid "Move or rename a file, a directory, or a symlink"
msgstr ""
"Verschiebt oder benennt eine Datei, ein Verzeichnis, oder eine symbolische "
"Verknüpfung um"

#: common-cmds.h:21
msgid "Fetch from and merge with another repository or a local branch"
msgstr ""
"Fordert Objekte von einem externen Projektarchiv an und führt sie mit einem "
"anderen Projektarchiv oder einem lokalen Zweig zusammen"

#: common-cmds.h:22
msgid "Update remote refs along with associated objects"
msgstr "Aktualisiert externe Referenzen mitsamt den verbundenen Objekten"

#: common-cmds.h:23
msgid "Forward-port local commits to the updated upstream head"
msgstr "Baut lokale Versionen auf einem aktuellerem externen Zweig neu auf"

#: common-cmds.h:24
msgid "Reset current HEAD to the specified state"
msgstr ""
"Setzt die aktuelle Zweigspitze (HEAD) zu einem spezifizierten Zustand zurück"

#: common-cmds.h:25
msgid "Remove files from the working tree and from the index"
msgstr "Löscht Dateien im Arbeitszweig und von der Bereitstellung"

#: common-cmds.h:26
msgid "Show various types of objects"
msgstr "Zeigt verschiedene Arten von Objekten an"

#: common-cmds.h:27
msgid "Show the working tree status"
msgstr "Zeigt den Zustand des Arbeitszweiges an"

#: common-cmds.h:28
msgid "Create, list, delete or verify a tag object signed with GPG"
msgstr ""
"Erzeugt, listet auf, löscht oder verifiziert ein mit GPG signiertes "
"Markierungsobjekt"

#: git-am.sh:50
msgid "You need to set your committer info first"
msgstr "Du musst zuerst die Informationen des Eintragenden setzen."

#: git-am.sh:95
msgid ""
"You seem to have moved HEAD since the last 'am' failure.\n"
"Not rewinding to ORIG_HEAD"
msgstr ""
"Du scheinst seit dem letzten gescheiterten 'am' die Zweigspitze (HEAD)\n"
"geändert zu haben.\n"
"Keine Zurücksetzung zu ORIG_HEAD."

#: git-am.sh:105
#, sh-format
msgid ""
"When you have resolved this problem, run \"$cmdline --resolved\".\n"
"If you prefer to skip this patch, run \"$cmdline --skip\" instead.\n"
"To restore the original branch and stop patching, run \"$cmdline --abort\"."
msgstr ""
"Wenn du das Problem gelöst hast, führe \"$cmdline --resolved\" aus.\n"
"Falls du diesen Patch auslassen möchtest, führe stattdessen \"$cmdline --skip"
"\" aus.\n"
"Um den ursprünglichen Zweig wiederherzustellen und die Anwendung der "
"Patches\n"
"abzubrechen, führe \"$cmdline --abort\" aus."

#: git-am.sh:121
msgid "Cannot fall back to three-way merge."
msgstr "Kann nicht zu 3-Wege-Zusammenführung zurückfallen."

#: git-am.sh:137
msgid "Repository lacks necessary blobs to fall back on 3-way merge."
msgstr ""
"Dem Projektarchiv fehlen notwendige Blobs um auf eine 3-Wege-Zusammenführung "
"zurückzufallen."

#: git-am.sh:139
msgid "Using index info to reconstruct a base tree..."
msgstr ""
"Verwende Informationen aus der Bereitstellung um einen Basisbaum "
"nachzustellen"

#: git-am.sh:154
msgid ""
"Did you hand edit your patch?\n"
"It does not apply to blobs recorded in its index."
msgstr ""
"Hast du den Patch per Hand editiert?\n"
"Er kann nicht auf die Blobs in seiner 'index' Zeile angewendet werden."

#: git-am.sh:163
msgid "Falling back to patching base and 3-way merge..."
msgstr "Falle zurück zum Patchen der Basis und der 3-Wege-Zusammenführung..."

#: git-am.sh:179
msgid "Failed to merge in the changes."
msgstr "Zusammenführung der Änderungen fehlgeschlagen"

#: git-am.sh:274
msgid "Only one StGIT patch series can be applied at once"
msgstr "Es kann nur eine StGIT Patch-Serie auf einmal angewendet werden."

#: git-am.sh:361
#, sh-format
msgid "Patch format $patch_format is not supported."
msgstr "Patch-Format $patch_format wird nicht unterstützt."

#: git-am.sh:363
msgid "Patch format detection failed."
msgstr "Patch-Formaterkennung fehlgeschlagen."

#: git-am.sh:389
msgid ""
"The -b/--binary option has been a no-op for long time, and\n"
"it will be removed. Please do not use it anymore."
msgstr ""
"Die -b/--binary Option hat seit Langem keinen Effekt und wird\n"
"entfernt. Bitte nicht mehr verwenden."

#: git-am.sh:477
#, sh-format
msgid "previous rebase directory $dotest still exists but mbox given."
msgstr ""
"Vorheriges Verzeichnis des Neuaufbaus $dotest existiert noch, aber mbox "
"gegeben."

#: git-am.sh:482
msgid "Please make up your mind. --skip or --abort?"
msgstr "Bitte werde dir klar. --skip oder --abort?"

#: git-am.sh:509
msgid "Resolve operation not in progress, we are not resuming."
msgstr "Es ist keine Auflösung im Gange, es wird nicht fortgesetzt."

#: git-am.sh:575
#, sh-format
msgid "Dirty index: cannot apply patches (dirty: $files)"
msgstr ""
"Unsaubere Bereitstellung: kann Patches nicht anwenden (unsauber: $files)"

#: git-am.sh:679
#, sh-format
msgid ""
"Patch is empty.  Was it split wrong?\n"
"If you would prefer to skip this patch, instead run \"$cmdline --skip\".\n"
"To restore the original branch and stop patching run \"$cmdline --abort\"."
msgstr ""
"Patch ist leer. Wurde er falsch aufgeteilt?\n"
"Wenn du diesen Patch auslassen möchtest, führe stattdessen \"$cmdline --skip"
"\" aus.\n"
"Um den ursprünglichen Zweig wiederherzustellen und die Anwendung der "
"Patches\n"
"abzubrechen, führe \"$cmdline --abort\" aus."

#: git-am.sh:706
msgid "Patch does not have a valid e-mail address."
msgstr "Patch enthält keine gültige eMail-Adresse."

#: git-am.sh:753
msgid "cannot be interactive without stdin connected to a terminal."
msgstr ""
"Kann nicht interaktiv sein, ohne dass die Standard-Eingabe mit einem "
"Terminal verbunden ist."

#: git-am.sh:757
msgid "Commit Body is:"
msgstr "Beschreibung der Eintragung ist:"

#. TRANSLATORS: Make sure to include [y], [n], [e], [v] and [a]
#. in your translation. The program will only accept English
#. input at this point.
#: git-am.sh:764
msgid "Apply? [y]es/[n]o/[e]dit/[v]iew patch/[a]ccept all "
msgstr "Anwenden? [y]es/[n]o/[e]dit/[v]iew patch/[a]ccept all "

#: git-am.sh:800
#, sh-format
msgid "Applying: $FIRSTLINE"
msgstr "Wende an: $FIRSTLINE"

#: git-am.sh:821
msgid ""
"No changes - did you forget to use 'git add'?\n"
"If there is nothing left to stage, chances are that something else\n"
"already introduced the same changes; you might want to skip this patch."
msgstr ""
"Keine Änderungen - hast du vergessen 'git add' zu benutzen?\n"
"Wenn keine Änderungen mehr zum Bereitstellen vorhanden sind, könnten\n"
"diese bereits anderweitig eingefügt worden sein; du könntest diesen Patch\n"
"auslassen."

#: git-am.sh:829
msgid ""
"You still have unmerged paths in your index\n"
"did you forget to use 'git add'?"
msgstr ""
"Du hast immer noch nicht zusammengeführte Pfade in der Bereitstellung.\n"
"Hast du vergessen 'git add' zu benutzen?"

#: git-am.sh:845
msgid "No changes -- Patch already applied."
msgstr "Keine Änderungen -- Patches bereits angewendet."

#: git-am.sh:855
#, sh-format
msgid "Patch failed at $msgnum $FIRSTLINE"
msgstr "Anwendung des Patches fehlgeschlagen bei $msgnum $FIRSTLINE"

#: git-am.sh:876
msgid "applying to an empty history"
msgstr "wende zu leerer Historie an"

#: git-bisect.sh:48
msgid "You need to start by \"git bisect start\""
msgstr "Du musst mit \"git bisect start\" beginnen."

#. TRANSLATORS: Make sure to include [Y] and [n] in your
#. translation. The program will only accept English input
#. at this point.
#: git-bisect.sh:54
msgid "Do you want me to do it for you [Y/n]? "
msgstr "Willst du, dass ich es für dich mache [Y/n]? "

#: git-bisect.sh:95
#, sh-format
msgid "unrecognised option: '$arg'"
msgstr "nicht erkannte Option: '$arg'"

#: git-bisect.sh:99
#, sh-format
msgid "'$arg' does not appear to be a valid revision"
msgstr "'$arg' scheint keine gültige Version zu sein"

#: git-bisect.sh:117
msgid "Bad HEAD - I need a HEAD"
msgstr "Ungültige Zweigspitze (HEAD) - Zweigspitze (HEAD) wird benötigt"

#: git-bisect.sh:130
#, sh-format
msgid ""
"Checking out '$start_head' failed. Try 'git bisect reset <validbranch>'."
msgstr ""
"Auschecken von '$start_head' fehlgeschlagen. Versuche 'git bisect reset "
"<gueltigerzweig>'."

#: git-bisect.sh:140
msgid "won't bisect on seeked tree"
msgstr "\"bisect\" auf gesuchtem Zweig nicht möglich"

#: git-bisect.sh:144
msgid "Bad HEAD - strange symbolic ref"
msgstr "Ungültige Zweigspitze (HEAD) - merkwürdige symbolische Referenz"

#: git-bisect.sh:189
#, sh-format
msgid "Bad bisect_write argument: $state"
msgstr "Ungültiges \"bisect_write\" Argument: $state"

#: git-bisect.sh:218
#, sh-format
msgid "Bad rev input: $arg"
msgstr "Ungültige Referenz-Eingabe: $arg"

#: git-bisect.sh:232
msgid "Please call 'bisect_state' with at least one argument."
msgstr "Bitte rufe 'bisect_state' mit mindestens einem Argument auf."

#: git-bisect.sh:244
#, sh-format
msgid "Bad rev input: $rev"
msgstr "Ungültige Referenz-Eingabe: $rev"

#: git-bisect.sh:250
msgid "'git bisect bad' can take only one argument."
msgstr "'git bisect bad' kann nur ein Argument entgegennehmen."

#. have bad but not good.  we could bisect although
#. this is less optimum.
#: git-bisect.sh:273
msgid "Warning: bisecting only with a bad commit."
msgstr "Warnung: halbiere nur mit einer fehlerhaften Version"

#. TRANSLATORS: Make sure to include [Y] and [n] in your
#. translation. The program will only accept English input
#. at this point.
#: git-bisect.sh:279
msgid "Are you sure [Y/n]? "
msgstr "Bist du sicher [Y/n]? "

#: git-bisect.sh:289
msgid ""
"You need to give me at least one good and one bad revisions.\n"
"(You can use \"git bisect bad\" and \"git bisect good\" for that.)"
msgstr ""
"Du musst mindestens eine korrekte und eine fehlerhafte Version angeben.\n"
"(Du kannst dafür \"git bisect bad\" und \"git bisect good\" benutzen.)"

#: git-bisect.sh:292
msgid ""
"You need to start by \"git bisect start\".\n"
"You then need to give me at least one good and one bad revisions.\n"
"(You can use \"git bisect bad\" and \"git bisect good\" for that.)"
msgstr ""
"Du musst mit \"git bisect start\" beginnen.\n"
"Danach musst du mindestens eine korrekte und eine fehlerhafte Version "
"angeben.\n"
"(Du kannst dafür \"git bisect bad\" und \"git bisect good\" benutzen.)"

#: git-bisect.sh:347 git-bisect.sh:474
msgid "We are not bisecting."
msgstr "Wir sind nicht beim Halbieren."

#: git-bisect.sh:354
#, sh-format
msgid "'$invalid' is not a valid commit"
msgstr "'$invalid' ist keine gültige Version"

#: git-bisect.sh:363
#, sh-format
msgid ""
"Could not check out original HEAD '$branch'.\n"
"Try 'git bisect reset <commit>'."
msgstr ""
"Konnte die ursprüngliche Zweigspitze (HEAD) '$branch' nicht auschecken.\n"
"Versuche 'git bisect reset <Version>'."

#: git-bisect.sh:390
msgid "No logfile given"
msgstr "Keine Log-Datei gegeben"

#: git-bisect.sh:391
#, sh-format
msgid "cannot read $file for replaying"
msgstr "kann $file nicht für das Abspielen lesen"

#: git-bisect.sh:408
msgid "?? what are you talking about?"
msgstr "?? Was redest du da?"

#: git-bisect.sh:420
#, sh-format
msgid "running $command"
msgstr "führe $command aus"

#: git-bisect.sh:427
#, sh-format
msgid ""
"bisect run failed:\n"
"exit code $res from '$command' is < 0 or >= 128"
msgstr ""
"Ausführung der Halbierung fehlgeschlagen:\n"
"Rückkehrwert $res von '$command' ist < 0 oder >= 128"

#: git-bisect.sh:453
msgid "bisect run cannot continue any more"
msgstr "Ausführung der Halbierung kann nicht mehr fortgesetzt werden"

#: git-bisect.sh:459
#, sh-format
msgid ""
"bisect run failed:\n"
"'bisect_state $state' exited with error code $res"
msgstr ""
"Ausführung der Halbierung fehlgeschlagen:\n"
"'bisect_state $state' wurde mit Fehlerwert $res beendet"

#: git-bisect.sh:466
msgid "bisect run success"
msgstr "Halbierung erfolgreich ausgeführt"

#: git-pull.sh:21
msgid ""
"Pull is not possible because you have unmerged files.\n"
"Please, fix them up in the work tree, and then use 'git add/rm <file>'\n"
"as appropriate to mark resolution, or use 'git commit -a'."
msgstr ""
"\"pull\" ist nicht möglich, weil du nicht zusammengeführte Dateien hast.\n"
"Bitte korrigiere dies im Arbeitsbaum und benutze dann 'git add/rm <Datei>'\n"
"um die Auflösung entsprechend zu markieren, oder benutze 'git commit -a'."

#: git-pull.sh:25
msgid "Pull is not possible because you have unmerged files."
msgstr ""
"\"pull\" ist nicht möglich, weil du nicht zusammengeführte Dateien hast."

#: git-pull.sh:197
msgid "updating an unborn branch with changes added to the index"
msgstr ""
"Aktualisiere eine ungeborenen Zweig mit Änderungen, die zur Bereitstellung "
"hinzugefügt wurden"

#. The fetch involved updating the current branch.
#. The working tree and the index file is still based on the
#. $orig_head commit, but we are merging into $curr_head.
#. First update the working tree to match $curr_head.
#: git-pull.sh:228
#, sh-format
msgid ""
"Warning: fetch updated the current branch head.\n"
"Warning: fast-forwarding your working tree from\n"
"Warning: commit $orig_head."
msgstr ""
"Warnung: Die Anforderung aktualisierte die Spitze des aktuellen Zweiges.\n"
"Warnung: Spule deinen Arbeitszweig von Version $orig_head vor."

#: git-pull.sh:253
msgid "Cannot merge multiple branches into empty head"
msgstr "Kann nicht mehrere Zweige in einen ungeborenen Zweig zusammenführen"

#: git-pull.sh:257
msgid "Cannot rebase onto multiple branches"
msgstr "kann nicht auf mehrere Zweige neu aufbauen"

#: git-rebase.sh:52
msgid ""
"When you have resolved this problem, run \"git rebase --continue\".\n"
"If you prefer to skip this patch, run \"git rebase --skip\" instead.\n"
"To check out the original branch and stop rebasing, run \"git rebase --abort"
"\"."
msgstr ""
"Wenn du das Problem aufgelöst hast, führe \"git rebase --continue\" aus.\n"
"Falls du diesen Patch auslassen möchtest, führe stattdessen \"git rebase --"
"skip\" aus.\n"
"Um den ursprünglichen Zweig wiederherzustellen und den Neuaufbau "
"abzubrechen,\n"
"führe \"git rebase --abort\" aus."

#: git-rebase.sh:159
msgid "The pre-rebase hook refused to rebase."
msgstr "Der \"pre-rebase hook\" hat den Neuaufbau zurückgewiesen."

#: git-rebase.sh:164
msgid "It looks like git-am is in progress. Cannot rebase."
msgstr "\"git-am\" scheint im Gange zu sein. Kann nicht neu aufbauen."

#: git-rebase.sh:295
msgid "The --exec option must be used with the --interactive option"
msgstr "Die --exec Option muss mit der --interactive Option benutzt werden"

#: git-rebase.sh:300
msgid "No rebase in progress?"
msgstr "Kein Neuaufbau im Gange?"

#: git-rebase.sh:313
msgid "Cannot read HEAD"
msgstr "Kann Zweigspitze (HEAD) nicht lesen"

#: git-rebase.sh:316
msgid ""
"You must edit all merge conflicts and then\n"
"mark them as resolved using git add"
msgstr ""
"Du musst alle Zusammenführungskonflikte editieren und diese dann\n"
"mittels \"git add\" als aufgelöst markieren"

#: git-rebase.sh:334
#, sh-format
msgid "Could not move back to $head_name"
msgstr "Konnte nicht zu $head_name zurückgehen"

#: git-rebase.sh:350
#, sh-format
msgid ""
"It seems that there is already a $state_dir_base directory, and\n"
"I wonder if you are in the middle of another rebase.  If that is the\n"
"case, please try\n"
"\t$cmd_live_rebase\n"
"If that is not the case, please\n"
"\t$cmd_clear_stale_rebase\n"
"and run me again.  I am stopping in case you still have something\n"
"valuable there."
msgstr ""
<<<<<<< HEAD
"Es scheint so, als gäbe es das Verzeichnis $state_dir_base bereits, und\n"
"es wäre verwunderlich, wenn ein Neuaufbau bereits im Gange ist. Wenn das\n"
"der Fall ist, probiere bitte\n"
"\t$cmd_live_rebase\n"
"Wenn das nicht der Fall ist, probiere bitte\n"
"\t$cmd_clear_stale_rebase\n"
"und führe dieses Kommando nochmal aus. Es wird angehalten, falls bereits\n"
"etwas Nützliches vorhanden ist."
=======
"Es sieht so aus, als ob es das Verzeichnis $state_dir_base bereits gibt\n"
"und es könnte ein anderer Neuaufbau im Gange sein. Wenn das der Fall ist,\n"
"probiere bitte\n"
"\t$cmd_live_rebase\n"
"Wenn das nicht der Fall ist, probiere bitte\n"
"\t$cmd_clear_stale_rebase\n"
"und führe dieses Kommando nochmal aus. Es wird angehalten, falls noch\n"
"etwas Schützenswertes vorhanden ist."
>>>>>>> 261b5119

#: git-rebase.sh:395
#, sh-format
msgid "invalid upstream $upstream_name"
msgstr "ungültiger Übernahmezweig $upstream_name"

#: git-rebase.sh:419
#, sh-format
msgid "$onto_name: there are more than one merge bases"
msgstr "$onto_name: es gibt mehr als eine Zusammenführungsbasis"

#: git-rebase.sh:422 git-rebase.sh:426
#, sh-format
msgid "$onto_name: there is no merge base"
msgstr "$onto_name: es gibt keine Zusammenführungsbasis"

#: git-rebase.sh:431
#, sh-format
msgid "Does not point to a valid commit: $onto_name"
msgstr "$onto_name zeigt auf keine gültige Version"

#: git-rebase.sh:454
#, sh-format
msgid "fatal: no such branch: $branch_name"
msgstr "fatal: Zweig $branch_name nicht gefunden"

#: git-rebase.sh:474
msgid "Please commit or stash them."
msgstr "Bitte trage die Änderungen ein oder benutze \"stash\"."

#: git-rebase.sh:492
#, sh-format
msgid "Current branch $branch_name is up to date."
msgstr "Aktueller Zweig $branch_name ist auf dem neusten Stand."

#: git-rebase.sh:495
#, sh-format
msgid "Current branch $branch_name is up to date, rebase forced."
msgstr ""
"Aktueller Zweig $branch_name ist auf dem neusten Stand, Neuaufbau erzwungen."

#: git-rebase.sh:506
#, sh-format
msgid "Changes from $mb to $onto:"
msgstr "Änderungen von $mb zu $onto:"

#. Detach HEAD and reset the tree
#: git-rebase.sh:515
msgid "First, rewinding head to replay your work on top of it..."
msgstr ""
"Zunächst wird die Zweigspitze zurückgespult, um deine Änderungen\n"
"darauf neu anzuwenden..."

#: git-rebase.sh:523
#, sh-format
msgid "Fast-forwarded $branch_name to $onto_name."
msgstr "$branch_name zu $onto_name vorgespult."

#: git-stash.sh:51
msgid "git stash clear with parameters is unimplemented"
msgstr "git stash clear mit Parametern ist nicht implementiert"

#: git-stash.sh:74
msgid "You do not have the initial commit yet"
msgstr "Du hast bisher noch keine initiale Version"

#: git-stash.sh:89
msgid "Cannot save the current index state"
msgstr "Kann den aktuellen Zustand der Bereitstellung nicht speichern"

#: git-stash.sh:123 git-stash.sh:136
msgid "Cannot save the current worktree state"
msgstr "Kann den aktuellen Zustand des Arbeitsbaumes nicht speichern"

#: git-stash.sh:140
msgid "No changes selected"
msgstr "Keine Änderungen ausgewählt"

#: git-stash.sh:143
msgid "Cannot remove temporary index (can't happen)"
msgstr "Kann temporäre Bereitstellung nicht entfernen (kann nicht passieren)"

#: git-stash.sh:156
msgid "Cannot record working tree state"
msgstr "Kann Zustand des Arbeitsbaumes nicht aufzeichnen"

#. TRANSLATORS: $option is an invalid option, like
#. `--blah-blah'. The 7 spaces at the beginning of the
#. second line correspond to "error: ". So you should line
#. up the second line with however many characters the
#. translation of "error: " takes in your language. E.g. in
#. English this is:
#.
#. $ git stash save --blah-blah 2>&1 | head -n 2
#. error: unknown option for 'stash save': --blah-blah
#. To provide a message, use git stash save -- '--blah-blah'
#: git-stash.sh:202
#, sh-format
msgid ""
"error: unknown option for 'stash save': $option\n"
"       To provide a message, use git stash save -- '$option'"
msgstr ""
"Fehler: unbekannte Option für 'stash save': $option\n"
"        Um eine Beschreibung anzugeben, benutze \"git stash save -- "
"'$option'\""

#: git-stash.sh:223
msgid "No local changes to save"
msgstr "Keine lokalen Änderungen zum Speichern"

#: git-stash.sh:227
msgid "Cannot initialize stash"
msgstr "Kann \"stash\" nicht initialisieren"

#: git-stash.sh:235
msgid "Cannot save the current status"
msgstr "Kann den aktuellen Status nicht speichern"

#: git-stash.sh:253
msgid "Cannot remove worktree changes"
msgstr "Kann Änderungen am Arbeitsbaum nicht entfernen"

#: git-stash.sh:352
msgid "No stash found."
msgstr "Kein \"stash\" gefunden."

#: git-stash.sh:359
#, sh-format
msgid "Too many revisions specified: $REV"
msgstr "Zu viele Revisionen angegeben: $REV"

#: git-stash.sh:365
#, sh-format
msgid "$reference is not valid reference"
msgstr "$reference ist keine gültige Referenz"

#: git-stash.sh:393
#, sh-format
msgid "'$args' is not a stash-like commit"
msgstr "'$args' ist keine \"stash\"-artige Version"

#: git-stash.sh:404
#, sh-format
msgid "'$args' is not a stash reference"
msgstr "'$args' ist keine \"stash\"-Referenz"

#: git-stash.sh:412
msgid "unable to refresh index"
msgstr "unfähig die Bereitstellung zu aktualisieren"

#: git-stash.sh:416
msgid "Cannot apply a stash in the middle of a merge"
msgstr ""
"Kann \"stash\" nicht anwenden, solang eine Zusammenführung im Gange ist"

#: git-stash.sh:424
msgid "Conflicts in index. Try without --index."
msgstr "Konflikte in der Bereitstellung. Versuche es ohne --index."

#: git-stash.sh:426
msgid "Could not save index tree"
msgstr "Konnte Bereitstellungsbaum nicht speichern"

#: git-stash.sh:460
msgid "Cannot unstage modified files"
msgstr "Kann geänderte Dateien nicht aus der Bereitstellung herausnehmen"

#: git-stash.sh:474
msgid "Index was not unstashed."
msgstr "Bereitstellung wurde nicht ausgelagert."

#: git-stash.sh:491
#, sh-format
msgid "Dropped ${REV} ($s)"
msgstr "Gelöscht ${REV} ($s)"

#: git-stash.sh:492
#, sh-format
msgid "${REV}: Could not drop stash entry"
msgstr "${REV}: Konnte \"stash\"-Eintrag nicht löschen"

#: git-stash.sh:499
msgid "No branch name specified"
msgstr "Kein Zweigname spezifiziert"

#: git-stash.sh:570
msgid "(To restore them type \"git stash apply\")"
msgstr "(Zur Wiederherstellung gebe \"git stash apply\" ein)"

#: git-submodule.sh:88
#, sh-format
msgid "cannot strip one component off url '$remoteurl'"
msgstr "Kann eine Komponente von URL '$remoteurl' nicht extrahieren"

#: git-submodule.sh:167
#, sh-format
msgid "No submodule mapping found in .gitmodules for path '$sm_path'"
msgstr ""
"Keine Unterprojekt-Zuordnung in .gitmodules für Pfad '$sm_path' gefunden"

#: git-submodule.sh:211
#, sh-format
msgid "Clone of '$url' into submodule path '$sm_path' failed"
msgstr "Klonen von '$url' in Unterprojekt-Pfad '$sm_path' fehlgeschlagen"

#: git-submodule.sh:223
#, sh-format
msgid "Gitdir '$a' is part of the submodule path '$b' or vice versa"
msgstr ""
"Git-Verzeichnis '$a' ist Teil des Unterprojekt-Pfades '$b', oder umgekehrt"

#: git-submodule.sh:312
#, sh-format
msgid "repo URL: '$repo' must be absolute or begin with ./|../"
msgstr "repo URL: '$repo' muss absolut sein oder mit ./|../ beginnen"

#: git-submodule.sh:329
#, sh-format
msgid "'$sm_path' already exists in the index"
msgstr "'$sm_path' existiert bereits in der Bereitstellung"

#: git-submodule.sh:333
#, sh-format
msgid ""
"The following path is ignored by one of your .gitignore files:\n"
"$sm_path\n"
"Use -f if you really want to add it."
msgstr ""
"Der folgende Pfad wird durch eine deiner \".gitignore\" Dateien ignoriert:\n"
"$sm_path\n"
"Benutze -f wenn du diesen wirklich hinzufügen möchtest."

#: git-submodule.sh:344
#, sh-format
msgid "Adding existing repo at '$sm_path' to the index"
msgstr ""
"Füge existierendes Projektarchiv in '$sm_path' der Bereitstellung hinzu."

#: git-submodule.sh:346
#, sh-format
msgid "'$sm_path' already exists and is not a valid git repo"
msgstr "'$sm_path' existiert bereits und ist kein gültiges Git-Projektarchiv"

#: git-submodule.sh:360
#, sh-format
msgid "Unable to checkout submodule '$sm_path'"
msgstr "Unfähig Unterprojekt '$sm_path' auszuchecken"

#: git-submodule.sh:365
#, sh-format
msgid "Failed to add submodule '$sm_path'"
msgstr "Hinzufügen von Unterprojekt '$sm_path' fehlgeschlagen"

#: git-submodule.sh:370
#, sh-format
msgid "Failed to register submodule '$sm_path'"
msgstr "Registierung von Unterprojekt '$sm_path' fehlgeschlagen"

#: git-submodule.sh:413
#, sh-format
msgid "Entering '$prefix$sm_path'"
msgstr "Betrete '$prefix$sm_path'"

#: git-submodule.sh:427
#, sh-format
msgid "Stopping at '$sm_path'; script returned non-zero status."
msgstr "Stoppe bei '$sm_path'; Skript gab nicht-Null Status zurück."

#: git-submodule.sh:471
#, sh-format
msgid "No url found for submodule path '$sm_path' in .gitmodules"
msgstr "Keine URL für Unterprojekt-Pfad '$sm_path' in .gitmodules gefunden"

#: git-submodule.sh:480
#, sh-format
msgid "Failed to register url for submodule path '$sm_path'"
msgstr "Registrierung der URL für Unterprojekt-Pfad '$sm_path' fehlgeschlagen"

#: git-submodule.sh:482
#, sh-format
msgid "Submodule '$name' ($url) registered for path '$sm_path'"
msgstr "Unterprojekt '$name' ($url) ist für Pfad '$sm_path' registriert"

#: git-submodule.sh:490
#, sh-format
msgid "Failed to register update mode for submodule path '$sm_path'"
msgstr ""
"Registrierung des Aktualisierungsmodus für Unterprojekt-Pfad '$sm_path' "
"fehlgeschlagen"

#: git-submodule.sh:590
#, sh-format
msgid ""
"Submodule path '$sm_path' not initialized\n"
"Maybe you want to use 'update --init'?"
msgstr ""
"Unterprojekt-Pfad '$sm_path' ist nicht initialisiert\n"
"Vielleicht möchtest du 'update --init' benutzen?"

#: git-submodule.sh:603
#, sh-format
msgid "Unable to find current revision in submodule path '$sm_path'"
msgstr "Konnte aktuelle Version in Unterprojekt-Pfad '$sm_path' nicht finden"

#: git-submodule.sh:622
#, sh-format
msgid "Unable to fetch in submodule path '$sm_path'"
msgstr "Konnte in Unterprojekt-Pfad '$sm_path' nicht anfordern"

#: git-submodule.sh:636
#, sh-format
msgid "Unable to rebase '$sha1' in submodule path '$sm_path'"
msgstr "Neuaufbau von '$sha1' in Unterprojekt-Pfad '$sm_path' nicht möglich"

#: git-submodule.sh:637
#, sh-format
msgid "Submodule path '$sm_path': rebased into '$sha1'"
msgstr "Unterprojekt-Pfad '$sm_path': neu aufgebaut in '$sha1'"

#: git-submodule.sh:642
#, sh-format
msgid "Unable to merge '$sha1' in submodule path '$sm_path'"
msgstr ""
"Zusammenführung von '$sha1' in Unterprojekt-Pfad '$sm_path' fehlgeschlagen"

#: git-submodule.sh:643
#, sh-format
msgid "Submodule path '$sm_path': merged in '$sha1'"
msgstr "Unterprojekt-Pfad '$sm_path': zusammengeführt in '$sha1'"

#: git-submodule.sh:648
#, sh-format
msgid "Unable to checkout '$sha1' in submodule path '$sm_path'"
msgstr "Konnte '$sha1' in Unterprojekt-Pfad '$sm_path' nicht auschecken."

#: git-submodule.sh:649
#, sh-format
msgid "Submodule path '$sm_path': checked out '$sha1'"
msgstr "Unterprojekt-Pfad: '$sm_path': '$sha1' ausgecheckt"

#: git-submodule.sh:671 git-submodule.sh:995
#, sh-format
msgid "Failed to recurse into submodule path '$sm_path'"
msgstr "Fehler bei Rekursion in Unterprojekt-Pfad '$sm_path'"

#: git-submodule.sh:779
msgid "The --cached option cannot be used with the --files option"
msgstr "Die --cached Option kann nicht mit der --files Option benutzt werden"

#. unexpected type
#: git-submodule.sh:819
#, sh-format
msgid "unexpected mode $mod_dst"
msgstr "unerwarteter Modus $mod_dst"

#: git-submodule.sh:837
#, sh-format
msgid "  Warn: $name doesn't contain commit $sha1_src"
msgstr "  Warnung: $name beinhaltet nicht Version $sha1_src"

#: git-submodule.sh:840
#, sh-format
msgid "  Warn: $name doesn't contain commit $sha1_dst"
msgstr "  Warnung: $name beinhaltet nicht Version $sha1_dst"

#: git-submodule.sh:843
#, sh-format
msgid "  Warn: $name doesn't contain commits $sha1_src and $sha1_dst"
msgstr ""
"  Warnung: $name beinhaltet nicht die Versionen $sha1_src und $sha1_dst"

#: git-submodule.sh:868
msgid "blob"
msgstr "Blob"

#: git-submodule.sh:906
msgid "# Submodules changed but not updated:"
msgstr "# Unterprojekte geändert, aber nicht aktualisiert:"

#: git-submodule.sh:908
msgid "# Submodule changes to be committed:"
msgstr "# Änderungen in Unterprojekt zum Eintragen:"

#: git-submodule.sh:1054
#, sh-format
msgid "Synchronizing submodule url for '$name'"
msgstr "Synchronisiere Unterprojekt-URL für '$name'"

#~ msgid "diff setup failed"
#~ msgstr "diff_setup_done fehlgeschlagen"

#~ msgid "merge-recursive: disk full?"
#~ msgstr "merge-recursive: Festplatte voll?"

#~ msgid "diff_setup_done failed"
#~ msgstr "diff_setup_done fehlgeschlagen"

#~ msgid "-d option is no longer supported.  Do not use."
#~ msgstr "-d Option wird nicht länger unterstützt. Nicht benutzen."

#~ msgid "%s: has been deleted/renamed"
#~ msgstr "%s wurde gelöscht/umbenannt"

#~ msgid "'%s': not a documentation directory."
#~ msgstr "'%s' ist kein Dokumentationsverzeichnis"

#~ msgid "--"
#~ msgstr "--"

#~ msgid "Could not extract email from committer identity."
#~ msgstr "Konnte E-Mail-Adresse des Einreichers nicht extrahieren."

#~ msgid "cherry-pick"
#~ msgstr "cherry-pick"

#~ msgid "Please enter the commit message for your changes."
#~ msgstr "Bitte gebe die Versionsbeschreibung für deine Änderungen ein."

#~ msgid "Too many options specified"
#~ msgstr "Zu viele Optionen angegeben"

#~ msgid ""
#~ "To prevent you from losing history, non-fast-forward updates were "
#~ "rejected\n"
#~ "Merge the remote changes (e.g. 'git pull') before pushing again.  See "
#~ "the\n"
#~ "'Note about fast-forwards' section of 'git push --help' for details.\n"
#~ msgstr ""
#~ "Um dich vor Verlust von Historie zu bewahren, wurden nicht vorzuspulende "
#~ "Aktualisierungen zurückgewiesen.\n"
#~ "Führe die externen Änderungen zusammen (z.B. 'git pull') bevor du erneut "
#~ "versendest. Siehe auch die 'Note about fast-forwards' Sektion von \n"
#~ "'git push --help' für weitere Details.\n"<|MERGE_RESOLUTION|>--- conflicted
+++ resolved
@@ -5773,16 +5773,6 @@
 "and run me again.  I am stopping in case you still have something\n"
 "valuable there."
 msgstr ""
-<<<<<<< HEAD
-"Es scheint so, als gäbe es das Verzeichnis $state_dir_base bereits, und\n"
-"es wäre verwunderlich, wenn ein Neuaufbau bereits im Gange ist. Wenn das\n"
-"der Fall ist, probiere bitte\n"
-"\t$cmd_live_rebase\n"
-"Wenn das nicht der Fall ist, probiere bitte\n"
-"\t$cmd_clear_stale_rebase\n"
-"und führe dieses Kommando nochmal aus. Es wird angehalten, falls bereits\n"
-"etwas Nützliches vorhanden ist."
-=======
 "Es sieht so aus, als ob es das Verzeichnis $state_dir_base bereits gibt\n"
 "und es könnte ein anderer Neuaufbau im Gange sein. Wenn das der Fall ist,\n"
 "probiere bitte\n"
@@ -5791,7 +5781,6 @@
 "\t$cmd_clear_stale_rebase\n"
 "und führe dieses Kommando nochmal aus. Es wird angehalten, falls noch\n"
 "etwas Schützenswertes vorhanden ist."
->>>>>>> 261b5119
 
 #: git-rebase.sh:395
 #, sh-format

#include <stdio.h>
#include <sys/types.h>
#include <sys/stat.h>
#include <dirent.h>
#include <unistd.h>
#include <stdlib.h>
#include <string.h>
#include <errno.h>
#include <limits.h>
#include <stdarg.h>
#include <sys/ioctl.h>
#include "git-compat-util.h"
#include "exec_cmd.h"
#include "common-cmds.h"

#include "cache.h"
#include "commit.h"
#include "diff.h"
#include "revision.h"
<<<<<<< HEAD
#include "diff.h"
=======
>>>>>>> c4e05b1a
#include "log-tree.h"

#ifndef PATH_MAX
# define PATH_MAX 4096
#endif

static const char git_usage[] =
	"Usage: git [--version] [--exec-path[=GIT_EXEC_PATH]] [--help] COMMAND [ ARGS ]";

/* most gui terms set COLUMNS (although some don't export it) */
static int term_columns(void)
{
	char *col_string = getenv("COLUMNS");
	int n_cols = 0;

	if (col_string && (n_cols = atoi(col_string)) > 0)
		return n_cols;

#ifdef TIOCGWINSZ
	{
		struct winsize ws;
		if (!ioctl(1, TIOCGWINSZ, &ws)) {
			if (ws.ws_col)
				return ws.ws_col;
		}
	}
#endif

	return 80;
}

static void oom(void)
{
	fprintf(stderr, "git: out of memory\n");
	exit(1);
}

static inline void mput_char(char c, unsigned int num)
{
	while(num--)
		putchar(c);
}

static struct cmdname {
	size_t len;
	char name[1];
} **cmdname;
static int cmdname_alloc, cmdname_cnt;

static void add_cmdname(const char *name, int len)
{
	struct cmdname *ent;
	if (cmdname_alloc <= cmdname_cnt) {
		cmdname_alloc = cmdname_alloc + 200;
		cmdname = realloc(cmdname, cmdname_alloc * sizeof(*cmdname));
		if (!cmdname)
			oom();
	}
	ent = malloc(sizeof(*ent) + len);
	if (!ent)
		oom();
	ent->len = len;
	memcpy(ent->name, name, len);
	ent->name[len] = 0;
	cmdname[cmdname_cnt++] = ent;
}

static int cmdname_compare(const void *a_, const void *b_)
{
	struct cmdname *a = *(struct cmdname **)a_;
	struct cmdname *b = *(struct cmdname **)b_;
	return strcmp(a->name, b->name);
}

static void pretty_print_string_list(struct cmdname **cmdname, int longest)
{
	int cols = 1, rows;
	int space = longest + 1; /* min 1 SP between words */
	int max_cols = term_columns() - 1; /* don't print *on* the edge */
	int i, j;

	if (space < max_cols)
		cols = max_cols / space;
	rows = (cmdname_cnt + cols - 1) / cols;

	qsort(cmdname, cmdname_cnt, sizeof(*cmdname), cmdname_compare);

	for (i = 0; i < rows; i++) {
		printf("  ");

		for (j = 0; j < cols; j++) {
			int n = j * rows + i;
			int size = space;
			if (n >= cmdname_cnt)
				break;
			if (j == cols-1 || n + rows >= cmdname_cnt)
				size = 1;
			printf("%-*s", size, cmdname[n]->name);
		}
		putchar('\n');
	}
}

static void list_commands(const char *exec_path, const char *pattern)
{
	unsigned int longest = 0;
	char path[PATH_MAX];
	int dirlen;
	DIR *dir = opendir(exec_path);
	struct dirent *de;

	if (!dir) {
		fprintf(stderr, "git: '%s': %s\n", exec_path, strerror(errno));
		exit(1);
	}

	dirlen = strlen(exec_path);
	if (PATH_MAX - 20 < dirlen) {
		fprintf(stderr, "git: insanely long exec-path '%s'\n",
			exec_path);
		exit(1);
	}

	memcpy(path, exec_path, dirlen);
	path[dirlen++] = '/';

	while ((de = readdir(dir)) != NULL) {
		struct stat st;
		int entlen;

		if (strncmp(de->d_name, "git-", 4))
			continue;
		strcpy(path+dirlen, de->d_name);
		if (stat(path, &st) || /* stat, not lstat */
		    !S_ISREG(st.st_mode) ||
		    !(st.st_mode & S_IXUSR))
			continue;

		entlen = strlen(de->d_name);
		if (4 < entlen && !strcmp(de->d_name + entlen - 4, ".exe"))
			entlen -= 4;

		if (longest < entlen)
			longest = entlen;

		add_cmdname(de->d_name + 4, entlen-4);
	}
	closedir(dir);

	printf("git commands available in '%s'\n", exec_path);
	printf("----------------------------");
	mput_char('-', strlen(exec_path));
	putchar('\n');
	pretty_print_string_list(cmdname, longest - 4);
	putchar('\n');
}

static void list_common_cmds_help(void)
{
	int i, longest = 0;

	for (i = 0; i < ARRAY_SIZE(common_cmds); i++) {
		if (longest < strlen(common_cmds[i].name))
			longest = strlen(common_cmds[i].name);
	}

	puts("The most commonly used git commands are:");
	for (i = 0; i < ARRAY_SIZE(common_cmds); i++) {
		printf("    %s", common_cmds[i].name);
		mput_char(' ', longest - strlen(common_cmds[i].name) + 4);
		puts(common_cmds[i].help);
	}
	puts("(use 'git help -a' to get a list of all installed git commands)");
}

#ifdef __GNUC__
static void cmd_usage(int show_all, const char *exec_path, const char *fmt, ...)
	__attribute__((__format__(__printf__, 3, 4), __noreturn__));
#endif
static void cmd_usage(int show_all, const char *exec_path, const char *fmt, ...)
{
	if (fmt) {
		va_list ap;

		va_start(ap, fmt);
		printf("git: ");
		vprintf(fmt, ap);
		va_end(ap);
		putchar('\n');
	}
	else
		puts(git_usage);

	if (exec_path) {
		putchar('\n');
		if (show_all)
			list_commands(exec_path, "git-*");
		else
			list_common_cmds_help();
        }

	exit(1);
}

static void prepend_to_path(const char *dir, int len)
{
	char *path, *old_path = getenv("PATH");
	int path_len = len;

	if (!old_path)
		old_path = "/usr/local/bin:/usr/bin:/bin";

	path_len = len + strlen(old_path) + 1;

	path = malloc(path_len + 1);

	memcpy(path, dir, len);
	path[len] = ':';
	memcpy(path + len + 1, old_path, path_len - len);

	setenv("PATH", path, 1);
}

static void show_man_page(const char *git_cmd)
{
	const char *page;

	if (!strncmp(git_cmd, "git", 3))
		page = git_cmd;
	else {
		int page_len = strlen(git_cmd) + 4;
		char *p = malloc(page_len + 1);
		strcpy(p, "git-");
		strcpy(p + 4, git_cmd);
		p[page_len] = 0;
		page = p;
	}

	execlp("man", "man", page, NULL);
}

static int cmd_version(int argc, const char **argv, char **envp)
{
	printf("git version %s\n", GIT_VERSION);
	return 0;
}

static int cmd_help(int argc, const char **argv, char **envp)
{
	const char *help_cmd = argv[1];
	if (!help_cmd)
		cmd_usage(0, git_exec_path(), NULL);
	else if (!strcmp(help_cmd, "--all") || !strcmp(help_cmd, "-a"))
		cmd_usage(1, git_exec_path(), NULL);
	else
		show_man_page(help_cmd);
	return 0;
}

#define LOGSIZE (65536)

static int cmd_log(int argc, const char **argv, char **envp)
{
	struct rev_info rev;
	struct commit *commit;
	char *buf = xmalloc(LOGSIZE);
	static enum cmit_fmt commit_format = CMIT_FMT_DEFAULT;
	int abbrev = DEFAULT_ABBREV;
	int abbrev_commit = 0;
	const char *commit_prefix = "commit ";
	struct log_tree_opt opt;
<<<<<<< HEAD
	int do_diff = 0;
=======
	int shown = 0;
	int do_diff = 0;
	int full_diff = 0;
>>>>>>> c4e05b1a

	init_log_tree_opt(&opt);
	argc = setup_revisions(argc, argv, &rev, "HEAD");
	while (1 < argc) {
		const char *arg = argv[1];
		if (!strncmp(arg, "--pretty", 8)) {
			commit_format = get_commit_format(arg + 8);
			if (commit_format == CMIT_FMT_ONELINE)
				commit_prefix = "";
		}
		else if (!strcmp(arg, "--no-abbrev")) {
			abbrev = 0;
		}
		else if (!strcmp(arg, "--abbrev")) {
			abbrev = DEFAULT_ABBREV;
		}
		else if (!strcmp(arg, "--abbrev-commit")) {
			abbrev_commit = 1;
		}
		else if (!strncmp(arg, "--abbrev=", 9)) {
			abbrev = strtoul(arg + 9, NULL, 10);
			if (abbrev && abbrev < MINIMUM_ABBREV)
				abbrev = MINIMUM_ABBREV;
			else if (40 < abbrev)
				abbrev = 40;
		}
<<<<<<< HEAD
=======
		else if (!strcmp(arg, "--full-diff")) {
			do_diff = 1;
			full_diff = 1;
		}
>>>>>>> c4e05b1a
		else {
			int cnt = log_tree_opt_parse(&opt, argv+1, argc-1);
			if (0 < cnt) {
				do_diff = 1;
				argv += cnt;
				argc -= cnt;
				continue;
			}
			die("unrecognized argument: %s", arg);
		}

		argc--; argv++;
	}
	if (do_diff) {
		opt.diffopt.abbrev = abbrev;
		opt.verbose_header = 0;
		opt.always_show_header = 0;
		opt.no_commit_id = 1;
		if (opt.combine_merges)
			opt.ignore_merges = 0;
		if (opt.dense_combined_merges)
			opt.diffopt.output_format = DIFF_FORMAT_PATCH;
		if (opt.diffopt.output_format == DIFF_FORMAT_PATCH)
			opt.diffopt.recursive = 1;
		diff_setup_done(&opt.diffopt);
	}

	if (do_diff) {
		opt.diffopt.abbrev = abbrev;
		opt.verbose_header = 0;
		opt.always_show_header = 0;
		opt.no_commit_id = 1;
		if (opt.combine_merges)
			opt.ignore_merges = 0;
		if (opt.dense_combined_merges)
			opt.diffopt.output_format = DIFF_FORMAT_PATCH;
		if (opt.diffopt.output_format == DIFF_FORMAT_PATCH)
			opt.diffopt.recursive = 1;
		if (!full_diff && rev.prune_data)
			diff_tree_setup_paths(rev.prune_data, &opt.diffopt);
		diff_setup_done(&opt.diffopt);
	}

	prepare_revision_walk(&rev);
	setup_pager();
	while ((commit = get_revision(&rev)) != NULL) {
		if (commit_format != CMIT_FMT_ONELINE && shown)
			putchar('\n');
		fputs(commit_prefix, stdout);
		if (abbrev_commit && abbrev)
			fputs(find_unique_abbrev(commit->object.sha1, abbrev),
			      stdout);
		else
			fputs(sha1_to_hex(commit->object.sha1), stdout);
		if (rev.parents) {
			struct commit_list *parents = commit->parents;
			while (parents) {
				struct object *o = &(parents->item->object);
				parents = parents->next;
				if (o->flags & TMP_MARK)
					continue;
				printf(" %s", sha1_to_hex(o->sha1));
				o->flags |= TMP_MARK;
			}
			/* TMP_MARK is a general purpose flag that can
			 * be used locally, but the user should clean
			 * things up after it is done with them.
			 */
			for (parents = commit->parents;
			     parents;
			     parents = parents->next)
				parents->item->object.flags &= ~TMP_MARK;
		}
		if (commit_format == CMIT_FMT_ONELINE)
			putchar(' ');
		else
			putchar('\n');
		pretty_print_commit(commit_format, commit, ~0, buf,
				    LOGSIZE, abbrev);
		printf("%s\n", buf);
<<<<<<< HEAD

		if (do_diff)
			log_tree_commit(&opt, commit);
=======
		if (do_diff)
			log_tree_commit(&opt, commit);
		shown = 1;
>>>>>>> c4e05b1a
	}
	free(buf);
	return 0;
}

static void handle_internal_command(int argc, const char **argv, char **envp)
{
	const char *cmd = argv[0];
	static struct cmd_struct {
		const char *cmd;
		int (*fn)(int, const char **, char **);
	} commands[] = {
		{ "version", cmd_version },
		{ "help", cmd_help },
		{ "log", cmd_log },
	};
	int i;

	for (i = 0; i < ARRAY_SIZE(commands); i++) {
		struct cmd_struct *p = commands+i;
		if (strcmp(p->cmd, cmd))
			continue;
		exit(p->fn(argc, argv, envp));
	}
}

int main(int argc, const char **argv, char **envp)
{
	const char *cmd = argv[0];
	char *slash = strrchr(cmd, '/');
	char git_command[PATH_MAX + 1];
	const char *exec_path = NULL;

	/*
	 * Take the basename of argv[0] as the command
	 * name, and the dirname as the default exec_path
	 * if it's an absolute path and we don't have
	 * anything better.
	 */
	if (slash) {
		*slash++ = 0;
		if (*cmd == '/')
			exec_path = cmd;
		cmd = slash;
	}

	/*
	 * "git-xxxx" is the same as "git xxxx", but we obviously:
	 *
	 *  - cannot take flags in between the "git" and the "xxxx".
	 *  - cannot execute it externally (since it would just do
	 *    the same thing over again)
	 *
	 * So we just directly call the internal command handler, and
	 * die if that one cannot handle it.
	 */
	if (!strncmp(cmd, "git-", 4)) {
		cmd += 4;
		argv[0] = cmd;
		handle_internal_command(argc, argv, envp);
		die("cannot handle %s internally", cmd);
	}

	/* Default command: "help" */
	cmd = "help";

	/* Look for flags.. */
	while (argc > 1) {
		cmd = *++argv;
		argc--;

		if (strncmp(cmd, "--", 2))
			break;

		cmd += 2;

		/*
		 * For legacy reasons, the "version" and "help"
		 * commands can be written with "--" prepended
		 * to make them look like flags.
		 */
		if (!strcmp(cmd, "help"))
			break;
		if (!strcmp(cmd, "version"))
			break;

		/*
		 * Check remaining flags (which by now must be
		 * "--exec-path", but maybe we will accept
		 * other arguments some day)
		 */
		if (!strncmp(cmd, "exec-path", 9)) {
			cmd += 9;
			if (*cmd == '=') {
				git_set_exec_path(cmd + 1);
				continue;
			}
			puts(git_exec_path());
			exit(0);
		}
		cmd_usage(0, NULL, NULL);
	}
	argv[0] = cmd;

	/*
	 * We search for git commands in the following order:
	 *  - git_exec_path()
	 *  - the path of the "git" command if we could find it
	 *    in $0
	 *  - the regular PATH.
	 */
	if (exec_path)
		prepend_to_path(exec_path, strlen(exec_path));
	exec_path = git_exec_path();
	prepend_to_path(exec_path, strlen(exec_path));

	/* See if it's an internal command */
	handle_internal_command(argc, argv, envp);

	/* .. then try the external ones */
	execv_git_cmd(argv);

	if (errno == ENOENT)
		cmd_usage(0, exec_path, "'%s' is not a git-command", cmd);

	fprintf(stderr, "Failed to run command '%s': %s\n",
		git_command, strerror(errno));

	return 1;
}<|MERGE_RESOLUTION|>--- conflicted
+++ resolved
@@ -17,10 +17,6 @@
 #include "commit.h"
 #include "diff.h"
 #include "revision.h"
-<<<<<<< HEAD
-#include "diff.h"
-=======
->>>>>>> c4e05b1a
 #include "log-tree.h"
 
 #ifndef PATH_MAX
@@ -292,13 +288,9 @@
 	int abbrev_commit = 0;
 	const char *commit_prefix = "commit ";
 	struct log_tree_opt opt;
-<<<<<<< HEAD
-	int do_diff = 0;
-=======
 	int shown = 0;
 	int do_diff = 0;
 	int full_diff = 0;
->>>>>>> c4e05b1a
 
 	init_log_tree_opt(&opt);
 	argc = setup_revisions(argc, argv, &rev, "HEAD");
@@ -325,13 +317,10 @@
 			else if (40 < abbrev)
 				abbrev = 40;
 		}
-<<<<<<< HEAD
-=======
 		else if (!strcmp(arg, "--full-diff")) {
 			do_diff = 1;
 			full_diff = 1;
 		}
->>>>>>> c4e05b1a
 		else {
 			int cnt = log_tree_opt_parse(&opt, argv+1, argc-1);
 			if (0 < cnt) {
@@ -344,19 +333,6 @@
 		}
 
 		argc--; argv++;
-	}
-	if (do_diff) {
-		opt.diffopt.abbrev = abbrev;
-		opt.verbose_header = 0;
-		opt.always_show_header = 0;
-		opt.no_commit_id = 1;
-		if (opt.combine_merges)
-			opt.ignore_merges = 0;
-		if (opt.dense_combined_merges)
-			opt.diffopt.output_format = DIFF_FORMAT_PATCH;
-		if (opt.diffopt.output_format == DIFF_FORMAT_PATCH)
-			opt.diffopt.recursive = 1;
-		diff_setup_done(&opt.diffopt);
 	}
 
 	if (do_diff) {
@@ -412,15 +388,9 @@
 		pretty_print_commit(commit_format, commit, ~0, buf,
 				    LOGSIZE, abbrev);
 		printf("%s\n", buf);
-<<<<<<< HEAD
-
-		if (do_diff)
-			log_tree_commit(&opt, commit);
-=======
 		if (do_diff)
 			log_tree_commit(&opt, commit);
 		shown = 1;
->>>>>>> c4e05b1a
 	}
 	free(buf);
 	return 0;

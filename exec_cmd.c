--- conflicted
+++ resolved
@@ -9,11 +9,6 @@
 
 const char *system_path(const char *path)
 {
-<<<<<<< HEAD
-#ifdef RUNTIME_PREFIX
-	static const char *prefix;
-
-=======
 	static const char *prefix;
 
 	if (is_absolute_path(path)) {
@@ -21,7 +16,6 @@
 	}
 
 #ifdef RUNTIME_PREFIX
->>>>>>> e8d0d369
 	assert(argv0_path);
 	assert(is_absolute_path(argv0_path));
 
@@ -44,26 +38,13 @@
 			}
 			if (*s == ss) {
 				struct strbuf d = STRBUF_INIT;
-<<<<<<< HEAD
-				strbuf_add(&d, argv0_path, sargv - argv0_path);
-=======
 				/* We also skip the trailing directory separator. */
 				assert(sargv - argv0_path - 1 >= 0);
 				strbuf_add(&d, argv0_path, sargv - argv0_path - 1);
->>>>>>> e8d0d369
 				prefix = strbuf_detach(&d, NULL);
 				break;
 			}
 		}
-<<<<<<< HEAD
-	}
-
-	if (!prefix) {
-		fprintf(stderr, "RUNTIME_PREFIX requested for path '%s', "
-				"but prefix computation failed.\n", path);
-		return path;
-	}
-=======
 	}
 
 	if (!prefix) {
@@ -75,15 +56,10 @@
 #else
 	prefix = PREFIX;
 #endif
->>>>>>> e8d0d369
 
 	struct strbuf d = STRBUF_INIT;
 	strbuf_addf(&d, "%s/%s", prefix, path);
 	path = strbuf_detach(&d, NULL);
-<<<<<<< HEAD
-#endif
-=======
->>>>>>> e8d0d369
 	return path;
 }
 

--- conflicted
+++ resolved
@@ -1311,13 +1311,10 @@
 #define enable_fscache(x) /* noop */
 #endif
 
-<<<<<<< HEAD
-=======
 #ifndef disable_fscache
 #define disable_fscache() /* noop */
 #endif
 
->>>>>>> 8cb539b3
 #ifndef is_fscache_enabled
 #define is_fscache_enabled(path) (0)
 #endif
@@ -1326,8 +1323,6 @@
 #define flush_fscache() /* noop */
 #endif
 
-<<<<<<< HEAD
-=======
 #ifndef getcache_fscache
 #define getcache_fscache() (NULL) /* noop */
 #endif
@@ -1336,7 +1331,6 @@
 #define merge_fscache(dest) /* noop */
 #endif
 
->>>>>>> 8cb539b3
 int cmd_main(int, const char **);
 
 /*

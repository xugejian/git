--- conflicted
+++ resolved
@@ -985,10 +985,9 @@
 
 const char *setup_git_directory_gently(int *nongit_ok)
 {
-<<<<<<< HEAD
 	static struct strbuf cwd = STRBUF_INIT;
 	struct strbuf dir = STRBUF_INIT, gitdir = STRBUF_INIT;
-	const char *prefix;
+	const char *prefix, *env_prefix;
 
 	/*
 	 * We may have read an incomplete configuration before
@@ -1045,15 +1044,10 @@
 	default:
 		die("BUG: unhandled setup_git_directory_1() result");
 	}
-=======
-	const char *prefix, *env_prefix;
-
-	prefix = setup_git_directory_gently_1(nongit_ok);
+
 	env_prefix = getenv(GIT_TOPLEVEL_PREFIX_ENVIRONMENT);
-
 	if (env_prefix)
 		prefix = env_prefix;
->>>>>>> b2dfeb7c
 
 	if (prefix)
 		setenv(GIT_PREFIX_ENVIRONMENT, prefix, 1);

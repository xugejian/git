/*
 * Builtin "git grep"
 *
 * Copyright (c) 2006 Junio C Hamano
 */
#include "cache.h"
#include "blob.h"
#include "tree.h"
#include "commit.h"
#include "tag.h"
#include "tree-walk.h"
#include "builtin.h"
#include "parse-options.h"
#include "userdiff.h"
#include "grep.h"
#include "quote.h"

#ifndef NO_PTHREADS
#include "thread-utils.h"
#include <pthread.h>
#endif

static char const * const grep_usage[] = {
	"git grep [options] [-e] <pattern> [<rev>...] [[--] path...]",
	NULL
};

static int use_threads = 1;

#ifndef NO_PTHREADS
#define THREADS 8
static pthread_t threads[THREADS];

static void *load_sha1(const unsigned char *sha1, unsigned long *size,
		       const char *name);
static void *load_file(const char *filename, size_t *sz);

enum work_type {WORK_SHA1, WORK_FILE};

/* We use one producer thread and THREADS consumer
 * threads. The producer adds struct work_items to 'todo' and the
 * consumers pick work items from the same array.
 */
struct work_item
{
	enum work_type type;
	char *name;

	/* if type == WORK_SHA1, then 'identifier' is a SHA1,
	 * otherwise type == WORK_FILE, and 'identifier' is a NUL
	 * terminated filename.
	 */
	void *identifier;
	char done;
	struct strbuf out;
};

/* In the range [todo_done, todo_start) in 'todo' we have work_items
 * that have been or are processed by a consumer thread. We haven't
 * written the result for these to stdout yet.
 *
 * The work_items in [todo_start, todo_end) are waiting to be picked
 * up by a consumer thread.
 *
 * The ranges are modulo TODO_SIZE.
 */
#define TODO_SIZE 128
static struct work_item todo[TODO_SIZE];
static int todo_start;
static int todo_end;
static int todo_done;

/* Has all work items been added? */
static int all_work_added;

/* This lock protects all the variables above. */
static pthread_mutex_t grep_mutex;

/* Used to serialize calls to read_sha1_file. */
static pthread_mutex_t read_sha1_mutex;

#define grep_lock() pthread_mutex_lock(&grep_mutex)
#define grep_unlock() pthread_mutex_unlock(&grep_mutex)
#define read_sha1_lock() pthread_mutex_lock(&read_sha1_mutex)
#define read_sha1_unlock() pthread_mutex_unlock(&read_sha1_mutex)

/* Signalled when a new work_item is added to todo. */
static pthread_cond_t cond_add;

/* Signalled when the result from one work_item is written to
 * stdout.
 */
static pthread_cond_t cond_write;

/* Signalled when we are finished with everything. */
static pthread_cond_t cond_result;

static void add_work(enum work_type type, char *name, void *id)
{
	grep_lock();

	while ((todo_end+1) % ARRAY_SIZE(todo) == todo_done) {
		pthread_cond_wait(&cond_write, &grep_mutex);
	}

	todo[todo_end].type = type;
	todo[todo_end].name = name;
	todo[todo_end].identifier = id;
	todo[todo_end].done = 0;
	strbuf_reset(&todo[todo_end].out);
	todo_end = (todo_end + 1) % ARRAY_SIZE(todo);

	pthread_cond_signal(&cond_add);
	grep_unlock();
}

static struct work_item *get_work(void)
{
	struct work_item *ret;

	grep_lock();
	while (todo_start == todo_end && !all_work_added) {
		pthread_cond_wait(&cond_add, &grep_mutex);
	}

	if (todo_start == todo_end && all_work_added) {
		ret = NULL;
	} else {
		ret = &todo[todo_start];
		todo_start = (todo_start + 1) % ARRAY_SIZE(todo);
	}
	grep_unlock();
	return ret;
}

static void grep_sha1_async(struct grep_opt *opt, char *name,
			    const unsigned char *sha1)
{
	unsigned char *s;
	s = xmalloc(20);
	memcpy(s, sha1, 20);
	add_work(WORK_SHA1, name, s);
}

static void grep_file_async(struct grep_opt *opt, char *name,
			    const char *filename)
{
	add_work(WORK_FILE, name, xstrdup(filename));
}

static void work_done(struct work_item *w)
{
	int old_done;

	grep_lock();
	w->done = 1;
	old_done = todo_done;
	for(; todo[todo_done].done && todo_done != todo_start;
	    todo_done = (todo_done+1) % ARRAY_SIZE(todo)) {
		w = &todo[todo_done];
		write_or_die(1, w->out.buf, w->out.len);
		free(w->name);
		free(w->identifier);
	}

	if (old_done != todo_done)
		pthread_cond_signal(&cond_write);

	if (all_work_added && todo_done == todo_end)
		pthread_cond_signal(&cond_result);

	grep_unlock();
}

static void *run(void *arg)
{
	int hit = 0;
	struct grep_opt *opt = arg;

	while (1) {
		struct work_item *w = get_work();
		if (!w)
			break;

		opt->output_priv = w;
		if (w->type == WORK_SHA1) {
			unsigned long sz;
			void* data = load_sha1(w->identifier, &sz, w->name);

			if (data) {
				hit |= grep_buffer(opt, w->name, data, sz);
				free(data);
			}
		} else if (w->type == WORK_FILE) {
			size_t sz;
			void* data = load_file(w->identifier, &sz);
			if (data) {
				hit |= grep_buffer(opt, w->name, data, sz);
				free(data);
			}
		} else {
			assert(0);
		}

		work_done(w);
	}
	free_grep_patterns(arg);
	free(arg);

	return (void*) (intptr_t) hit;
}

static void strbuf_out(struct grep_opt *opt, const void *buf, size_t size)
{
	struct work_item *w = opt->output_priv;
	strbuf_add(&w->out, buf, size);
}

static void start_threads(struct grep_opt *opt)
{
	int i;

	pthread_mutex_init(&grep_mutex, NULL);
	pthread_mutex_init(&read_sha1_mutex, NULL);
	pthread_cond_init(&cond_add, NULL);
	pthread_cond_init(&cond_write, NULL);
	pthread_cond_init(&cond_result, NULL);

	for (i = 0; i < ARRAY_SIZE(todo); i++) {
		strbuf_init(&todo[i].out, 0);
	}

	for (i = 0; i < ARRAY_SIZE(threads); i++) {
		int err;
		struct grep_opt *o = grep_opt_dup(opt);
		o->output = strbuf_out;
		compile_grep_patterns(o);
		err = pthread_create(&threads[i], NULL, run, o);

		if (err)
			die("grep: failed to create thread: %s",
			    strerror(err));
	}
}

static int wait_all(void)
{
	int hit = 0;
	int i;

	grep_lock();
	all_work_added = 1;

	/* Wait until all work is done. */
	while (todo_done != todo_end)
		pthread_cond_wait(&cond_result, &grep_mutex);

	/* Wake up all the consumer threads so they can see that there
	 * is no more work to do.
	 */
	pthread_cond_broadcast(&cond_add);
	grep_unlock();

	for (i = 0; i < ARRAY_SIZE(threads); i++) {
		void *h;
		pthread_join(threads[i], &h);
		hit |= (int) (intptr_t) h;
	}

	pthread_mutex_destroy(&grep_mutex);
	pthread_mutex_destroy(&read_sha1_mutex);
	pthread_cond_destroy(&cond_add);
	pthread_cond_destroy(&cond_write);
	pthread_cond_destroy(&cond_result);

	return hit;
}
#else /* !NO_PTHREADS */
#define read_sha1_lock()
#define read_sha1_unlock()

static int wait_all(void)
{
	return 0;
}
#endif

static int grep_config(const char *var, const char *value, void *cb)
{
	struct grep_opt *opt = cb;

	switch (userdiff_config(var, value)) {
	case 0: break;
	case -1: return -1;
	default: return 0;
	}

	if (!strcmp(var, "color.grep")) {
		opt->color = git_config_colorbool(var, value, -1);
		return 0;
	}
	if (!strcmp(var, "color.grep.match")) {
		if (!value)
			return config_error_nonbool(var);
		color_parse(value, var, opt->color_match);
		return 0;
	}
	return git_color_default_config(var, value, cb);
}

/*
 * Return non-zero if max_depth is negative or path has no more then max_depth
 * slashes.
 */
static int accept_subdir(const char *path, int max_depth)
{
	if (max_depth < 0)
		return 1;

	while ((path = strchr(path, '/')) != NULL) {
		max_depth--;
		if (max_depth < 0)
			return 0;
		path++;
	}
	return 1;
}

/*
 * Return non-zero if name is a subdirectory of match and is not too deep.
 */
static int is_subdir(const char *name, int namelen,
		const char *match, int matchlen, int max_depth)
{
	if (matchlen > namelen || strncmp(name, match, matchlen))
		return 0;

	if (name[matchlen] == '\0') /* exact match */
		return 1;

	if (!matchlen || match[matchlen-1] == '/' || name[matchlen] == '/')
		return accept_subdir(name + matchlen + 1, max_depth);

	return 0;
}

/*
 * git grep pathspecs are somewhat different from diff-tree pathspecs;
 * pathname wildcards are allowed.
 */
static int pathspec_matches(const char **paths, const char *name, int max_depth)
{
	int namelen, i;
	if (!paths || !*paths)
		return accept_subdir(name, max_depth);
	namelen = strlen(name);
	for (i = 0; paths[i]; i++) {
		const char *match = paths[i];
		int matchlen = strlen(match);
		const char *cp, *meta;

		if (is_subdir(name, namelen, match, matchlen, max_depth))
			return 1;
		if (!fnmatch(match, name, 0))
			return 1;
		if (name[namelen-1] != '/')
			continue;

		/* We are being asked if the directory ("name") is worth
		 * descending into.
		 *
		 * Find the longest leading directory name that does
		 * not have metacharacter in the pathspec; the name
		 * we are looking at must overlap with that directory.
		 */
		for (cp = match, meta = NULL; cp - match < matchlen; cp++) {
			char ch = *cp;
			if (ch == '*' || ch == '[' || ch == '?') {
				meta = cp;
				break;
			}
		}
		if (!meta)
			meta = cp; /* fully literal */

		if (namelen <= meta - match) {
			/* Looking at "Documentation/" and
			 * the pattern says "Documentation/howto/", or
			 * "Documentation/diff*.txt".  The name we
			 * have should match prefix.
			 */
			if (!memcmp(match, name, namelen))
				return 1;
			continue;
		}

		if (meta - match < namelen) {
			/* Looking at "Documentation/howto/" and
			 * the pattern says "Documentation/h*";
			 * match up to "Do.../h"; this avoids descending
			 * into "Documentation/technical/".
			 */
			if (!memcmp(match, name, meta - match))
				return 1;
			continue;
		}
	}
	return 0;
}

<<<<<<< HEAD
static void *read_sha1_file_locked(const unsigned char *sha1, enum object_type *type, unsigned long *size)
=======
static void *lock_and_read_sha1_file(const unsigned char *sha1, enum object_type *type, unsigned long *size)
>>>>>>> 97222d96
{
	void *data;

	if (use_threads) {
		read_sha1_lock();
		data = read_sha1_file(sha1, type, size);
		read_sha1_unlock();
	} else {
		data = read_sha1_file(sha1, type, size);
	}
	return data;
}

static void *load_sha1(const unsigned char *sha1, unsigned long *size,
		       const char *name)
{
	enum object_type type;
<<<<<<< HEAD
	void *data = read_sha1_file_locked(sha1, &type, size);
=======
	void *data = lock_and_read_sha1_file(sha1, &type, size);
>>>>>>> 97222d96

	if (!data)
		error("'%s': unable to read %s", name, sha1_to_hex(sha1));

	return data;
}

static int grep_sha1(struct grep_opt *opt, const unsigned char *sha1,
		     const char *filename, int tree_name_len)
{
	struct strbuf pathbuf = STRBUF_INIT;
	char *name;

	if (opt->relative && opt->prefix_length) {
		quote_path_relative(filename + tree_name_len, -1, &pathbuf,
				    opt->prefix);
		strbuf_insert(&pathbuf, 0, filename, tree_name_len);
	} else {
		strbuf_addstr(&pathbuf, filename);
	}

	name = strbuf_detach(&pathbuf, NULL);

#ifndef NO_PTHREADS
	if (use_threads) {
		grep_sha1_async(opt, name, sha1);
		return 0;
	} else
#endif
	{
		int hit;
		unsigned long sz;
		void *data = load_sha1(sha1, &sz, name);
		if (!data)
			hit = 0;
		else
			hit = grep_buffer(opt, name, data, sz);

		free(data);
		free(name);
		return hit;
	}
}

static void *load_file(const char *filename, size_t *sz)
{
	struct stat st;
	char *data;
	int i;

	if (lstat(filename, &st) < 0) {
	err_ret:
		if (errno != ENOENT)
			error("'%s': %s", filename, strerror(errno));
		return 0;
	}
	if (!S_ISREG(st.st_mode))
		return 0;
	*sz = xsize_t(st.st_size);
	i = open(filename, O_RDONLY);
	if (i < 0)
		goto err_ret;
	data = xmalloc(*sz + 1);
	if (st.st_size != read_in_full(i, data, *sz)) {
		error("'%s': short read %s", filename, strerror(errno));
		close(i);
		free(data);
		return 0;
	}
	close(i);
	data[*sz] = 0;
	return data;
}

static int grep_file(struct grep_opt *opt, const char *filename)
{
	struct strbuf buf = STRBUF_INIT;
	char *name;

	if (opt->relative && opt->prefix_length)
		quote_path_relative(filename, -1, &buf, opt->prefix);
	else
		strbuf_addstr(&buf, filename);
	name = strbuf_detach(&buf, NULL);

#ifndef NO_PTHREADS
	if (use_threads) {
		grep_file_async(opt, name, filename);
		return 0;
	} else
#endif
	{
		int hit;
		size_t sz;
		void *data = load_file(filename, &sz);
		if (!data)
			hit = 0;
		else
			hit = grep_buffer(opt, name, data, sz);

		free(data);
		free(name);
		return hit;
	}
}

static int grep_cache(struct grep_opt *opt, const char **paths, int cached)
{
	int hit = 0;
	int nr;
	read_cache();

	for (nr = 0; nr < active_nr; nr++) {
		struct cache_entry *ce = active_cache[nr];
		if (!S_ISREG(ce->ce_mode))
			continue;
		if (!pathspec_matches(paths, ce->name, opt->max_depth))
			continue;
		/*
		 * If CE_VALID is on, we assume worktree file and its cache entry
		 * are identical, even if worktree file has been modified, so use
		 * cache version instead
		 */
		if (cached || (ce->ce_flags & CE_VALID) || ce_skip_worktree(ce)) {
			if (ce_stage(ce))
				continue;
			hit |= grep_sha1(opt, ce->sha1, ce->name, 0);
		}
		else
			hit |= grep_file(opt, ce->name);
		if (ce_stage(ce)) {
			do {
				nr++;
			} while (nr < active_nr &&
				 !strcmp(ce->name, active_cache[nr]->name));
			nr--; /* compensate for loop control */
		}
		if (hit && opt->status_only)
			break;
	}
	free_grep_patterns(opt);
	return hit;
}

static int grep_tree(struct grep_opt *opt, const char **paths,
		     struct tree_desc *tree,
		     const char *tree_name, const char *base)
{
	int len;
	int hit = 0;
	struct name_entry entry;
	char *down;
	int tn_len = strlen(tree_name);
	struct strbuf pathbuf;

	strbuf_init(&pathbuf, PATH_MAX + tn_len);

	if (tn_len) {
		strbuf_add(&pathbuf, tree_name, tn_len);
		strbuf_addch(&pathbuf, ':');
		tn_len = pathbuf.len;
	}
	strbuf_addstr(&pathbuf, base);
	len = pathbuf.len;

	while (tree_entry(tree, &entry)) {
		int te_len = tree_entry_len(entry.path, entry.sha1);
		pathbuf.len = len;
		strbuf_add(&pathbuf, entry.path, te_len);

		if (S_ISDIR(entry.mode))
			/* Match "abc/" against pathspec to
			 * decide if we want to descend into "abc"
			 * directory.
			 */
			strbuf_addch(&pathbuf, '/');

		down = pathbuf.buf + tn_len;
		if (!pathspec_matches(paths, down, opt->max_depth))
			;
		else if (S_ISREG(entry.mode))
			hit |= grep_sha1(opt, entry.sha1, pathbuf.buf, tn_len);
		else if (S_ISDIR(entry.mode)) {
			enum object_type type;
			struct tree_desc sub;
			void *data;
			unsigned long size;

<<<<<<< HEAD
			data = read_sha1_file_locked(entry.sha1, &type, &size);
=======
			data = lock_and_read_sha1_file(entry.sha1, &type, &size);
>>>>>>> 97222d96
			if (!data)
				die("unable to read tree (%s)",
				    sha1_to_hex(entry.sha1));
			init_tree_desc(&sub, data, size);
			hit |= grep_tree(opt, paths, &sub, tree_name, down);
			free(data);
		}
		if (hit && opt->status_only)
			break;
	}
	strbuf_release(&pathbuf);
	return hit;
}

static int grep_object(struct grep_opt *opt, const char **paths,
		       struct object *obj, const char *name)
{
	if (obj->type == OBJ_BLOB)
		return grep_sha1(opt, obj->sha1, name, 0);
	if (obj->type == OBJ_COMMIT || obj->type == OBJ_TREE) {
		struct tree_desc tree;
		void *data;
		unsigned long size;
		int hit;
		data = read_object_with_reference(obj->sha1, tree_type,
						  &size, NULL);
		if (!data)
			die("unable to read tree (%s)", sha1_to_hex(obj->sha1));
		init_tree_desc(&tree, data, size);
		hit = grep_tree(opt, paths, &tree, name, "");
		free(data);
		return hit;
	}
	die("unable to grep from object of type %s", typename(obj->type));
}

static int context_callback(const struct option *opt, const char *arg,
			    int unset)
{
	struct grep_opt *grep_opt = opt->value;
	int value;
	const char *endp;

	if (unset) {
		grep_opt->pre_context = grep_opt->post_context = 0;
		return 0;
	}
	value = strtol(arg, (char **)&endp, 10);
	if (*endp) {
		return error("switch `%c' expects a numerical value",
			     opt->short_name);
	}
	grep_opt->pre_context = grep_opt->post_context = value;
	return 0;
}

static int file_callback(const struct option *opt, const char *arg, int unset)
{
	struct grep_opt *grep_opt = opt->value;
	FILE *patterns;
	int lno = 0;
	struct strbuf sb = STRBUF_INIT;

	patterns = fopen(arg, "r");
	if (!patterns)
		die_errno("cannot open '%s'", arg);
	while (strbuf_getline(&sb, patterns, '\n') == 0) {
		/* ignore empty line like grep does */
		if (sb.len == 0)
			continue;
		append_grep_pattern(grep_opt, strbuf_detach(&sb, NULL), arg,
				    ++lno, GREP_PATTERN);
	}
	fclose(patterns);
	strbuf_release(&sb);
	return 0;
}

static int not_callback(const struct option *opt, const char *arg, int unset)
{
	struct grep_opt *grep_opt = opt->value;
	append_grep_pattern(grep_opt, "--not", "command line", 0, GREP_NOT);
	return 0;
}

static int and_callback(const struct option *opt, const char *arg, int unset)
{
	struct grep_opt *grep_opt = opt->value;
	append_grep_pattern(grep_opt, "--and", "command line", 0, GREP_AND);
	return 0;
}

static int open_callback(const struct option *opt, const char *arg, int unset)
{
	struct grep_opt *grep_opt = opt->value;
	append_grep_pattern(grep_opt, "(", "command line", 0, GREP_OPEN_PAREN);
	return 0;
}

static int close_callback(const struct option *opt, const char *arg, int unset)
{
	struct grep_opt *grep_opt = opt->value;
	append_grep_pattern(grep_opt, ")", "command line", 0, GREP_CLOSE_PAREN);
	return 0;
}

static int pattern_callback(const struct option *opt, const char *arg,
			    int unset)
{
	struct grep_opt *grep_opt = opt->value;
	append_grep_pattern(grep_opt, arg, "-e option", 0, GREP_PATTERN);
	return 0;
}

static int help_callback(const struct option *opt, const char *arg, int unset)
{
	return -1;
}

int cmd_grep(int argc, const char **argv, const char *prefix)
{
	int hit = 0;
	int cached = 0;
	int seen_dashdash = 0;
	int external_grep_allowed__ignored;
	struct grep_opt opt;
	struct object_array list = { 0, 0, NULL };
	const char **paths = NULL;
	int i;
	int dummy;
	struct option options[] = {
		OPT_BOOLEAN(0, "cached", &cached,
			"search in index instead of in the work tree"),
		OPT_GROUP(""),
		OPT_BOOLEAN('v', "invert-match", &opt.invert,
			"show non-matching lines"),
		OPT_BOOLEAN('i', "ignore-case", &opt.ignore_case,
			"case insensitive matching"),
		OPT_BOOLEAN('w', "word-regexp", &opt.word_regexp,
			"match patterns only at word boundaries"),
		OPT_SET_INT('a', "text", &opt.binary,
			"process binary files as text", GREP_BINARY_TEXT),
		OPT_SET_INT('I', NULL, &opt.binary,
			"don't match patterns in binary files",
			GREP_BINARY_NOMATCH),
		{ OPTION_INTEGER, 0, "max-depth", &opt.max_depth, "depth",
			"descend at most <depth> levels", PARSE_OPT_NONEG,
			NULL, 1 },
		OPT_GROUP(""),
		OPT_BIT('E', "extended-regexp", &opt.regflags,
			"use extended POSIX regular expressions", REG_EXTENDED),
		OPT_NEGBIT('G', "basic-regexp", &opt.regflags,
			"use basic POSIX regular expressions (default)",
			REG_EXTENDED),
		OPT_BOOLEAN('F', "fixed-strings", &opt.fixed,
			"interpret patterns as fixed strings"),
		OPT_GROUP(""),
		OPT_BOOLEAN('n', NULL, &opt.linenum, "show line numbers"),
		OPT_NEGBIT('h', NULL, &opt.pathname, "don't show filenames", 1),
		OPT_BIT('H', NULL, &opt.pathname, "show filenames", 1),
		OPT_NEGBIT(0, "full-name", &opt.relative,
			"show filenames relative to top directory", 1),
		OPT_BOOLEAN('l', "files-with-matches", &opt.name_only,
			"show only filenames instead of matching lines"),
		OPT_BOOLEAN(0, "name-only", &opt.name_only,
			"synonym for --files-with-matches"),
		OPT_BOOLEAN('L', "files-without-match",
			&opt.unmatch_name_only,
			"show only the names of files without match"),
		OPT_BOOLEAN('z', "null", &opt.null_following_name,
			"print NUL after filenames"),
		OPT_BOOLEAN('c', "count", &opt.count,
			"show the number of matches instead of matching lines"),
		OPT_SET_INT(0, "color", &opt.color, "highlight matches", 1),
		OPT_GROUP(""),
		OPT_CALLBACK('C', NULL, &opt, "n",
			"show <n> context lines before and after matches",
			context_callback),
		OPT_INTEGER('B', NULL, &opt.pre_context,
			"show <n> context lines before matches"),
		OPT_INTEGER('A', NULL, &opt.post_context,
			"show <n> context lines after matches"),
		OPT_NUMBER_CALLBACK(&opt, "shortcut for -C NUM",
			context_callback),
		OPT_BOOLEAN('p', "show-function", &opt.funcname,
			"show a line with the function name before matches"),
		OPT_GROUP(""),
		OPT_CALLBACK('f', NULL, &opt, "file",
			"read patterns from file", file_callback),
		{ OPTION_CALLBACK, 'e', NULL, &opt, "pattern",
			"match <pattern>", PARSE_OPT_NONEG, pattern_callback },
		{ OPTION_CALLBACK, 0, "and", &opt, NULL,
		  "combine patterns specified with -e",
		  PARSE_OPT_NOARG | PARSE_OPT_NONEG, and_callback },
		OPT_BOOLEAN(0, "or", &dummy, ""),
		{ OPTION_CALLBACK, 0, "not", &opt, NULL, "",
		  PARSE_OPT_NOARG | PARSE_OPT_NONEG, not_callback },
		{ OPTION_CALLBACK, '(', NULL, &opt, NULL, "",
		  PARSE_OPT_NOARG | PARSE_OPT_NONEG | PARSE_OPT_NODASH,
		  open_callback },
		{ OPTION_CALLBACK, ')', NULL, &opt, NULL, "",
		  PARSE_OPT_NOARG | PARSE_OPT_NONEG | PARSE_OPT_NODASH,
		  close_callback },
		OPT_BOOLEAN('q', "quiet", &opt.status_only,
			    "indicate hit with exit status without output"),
		OPT_BOOLEAN(0, "all-match", &opt.all_match,
			"show only matches from files that match all patterns"),
		OPT_GROUP(""),
		OPT_BOOLEAN(0, "ext-grep", &external_grep_allowed__ignored,
			    "allow calling of grep(1) (ignored by this build)"),
		{ OPTION_CALLBACK, 0, "help-all", &options, NULL, "show usage",
		  PARSE_OPT_HIDDEN | PARSE_OPT_NOARG, help_callback },
		OPT_END()
	};

	/*
	 * 'git grep -h', unlike 'git grep -h <pattern>', is a request
	 * to show usage information and exit.
	 */
	if (argc == 2 && !strcmp(argv[1], "-h"))
		usage_with_options(grep_usage, options);

	memset(&opt, 0, sizeof(opt));
	opt.prefix = prefix;
	opt.prefix_length = (prefix && *prefix) ? strlen(prefix) : 0;
	opt.relative = 1;
	opt.pathname = 1;
	opt.pattern_tail = &opt.pattern_list;
	opt.regflags = REG_NEWLINE;
	opt.max_depth = -1;

	strcpy(opt.color_match, GIT_COLOR_RED GIT_COLOR_BOLD);
	opt.color = -1;
	git_config(grep_config, &opt);
	if (opt.color == -1)
		opt.color = git_use_color_default;

	/*
	 * If there is no -- then the paths must exist in the working
	 * tree.  If there is no explicit pattern specified with -e or
	 * -f, we take the first unrecognized non option to be the
	 * pattern, but then what follows it must be zero or more
	 * valid refs up to the -- (if exists), and then existing
	 * paths.  If there is an explicit pattern, then the first
	 * unrecognized non option is the beginning of the refs list
	 * that continues up to the -- (if exists), and then paths.
	 */
	argc = parse_options(argc, argv, prefix, options, grep_usage,
			     PARSE_OPT_KEEP_DASHDASH |
			     PARSE_OPT_STOP_AT_NON_OPTION |
			     PARSE_OPT_NO_INTERNAL_HELP);

	/*
	 * skip a -- separator; we know it cannot be
	 * separating revisions from pathnames if
	 * we haven't even had any patterns yet
	 */
	if (argc > 0 && !opt.pattern_list && !strcmp(argv[0], "--")) {
		argv++;
		argc--;
	}

	/* First unrecognized non-option token */
	if (argc > 0 && !opt.pattern_list) {
		append_grep_pattern(&opt, argv[0], "command line", 0,
				    GREP_PATTERN);
		argv++;
		argc--;
	}

	if (!opt.pattern_list)
		die("no pattern given.");
	if (!opt.fixed && opt.ignore_case)
		opt.regflags |= REG_ICASE;
	if ((opt.regflags != REG_NEWLINE) && opt.fixed)
		die("cannot mix --fixed-strings and regexp");

#ifndef NO_PTHREADS
	if (online_cpus() == 1 || !grep_threads_ok(&opt))
		use_threads = 0;

	if (use_threads)
		start_threads(&opt);
#else
	use_threads = 0;
#endif

	compile_grep_patterns(&opt);

	/* Check revs and then paths */
	for (i = 0; i < argc; i++) {
		const char *arg = argv[i];
		unsigned char sha1[20];
		/* Is it a rev? */
		if (!get_sha1(arg, sha1)) {
			struct object *object = parse_object(sha1);
			if (!object)
				die("bad object %s", arg);
			add_object_array(object, arg, &list);
			continue;
		}
		if (!strcmp(arg, "--")) {
			i++;
			seen_dashdash = 1;
		}
		break;
	}

	/* The rest are paths */
	if (!seen_dashdash) {
		int j;
		for (j = i; j < argc; j++)
			verify_filename(prefix, argv[j]);
	}

	if (i < argc)
		paths = get_pathspec(prefix, argv + i);
	else if (prefix) {
		paths = xcalloc(2, sizeof(const char *));
		paths[0] = prefix;
		paths[1] = NULL;
	}

	if (!list.nr) {
		int hit;
		if (!cached)
			setup_work_tree();

		hit = grep_cache(&opt, paths, cached);
		if (use_threads)
			hit |= wait_all();
		return !hit;
	}

	if (cached)
		die("both --cached and trees are given.");

	for (i = 0; i < list.nr; i++) {
		struct object *real_obj;
		real_obj = deref_tag(list.objects[i].item, NULL, 0);
		if (grep_object(&opt, paths, real_obj, list.objects[i].name)) {
			hit = 1;
			if (opt.status_only)
				break;
		}
	}

	if (use_threads)
		hit |= wait_all();
	free_grep_patterns(&opt);
	return !hit;
}<|MERGE_RESOLUTION|>--- conflicted
+++ resolved
@@ -408,11 +408,7 @@
 	return 0;
 }
 
-<<<<<<< HEAD
-static void *read_sha1_file_locked(const unsigned char *sha1, enum object_type *type, unsigned long *size)
-=======
 static void *lock_and_read_sha1_file(const unsigned char *sha1, enum object_type *type, unsigned long *size)
->>>>>>> 97222d96
 {
 	void *data;
 
@@ -430,11 +426,7 @@
 		       const char *name)
 {
 	enum object_type type;
-<<<<<<< HEAD
-	void *data = read_sha1_file_locked(sha1, &type, size);
-=======
 	void *data = lock_and_read_sha1_file(sha1, &type, size);
->>>>>>> 97222d96
 
 	if (!data)
 		error("'%s': unable to read %s", name, sha1_to_hex(sha1));
@@ -623,11 +615,7 @@
 			void *data;
 			unsigned long size;
 
-<<<<<<< HEAD
-			data = read_sha1_file_locked(entry.sha1, &type, &size);
-=======
 			data = lock_and_read_sha1_file(entry.sha1, &type, &size);
->>>>>>> 97222d96
 			if (!data)
 				die("unable to read tree (%s)",
 				    sha1_to_hex(entry.sha1));

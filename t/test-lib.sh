#!/bin/sh
#
# Copyright (c) 2005 Junio C Hamano
#

# Keep the original TERM for say_color
ORIGINAL_TERM=$TERM

# For repeatability, reset the environment to known value.
LANG=C
LC_ALL=C
PAGER=cat
TZ=UTC
TERM=dumb
export LANG LC_ALL PAGER TERM TZ
EDITOR=:
VISUAL=:
unset GIT_EDITOR
unset AUTHOR_DATE
unset AUTHOR_EMAIL
unset AUTHOR_NAME
unset COMMIT_AUTHOR_EMAIL
unset COMMIT_AUTHOR_NAME
unset EMAIL
unset GIT_ALTERNATE_OBJECT_DIRECTORIES
unset GIT_AUTHOR_DATE
GIT_AUTHOR_EMAIL=author@example.com
GIT_AUTHOR_NAME='A U Thor'
unset GIT_COMMITTER_DATE
GIT_COMMITTER_EMAIL=committer@example.com
GIT_COMMITTER_NAME='C O Mitter'
unset GIT_DIFF_OPTS
unset GIT_DIR
unset GIT_WORK_TREE
unset GIT_EXTERNAL_DIFF
unset GIT_INDEX_FILE
unset GIT_OBJECT_DIRECTORY
unset GIT_CEILING_DIRECTORIES
unset SHA1_FILE_DIRECTORIES
unset SHA1_FILE_DIRECTORY
GIT_MERGE_VERBOSITY=5
export GIT_MERGE_VERBOSITY
export GIT_AUTHOR_EMAIL GIT_AUTHOR_NAME
export GIT_COMMITTER_EMAIL GIT_COMMITTER_NAME
export EDITOR VISUAL
GIT_TEST_CMP=${GIT_TEST_CMP:-diff -u}

# Protect ourselves from common misconfiguration to export
# CDPATH into the environment
unset CDPATH

case $(echo $GIT_TRACE |tr "[A-Z]" "[a-z]") in
	1|2|true)
		echo "* warning: Some tests will not work if GIT_TRACE" \
			"is set as to trace on STDERR ! *"
		echo "* warning: Please set GIT_TRACE to something" \
			"other than 1, 2 or true ! *"
		;;
esac

# Each test should start with something like this, after copyright notices:
#
# test_description='Description of this test...
# This test checks if command xyzzy does the right thing...
# '
# . ./test-lib.sh
[ "x$ORIGINAL_TERM" != "xdumb" ] && (
		TERM=$ORIGINAL_TERM &&
		export TERM &&
		[ -t 1 ] &&
		tput bold >/dev/null 2>&1 &&
		tput setaf 1 >/dev/null 2>&1 &&
		tput sgr0 >/dev/null 2>&1
	) &&
	color=t

while test "$#" -ne 0
do
	case "$1" in
	-d|--d|--de|--deb|--debu|--debug)
		debug=t; shift ;;
	-i|--i|--im|--imm|--imme|--immed|--immedi|--immedia|--immediat|--immediate)
		immediate=t; shift ;;
	-l|--l|--lo|--lon|--long|--long-|--long-t|--long-te|--long-tes|--long-test|--long-tests)
		GIT_TEST_LONG=t; export GIT_TEST_LONG; shift ;;
	-h|--h|--he|--hel|--help)
		help=t; shift ;;
	-v|--v|--ve|--ver|--verb|--verbo|--verbos|--verbose)
		verbose=t; shift ;;
	-q|--q|--qu|--qui|--quie|--quiet)
		quiet=t; shift ;;
	--no-color)
		color=; shift ;;
	--no-python)
		# noop now...
		shift ;;
	*)
		break ;;
	esac
done

if test -n "$color"; then
	say_color () {
		(
		TERM=$ORIGINAL_TERM
		export TERM
		case "$1" in
			error) tput bold; tput setaf 1;; # bold red
			skip)  tput bold; tput setaf 2;; # bold green
			pass)  tput setaf 2;;            # green
			info)  tput setaf 3;;            # brown
			*) test -n "$quiet" && return;;
		esac
		shift
		printf "* %s" "$*"
		tput sgr0
		echo
		)
	}
else
	say_color() {
		test -z "$1" && test -n "$quiet" && return
		shift
		echo "* $*"
	}
fi

error () {
	say_color error "error: $*"
	trap - EXIT
	exit 1
}

say () {
	say_color info "$*"
}

test "${test_description}" != "" ||
error "Test script did not set test_description."

if test "$help" = "t"
then
	echo "$test_description"
	exit 0
fi

exec 5>&1
if test "$verbose" = "t"
then
	exec 4>&2 3>&1
else
	exec 4>/dev/null 3>/dev/null
fi

test_failure=0
test_count=0
test_fixed=0
test_broken=0
test_success=0

die () {
	echo >&5 "FATAL: Unexpected exit with code $?"
	exit 1
}

trap 'die' EXIT

# The semantics of the editor variables are that of invoking
# sh -c "$EDITOR \"$@\"" files ...
#
# If our trash directory contains shell metacharacters, they will be
# interpreted if we just set $EDITOR directly, so do a little dance with
# environment variables to work around this.
#
# In particular, quoting isn't enough, as the path may contain the same quote
# that we're using.
test_set_editor () {
	FAKE_EDITOR="$1"
	export FAKE_EDITOR
	VISUAL='"$FAKE_EDITOR"'
	export VISUAL
}

test_tick () {
	if test -z "${test_tick+set}"
	then
		test_tick=1112911993
	else
		test_tick=$(($test_tick + 60))
	fi
	GIT_COMMITTER_DATE="$test_tick -0700"
	GIT_AUTHOR_DATE="$test_tick -0700"
	export GIT_COMMITTER_DATE GIT_AUTHOR_DATE
}

# Call test_commit with the arguments "<message> [<file> [<contents>]]"
#
# This will commit a file with the given contents and the given commit
# message.  It will also add a tag with <message> as name.
#
# Both <file> and <contents> default to <message>.

test_commit () {
	file=${2:-"$1.t"}
	echo "${3-$1}" > "$file" &&
	git add "$file" &&
	test_tick &&
	git commit -m "$1" &&
	git tag "$1"
}

# Call test_merge with the arguments "<message> <commit>", where <commit>
# can be a tag pointing to the commit-to-merge.

test_merge () {
	test_tick &&
	git merge -m "$1" "$2" &&
	git tag "$1"
}

# You are not expected to call test_ok_ and test_failure_ directly, use
# the text_expect_* functions instead.

test_ok_ () {
	test_count=$(expr "$test_count" + 1)
	test_success=$(expr "$test_success" + 1)
	say_color "" "  ok $test_count: $@"
}

test_failure_ () {
	test_count=$(expr "$test_count" + 1)
	test_failure=$(expr "$test_failure" + 1);
	say_color error "FAIL $test_count: $1"
	shift
	echo "$@" | sed -e 's/^/	/'
	test "$immediate" = "" || { trap - EXIT; exit 1; }
}

test_known_broken_ok_ () {
	test_count=$(expr "$test_count" + 1)
	test_fixed=$(($test_fixed+1))
	say_color "" "  FIXED $test_count: $@"
}

test_known_broken_failure_ () {
	test_count=$(expr "$test_count" + 1)
	test_broken=$(($test_broken+1))
	say_color skip "  still broken $test_count: $@"
}

test_debug () {
	test "$debug" = "" || eval "$1"
}

test_run_ () {
	eval >&3 2>&4 "$1"
	eval_ret="$?"
	return 0
}

test_skip () {
	this_test=$(expr "./$0" : '.*/\(t[0-9]*\)-[^/]*$')
	this_test="$this_test.$(expr "$test_count" + 1)"
	to_skip=
	for skp in $GIT_SKIP_TESTS
	do
		case "$this_test" in
		$skp)
			to_skip=t
		esac
	done
	case "$to_skip" in
	t)
		say_color skip >&3 "skipping test: $@"
		test_count=$(expr "$test_count" + 1)
		say_color skip "skip $test_count: $1"
		: true
		;;
	*)
		false
		;;
	esac
}

test_expect_failure () {
	test "$#" = 2 ||
	error "bug in the test script: not 2 parameters to test-expect-failure"
	if ! test_skip "$@"
	then
		say >&3 "checking known breakage: $2"
		test_run_ "$2"
		if [ "$?" = 0 -a "$eval_ret" = 0 ]
		then
			test_known_broken_ok_ "$1"
		else
		    test_known_broken_failure_ "$1"
		fi
	fi
	echo >&3 ""
}

test_expect_success () {
	test "$#" = 2 ||
	error "bug in the test script: not 2 parameters to test-expect-success"
	if ! test_skip "$@"
	then
		say >&3 "expecting success: $2"
		test_run_ "$2"
		if [ "$?" = 0 -a "$eval_ret" = 0 ]
		then
			test_ok_ "$1"
		else
			test_failure_ "$@"
		fi
	fi
	echo >&3 ""
}

test_expect_code () {
	test "$#" = 3 ||
	error "bug in the test script: not 3 parameters to test-expect-code"
	if ! test_skip "$@"
	then
		say >&3 "expecting exit code $1: $3"
		test_run_ "$3"
		if [ "$?" = 0 -a "$eval_ret" = "$1" ]
		then
			test_ok_ "$2"
		else
			test_failure_ "$@"
		fi
	fi
	echo >&3 ""
}

# test_external runs external test scripts that provide continuous
# test output about their progress, and succeeds/fails on
# zero/non-zero exit code.  It outputs the test output on stdout even
# in non-verbose mode, and announces the external script with "* run
# <n>: ..." before running it.  When providing relative paths, keep in
# mind that all scripts run in "trash directory".
# Usage: test_external description command arguments...
# Example: test_external 'Perl API' perl ../path/to/test.pl
test_external () {
	test "$#" -eq 3 ||
	error >&5 "bug in the test script: not 3 parameters to test_external"
	descr="$1"
	shift
	if ! test_skip "$descr" "$@"
	then
		# Announce the script to reduce confusion about the
		# test output that follows.
		say_color "" " run $(expr "$test_count" + 1): $descr ($*)"
		# Run command; redirect its stderr to &4 as in
		# test_run_, but keep its stdout on our stdout even in
		# non-verbose mode.
		"$@" 2>&4
		if [ "$?" = 0 ]
		then
			test_ok_ "$descr"
		else
			test_failure_ "$descr" "$@"
		fi
	fi
}

# Like test_external, but in addition tests that the command generated
# no output on stderr.
test_external_without_stderr () {
	# The temporary file has no (and must have no) security
	# implications.
	tmp="$TMPDIR"; if [ -z "$tmp" ]; then tmp=/tmp; fi
	stderr="$tmp/git-external-stderr.$$.tmp"
	test_external "$@" 4> "$stderr"
	[ -f "$stderr" ] || error "Internal error: $stderr disappeared."
	descr="no stderr: $1"
	shift
	say >&3 "expecting no stderr from previous command"
	if [ ! -s "$stderr" ]; then
		rm "$stderr"
		test_ok_ "$descr"
	else
		if [ "$verbose" = t ]; then
			output=`echo; echo Stderr is:; cat "$stderr"`
		else
			output=
		fi
		# rm first in case test_failure exits.
		rm "$stderr"
		test_failure_ "$descr" "$@" "$output"
	fi
}

# This is not among top-level (test_expect_success | test_expect_failure)
# but is a prefix that can be used in the test script, like:
#
#	test_expect_success 'complain and die' '
#           do something &&
#           do something else &&
#	    test_must_fail git checkout ../outerspace
#	'
#
# Writing this as "! git checkout ../outerspace" is wrong, because
# the failure could be due to a segv.  We want a controlled failure.

test_must_fail () {
	"$@"
	test $? -gt 0 -a $? -le 129 -o $? -gt 192
}

# test_cmp is a helper function to compare actual and expected output.
# You can use it like:
#
#	test_expect_success 'foo works' '
#		echo expected >expected &&
#		foo >actual &&
#		test_cmp expected actual
#	'
#
# This could be written as either "cmp" or "diff -u", but:
# - cmp's output is not nearly as easy to read as diff -u
# - not all diff versions understand "-u"

test_cmp() {
	$GIT_TEST_CMP "$@"
}

# Most tests can use the created repository, but some may need to create more.
# Usage: test_create_repo <directory>
test_create_repo () {
	test "$#" = 1 ||
	error "bug in the test script: not 1 parameter to test-create-repo"
	owd=`pwd`
	repo="$1"
	mkdir -p "$repo"
	cd "$repo" || error "Cannot setup test environment"
	"$GIT_EXEC_PATH/git" init "--template=$GIT_EXEC_PATH/templates/blt/" >&3 2>&4 ||
	error "cannot run git init -- have you built things yet?"
	mv .git/hooks .git/hooks-disabled
	cd "$owd"
}

test_done () {
	trap - EXIT
	test_results_dir="$TEST_DIRECTORY/test-results"
	mkdir -p "$test_results_dir"
	test_results_path="$test_results_dir/${0%-*}-$$"

	echo "total $test_count" >> $test_results_path
	echo "success $test_success" >> $test_results_path
	echo "fixed $test_fixed" >> $test_results_path
	echo "broken $test_broken" >> $test_results_path
	echo "failed $test_failure" >> $test_results_path
	echo "" >> $test_results_path

	if test "$test_fixed" != 0
	then
		say_color pass "fixed $test_fixed known breakage(s)"
	fi
	if test "$test_broken" != 0
	then
		say_color error "still have $test_broken known breakage(s)"
		msg="remaining $(($test_count-$test_broken)) test(s)"
	else
		msg="$test_count test(s)"
	fi
	case "$test_failure" in
	0)
		# We could:
		# cd .. && rm -fr 'trash directory'
		# but that means we forbid any tests that use their own
		# subdirectory from calling test_done without coming back
		# to where they started from.
		# The Makefile provided will clean this test area so
		# we will leave things as they are.

		say_color pass "passed all $msg"

		test -d "$remove_trash" &&
		cd "$(dirname "$remove_trash")" &&
		rm -rf "$(basename "$remove_trash")"

		exit 0 ;;

	*)
		say_color error "failed $test_failure among $msg"
		exit 1 ;;

	esac
}

# Test the binaries we have just built.  The tests are kept in
# t/ subdirectory and are run in 'trash directory' subdirectory.
TEST_DIRECTORY=$(pwd)
PATH=$TEST_DIRECTORY/..:$PATH
GIT_EXEC_PATH=$(pwd)/..
GIT_TEMPLATE_DIR=$(pwd)/../templates/blt
unset GIT_CONFIG
GIT_CONFIG_NOSYSTEM=1
GIT_CONFIG_NOGLOBAL=1
export PATH GIT_EXEC_PATH GIT_TEMPLATE_DIR GIT_CONFIG_NOSYSTEM GIT_CONFIG_NOGLOBAL

GITPERLLIB=$(pwd)/../perl/blib/lib:$(pwd)/../perl/blib/arch/auto/Git
export GITPERLLIB
test -d ../templates/blt || {
	error "You haven't built things yet, have you?"
}

if ! test -x ../test-chmtime; then
	echo >&2 'You need to build test-chmtime:'
	echo >&2 'Run "make test-chmtime" in the source (toplevel) directory'
	exit 1
fi

. ../GIT-BUILD-OPTIONS

# Test repository
test="trash directory.$(basename "$0" .sh)"
test ! -z "$debug" || remove_trash="$TEST_DIRECTORY/$test"
rm -fr "$test" || {
	trap - EXIT
	echo >&5 "FATAL: Cannot prepare test area"
	exit 1
}

test_create_repo "$test"
# Use -P to resolve symlinks in our working directory so that the cwd
# in subprocesses like git equals our $PWD (for pathname comparisons).
cd -P "$test" || exit 1

# test for symbolic link capability
ln -s x y 2> /dev/null && test -l y 2> /dev/null || no_symlinks=1
rm -f y

this_test=$(expr "./$0" : '.*/\(t[0-9]*\)-[^/]*$')
for skp in $GIT_SKIP_TESTS
do
	to_skip=
	for skp in $GIT_SKIP_TESTS
	do
		case "$this_test" in
		$skp)
			to_skip=t
		esac
	done
	case "$to_skip" in
	t)
		say_color skip >&3 "skipping test $this_test altogether"
		say_color skip "skip all tests in $this_test"
		test_done
	esac
done

# Fix some commands on Windows
case $(uname -s) in
*MINGW*)
	# Windows has its own (incompatible) sort and find
	sort () {
		/usr/bin/sort "$@"
	}
	find () {
		/usr/bin/find "$@"
	}
<<<<<<< HEAD
	pwd() {
		builtin pwd -W
	}
=======
>>>>>>> 2c842090
	;;
esac<|MERGE_RESOLUTION|>--- conflicted
+++ resolved
@@ -561,11 +561,8 @@
 	find () {
 		/usr/bin/find "$@"
 	}
-<<<<<<< HEAD
 	pwd() {
 		builtin pwd -W
 	}
-=======
->>>>>>> 2c842090
 	;;
 esac
--- conflicted
+++ resolved
@@ -7,11 +7,7 @@
 for i in GIT_EDITOR core_editor EDITOR VISUAL vi
 do
 	cat >e-$i.sh <<-EOF
-<<<<<<< HEAD
-	#!/bin/sh
-=======
 	#!$SHELL_PATH
->>>>>>> 1e52e22d
 	echo "Edited by $i" >"\$1"
 	EOF
 	chmod +x e-$i.sh

--- conflicted
+++ resolved
@@ -150,7 +150,6 @@
 	git rm -fr . &&
 	git checkout --orphan new &&
 	cp important c0.c &&
-<<<<<<< HEAD
 	test_must_fail git merge c0 2>out
 '
 
@@ -159,11 +158,7 @@
 '
 
 test_expect_success 'will not overwrite untracked file on unborn branch .git/MERGE_HEAD sanity etc.' '
-=======
 	test_when_finished "rm c0.c" &&
-	test_must_fail git merge c0 2>out &&
-	test_cmp out expect &&
->>>>>>> be919d50
 	test_path_is_missing .git/MERGE_HEAD &&
 	test_cmp important c0.c
 '
@@ -176,11 +171,7 @@
 	echo bar > untracked-file
 '
 
-<<<<<<< HEAD
-test_expect_failure 'will not clobber WT/index when merging into unborn' '
-=======
 test_expect_success 'will not clobber WT/index when merging into unborn' '
->>>>>>> be919d50
 	git merge master &&
 	grep foo tracked-file &&
 	git show :tracked-file >expect &&

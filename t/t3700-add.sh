#!/bin/sh
#
# Copyright (c) 2006 Carl D. Worth
#

test_description='Test of git add, including the -- option.'

. ./test-lib.sh

test_expect_success \
    'Test of git add' \
    'touch foo && git add foo'

test_expect_success \
    'Post-check that foo is in the index' \
    'git ls-files foo | grep foo'

test_expect_success \
    'Test that "git add -- -q" works' \
    'touch -- -q && git add -- -q'

test_expect_success \
	'git add: Test that executable bit is not used if core.filemode=0' \
	'git config core.filemode 0 &&
	 echo foo >xfoo1 &&
	 chmod 755 xfoo1 &&
	 git add xfoo1 &&
	 case "`git ls-files --stage xfoo1`" in
	 100644" "*xfoo1) echo ok;;
	 *) echo fail; git ls-files --stage xfoo1; (exit 1);;
	 esac'

test "$no_symlinks" || {
test_expect_success 'git add: filemode=0 should not get confused by symlink' '
	rm -f xfoo1 &&
	ln -s foo xfoo1 &&
	git add xfoo1 &&
	case "`git ls-files --stage xfoo1`" in
	120000" "*xfoo1) echo ok;;
	*) echo fail; git ls-files --stage xfoo1; (exit 1);;
	esac
'
}

test_expect_success \
	'git update-index --add: Test that executable bit is not used...' \
	'git config core.filemode 0 &&
	 echo foo >xfoo2 &&
	 chmod 755 xfoo2 &&
	 git update-index --add xfoo2 &&
	 case "`git ls-files --stage xfoo2`" in
	 100644" "*xfoo2) echo ok;;
	 *) echo fail; git ls-files --stage xfoo2; (exit 1);;
	 esac'

test "$no_symlinks" || {
test_expect_success 'git add: filemode=0 should not get confused by symlink' '
	rm -f xfoo2 &&
	ln -s foo xfoo2 &&
	git update-index --add xfoo2 &&
	case "`git ls-files --stage xfoo2`" in
	120000" "*xfoo2) echo ok;;
	*) echo fail; git ls-files --stage xfoo2; (exit 1);;
	esac
'

test_expect_success \
	'git update-index --add: Test that executable bit is not used...' \
	'git config core.filemode 0 &&
	 ln -s xfoo2 xfoo3 &&
	 git update-index --add xfoo3 &&
	 case "`git ls-files --stage xfoo3`" in
	 120000" "*xfoo3) echo ok;;
	 *) echo fail; git ls-files --stage xfoo3; (exit 1);;
	 esac'
}

test_expect_success '.gitignore test setup' '
	echo "*.ig" >.gitignore &&
	mkdir c.if d.ig &&
	>a.ig && >b.if &&
	>c.if/c.if && >c.if/c.ig &&
	>d.ig/d.if && >d.ig/d.ig
'

test_expect_success '.gitignore is honored' '
	git add . &&
	! (git ls-files | grep "\\.ig")
'

test_expect_success 'error out when attempting to add ignored ones without -f' '
	test_must_fail git add a.?? &&
	! (git ls-files | grep "\\.ig")
'

test_expect_success 'error out when attempting to add ignored ones without -f' '
	test_must_fail git add d.?? &&
	! (git ls-files | grep "\\.ig")
'

test_expect_success 'add ignored ones with -f' '
	git add -f a.?? &&
	git ls-files --error-unmatch a.ig
'

test_expect_success 'add ignored ones with -f' '
	git add -f d.??/* &&
	git ls-files --error-unmatch d.ig/d.if d.ig/d.ig
'

test_expect_success 'add ignored ones with -f' '
	rm -f .git/index &&
	git add -f d.?? &&
	git ls-files --error-unmatch d.ig/d.if d.ig/d.ig
'

test_expect_success '.gitignore with subdirectory' '

	rm -f .git/index &&
	mkdir -p sub/dir &&
	echo "!dir/a.*" >sub/.gitignore &&
	>sub/a.ig &&
	>sub/dir/a.ig &&
	git add sub/dir &&
	git ls-files --error-unmatch sub/dir/a.ig &&
	rm -f .git/index &&
	(
		cd sub/dir &&
		git add .
	) &&
	git ls-files --error-unmatch sub/dir/a.ig
'

mkdir 1 1/2 1/3
touch 1/2/a 1/3/b 1/2/c
test_expect_success 'check correct prefix detection' '
	rm -f .git/index &&
	git add 1/2/a 1/3/b 1/2/c
'

test_expect_success 'git add with filemode=0, symlinks=0, and unmerged entries' '
	for s in 1 2 3
	do
		echo $s > stage$s
		echo "100755 $(git hash-object -w stage$s) $s	file"
		echo "120000 $(printf $s | git hash-object -w -t blob --stdin) $s	symlink"
	done | git update-index --index-info &&
	git config core.filemode 0 &&
	git config core.symlinks 0 &&
	echo new > file &&
	echo new > symlink &&
	git add file symlink &&
	git ls-files --stage | grep "^100755 .* 0	file$" &&
	git ls-files --stage | grep "^120000 .* 0	symlink$"
'

test_expect_success 'git add with filemode=0, symlinks=0 prefers stage 2 over stage 1' '
	git rm --cached -f file symlink &&
	(
		echo "100644 $(git hash-object -w stage1) 1	file"
		echo "100755 $(git hash-object -w stage2) 2	file"
		echo "100644 $(printf 1 | git hash-object -w -t blob --stdin) 1	symlink"
		echo "120000 $(printf 2 | git hash-object -w -t blob --stdin) 2	symlink"
	) | git update-index --index-info &&
	git config core.filemode 0 &&
	git config core.symlinks 0 &&
	echo new > file &&
	echo new > symlink &&
	git add file symlink &&
	git ls-files --stage | grep "^100755 .* 0	file$" &&
	git ls-files --stage | grep "^120000 .* 0	symlink$"
'

test_expect_success 'git add --refresh' '
	>foo && git add foo && git commit -a -m "commit all" &&
	test -z "`git diff-index HEAD -- foo`" &&
	git read-tree HEAD &&
	case "`git diff-index HEAD -- foo`" in
	:100644" "*"M	foo") echo ok;;
	*) echo fail; (exit 1);;
	esac &&
	git add --refresh -- foo &&
	test -z "`git diff-index HEAD -- foo`"
'

if case $(uname -s) in *MINGW*) :;; *) false;; esac then
	say "chmod 0 does not make files unreadable - skipping tests"
else

test_expect_success 'git add should fail atomically upon an unreadable file' '
	git reset --hard &&
	date >foo1 &&
	date >foo2 &&
	chmod 0 foo2 &&
	test_must_fail git add --verbose . &&
	! ( git ls-files foo1 | grep foo1 )
'

rm -f foo2

test_expect_success 'git add --ignore-errors' '
	git reset --hard &&
	date >foo1 &&
	date >foo2 &&
	chmod 0 foo2 &&
	test_must_fail git add --verbose --ignore-errors . &&
	git ls-files foo1 | grep foo1
'

rm -f foo2

test_expect_success 'git add (add.ignore-errors)' '
	git config add.ignore-errors 1 &&
	git reset --hard &&
	date >foo1 &&
	date >foo2 &&
	chmod 0 foo2 &&
	test_must_fail git add --verbose . &&
	git ls-files foo1 | grep foo1
'
rm -f foo2

test_expect_success 'git add (add.ignore-errors = false)' '
	git config add.ignore-errors 0 &&
	git reset --hard &&
	date >foo1 &&
	date >foo2 &&
	chmod 0 foo2 &&
	test_must_fail git add --verbose . &&
	! ( git ls-files foo1 | grep foo1 )
'

<<<<<<< HEAD
fi	# skip chmod 0 tests
=======
test_expect_success 'git add '\''fo\[ou\]bar'\'' ignores foobar' '
	git reset --hard &&
	touch fo\[ou\]bar foobar &&
	git add '\''fo\[ou\]bar'\'' &&
	git ls-files fo\[ou\]bar | grep -F fo\[ou\]bar &&
	! ( git ls-files foobar | grep foobar )
'
>>>>>>> c14c8ceb

test_done<|MERGE_RESOLUTION|>--- conflicted
+++ resolved
@@ -230,9 +230,8 @@
 	! ( git ls-files foo1 | grep foo1 )
 '
 
-<<<<<<< HEAD
 fi	# skip chmod 0 tests
-=======
+
 test_expect_success 'git add '\''fo\[ou\]bar'\'' ignores foobar' '
 	git reset --hard &&
 	touch fo\[ou\]bar foobar &&
@@ -240,6 +239,5 @@
 	git ls-files fo\[ou\]bar | grep -F fo\[ou\]bar &&
 	! ( git ls-files foobar | grep foobar )
 '
->>>>>>> c14c8ceb
 
 test_done
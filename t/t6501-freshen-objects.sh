--- conflicted
+++ resolved
@@ -72,12 +72,7 @@
 	'
 
 	test_expect_success "simulate time passing ($title)" '
-<<<<<<< HEAD
-		find .git/objects -type f |
-		xargs test-tool chmtime -v -86400
-=======
-		test-chmtime --get -86400 $(find .git/objects -type f)
->>>>>>> decf711f
+		test-tool chmtime --get -86400 $(find .git/objects -type f)
 	'
 
 	test_expect_success "start writing new commit with old blob ($title)" '
@@ -107,12 +102,7 @@
 
 	test_expect_success "abandon objects again ($title)" '
 		git reset --hard HEAD^ &&
-<<<<<<< HEAD
-		find .git/objects -type f |
-		xargs test-tool chmtime -v -86400
-=======
-		test-chmtime --get -86400 $(find .git/objects -type f)
->>>>>>> decf711f
+		test-tool chmtime --get -86400 $(find .git/objects -type f)
 	'
 
 	test_expect_success "start writing new commit with same tree ($title)" '

#!/bin/sh

test_description='merge-recursive: handle file mode'
. ./test-lib.sh

<<<<<<< HEAD
if test "$(git config --bool core.filemode)" = false; then
	say "executable bit not honored - skipping tests"
	test_done
fi
=======
# Note that we follow "chmod +x F" with "update-index --chmod=+x F" to
# help filesystems that do not have the executable bit.
>>>>>>> 2d3922dc

test_expect_success 'mode change in one branch: keep changed version' '
	: >file1 &&
	git add file1 &&
	git commit -m initial &&
	git checkout -b a1 master &&
	: >dummy &&
	git add dummy &&
	git commit -m a &&
	git checkout -b b1 master &&
	chmod +x file1 &&
	git update-index --chmod=+x file1 &&
	git commit -m b1 &&
	git checkout a1 &&
	git merge-recursive master -- a1 b1 &&
	test -x file1
'

test_expect_success 'mode change in both branches: expect conflict' '
	git reset --hard HEAD &&
	git checkout -b a2 master &&
	: >file2 &&
	H=$(git hash-object file2) &&
	chmod +x file2 &&
	git update-index --add --chmod=+x file2 &&
	git commit -m a2 &&
	git checkout -b b2 master &&
	: >file2 &&
	git add file2 &&
	git commit -m b2 &&
	git checkout a2 &&
	(
		git merge-recursive master -- a2 b2
		test $? = 1
	) &&
	git ls-files -u >actual &&
	(
		echo "100755 $H 2	file2"
		echo "100644 $H 3	file2"
	) >expect &&
	test_cmp actual expect &&
	test -x file2
'

test_done<|MERGE_RESOLUTION|>--- conflicted
+++ resolved
@@ -3,15 +3,8 @@
 test_description='merge-recursive: handle file mode'
 . ./test-lib.sh
 
-<<<<<<< HEAD
-if test "$(git config --bool core.filemode)" = false; then
-	say "executable bit not honored - skipping tests"
-	test_done
-fi
-=======
 # Note that we follow "chmod +x F" with "update-index --chmod=+x F" to
 # help filesystems that do not have the executable bit.
->>>>>>> 2d3922dc
 
 test_expect_success 'mode change in one branch: keep changed version' '
 	: >file1 &&

#!/bin/sh

test_description='git add -u

This test creates a working tree state with three files:

  top (previously committed, modified)
  dir/sub (previously committed, modified)
  dir/other (untracked)

and issues a git add -u with path limiting on "dir" to add
only the updates to dir/sub.

Also tested are "git add -u" without limiting, and "git add -u"
without contents changes, and other conditions'

. ./test-lib.sh

test_expect_success setup '
	echo initial >check &&
	echo initial >top &&
	echo initial >foo &&
	mkdir dir1 dir2 &&
	echo initial >dir1/sub1 &&
	echo initial >dir1/sub2 &&
	echo initial >dir2/sub3 &&
	git add check dir1 dir2 top foo &&
	test_tick
	git commit -m initial &&

	echo changed >check &&
	echo changed >top &&
	echo changed >dir2/sub3 &&
	rm -f dir1/sub1 &&
	echo other >dir2/other
'

test_expect_success update '
	git add -u dir1 dir2
'

test_expect_success 'update noticed a removal' '
	test "$(git ls-files dir1/sub1)" = ""
'

test_expect_success 'update touched correct path' '
	test "$(git diff-files --name-status dir2/sub3)" = ""
'

test_expect_success 'update did not touch other tracked files' '
	test "$(git diff-files --name-status check)" = "M	check" &&
	test "$(git diff-files --name-status top)" = "M	top"
'

test_expect_success 'update did not touch untracked files' '
	test "$(git ls-files dir2/other)" = ""
'

test_expect_success 'cache tree has not been corrupted' '

	git ls-files -s |
	sed -e "s/ 0	/	/" >expect &&
	git ls-tree -r $(git write-tree) |
	sed -e "s/ blob / /" >current &&
	test_cmp expect current

'

test_expect_success 'update from a subdirectory' '
	(
		cd dir1 &&
		echo more >sub2 &&
		git add -u sub2
	)
'

test_expect_success 'change gets noticed' '

	test "$(git diff-files --name-status dir1)" = ""

'

test_expect_success SYMLINKS 'replace a file with a symlink' '

	rm foo &&
	ln -s top foo &&
	git add -u -- foo

'

test_expect_success 'add everything changed' '

	git add -u &&
	test -z "$(git diff-files)"

'

test_expect_success 'touch and then add -u' '

	touch check &&
	git add -u &&
	test -z "$(git diff-files)"

'

test_expect_success 'touch and then add explicitly' '

	touch check &&
	git add check &&
	test -z "$(git diff-files)"

'

test_expect_success 'add -n -u should not add but just report' '

	(
		echo "add '\''check'\''" &&
		echo "remove '\''top'\''"
	) >expect &&
	before=$(git ls-files -s check top) &&
	echo changed >>check &&
	rm -f top &&
	git add -n -u >actual &&
	after=$(git ls-files -s check top) &&

	test "$before" = "$after" &&
	test_cmp expect actual

'

test_expect_success 'add -u resolves unmerged paths' '
	git reset --hard &&
	one=$(echo 1 | git hash-object -w --stdin) &&
	two=$(echo 2 | git hash-object -w --stdin) &&
	three=$(echo 3 | git hash-object -w --stdin) &&
	{
		for path in path1 path2
		do
			echo "100644 $one 1	$path"
			echo "100644 $two 2	$path"
			echo "100644 $three 3	$path"
		done
		echo "100644 $one 1	path3"
		echo "100644 $one 1	path4"
		echo "100644 $one 3	path5"
		echo "100644 $one 3	path6"
	} |
	git update-index --index-info &&
	echo 3 >path1 &&
	echo 2 >path3 &&
	echo 2 >path5 &&
	git add -u &&
<<<<<<< HEAD
	git ls-files -s path1 path3 path4 path5 path6 >actual &&
=======
	git ls-files -s path1 path2 path3 path4 path5 path6 >actual &&
>>>>>>> 1e52e22d
	{
		echo "100644 $three 0	path1"
		echo "100644 $one 1	path3"
		echo "100644 $one 1	path4"
		echo "100644 $one 3	path5"
		echo "100644 $one 3	path6"
	} >expect &&
	test_cmp expect actual &&

	# Bonus tests.  Explicit resolving
	git add path3 path5 &&
	test_must_fail git add path4 &&
	test_must_fail git add path6 &&
	git rm path4 &&
	git rm path6 &&

	git ls-files -s "path?" >actual &&
	{
		echo "100644 $three 0	path1"
		echo "100644 $two 0	path3"
		echo "100644 $two 0	path5"
	} >expect

'

test_done<|MERGE_RESOLUTION|>--- conflicted
+++ resolved
@@ -150,11 +150,7 @@
 	echo 2 >path3 &&
 	echo 2 >path5 &&
 	git add -u &&
-<<<<<<< HEAD
-	git ls-files -s path1 path3 path4 path5 path6 >actual &&
-=======
 	git ls-files -s path1 path2 path3 path4 path5 path6 >actual &&
->>>>>>> 1e52e22d
 	{
 		echo "100644 $three 0	path1"
 		echo "100644 $one 1	path3"

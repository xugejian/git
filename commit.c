#include "cache.h"
#include "tag.h"
#include "commit.h"

int save_commit_buffer = 1;

struct sort_node
{
	/*
         * the number of children of the associated commit
         * that also occur in the list being sorted.
         */
	unsigned int indegree;

	/*
         * reference to original list item that we will re-use
         * on output.
         */
	struct commit_list * list_item;

};

const char *commit_type = "commit";

enum cmit_fmt get_commit_format(const char *arg)
{
	if (!*arg)
		return CMIT_FMT_DEFAULT;
	if (!strcmp(arg, "=raw"))
		return CMIT_FMT_RAW;
	if (!strcmp(arg, "=medium"))
		return CMIT_FMT_MEDIUM;
	if (!strcmp(arg, "=short"))
		return CMIT_FMT_SHORT;
	if (!strcmp(arg, "=full"))
		return CMIT_FMT_FULL;
	if (!strcmp(arg, "=fuller"))
		return CMIT_FMT_FULLER;
	if (!strcmp(arg, "=oneline"))
		return CMIT_FMT_ONELINE;
	die("invalid --pretty format");
}

static struct commit *check_commit(struct object *obj,
				   const unsigned char *sha1,
				   int quiet)
{
	if (obj->type != commit_type) {
		if (!quiet)
			error("Object %s is a %s, not a commit",
			      sha1_to_hex(sha1), obj->type);
		return NULL;
	}
	return (struct commit *) obj;
}

struct commit *lookup_commit_reference_gently(const unsigned char *sha1,
					      int quiet)
{
	struct object *obj = deref_tag(parse_object(sha1), NULL, 0);

	if (!obj)
		return NULL;
	return check_commit(obj, sha1, quiet);
}

struct commit *lookup_commit_reference(const unsigned char *sha1)
{
	return lookup_commit_reference_gently(sha1, 0);
}

struct commit *lookup_commit(const unsigned char *sha1)
{
	struct object *obj = lookup_object(sha1);
	if (!obj) {
		struct commit *ret = xmalloc(sizeof(struct commit));
		memset(ret, 0, sizeof(struct commit));
		created_object(sha1, &ret->object);
		ret->object.type = commit_type;
		return ret;
	}
	if (!obj->type)
		obj->type = commit_type;
	return check_commit(obj, sha1, 0);
}

static unsigned long parse_commit_date(const char *buf)
{
	unsigned long date;

	if (memcmp(buf, "author", 6))
		return 0;
	while (*buf++ != '\n')
		/* nada */;
	if (memcmp(buf, "committer", 9))
		return 0;
	while (*buf++ != '>')
		/* nada */;
	date = strtoul(buf, NULL, 10);
	if (date == ULONG_MAX)
		date = 0;
	return date;
}

static struct commit_graft {
	unsigned char sha1[20];
	int nr_parent;
	unsigned char parent[0][20]; /* more */
} **commit_graft;
static int commit_graft_alloc, commit_graft_nr;

static int commit_graft_pos(const unsigned char *sha1)
{
	int lo, hi;
	lo = 0;
	hi = commit_graft_nr;
	while (lo < hi) {
		int mi = (lo + hi) / 2;
		struct commit_graft *graft = commit_graft[mi];
		int cmp = memcmp(sha1, graft->sha1, 20);
		if (!cmp)
			return mi;
		if (cmp < 0)
			hi = mi;
		else
			lo = mi + 1;
	}
	return -lo - 1;
}

static void prepare_commit_graft(void)
{
	char *graft_file = get_graft_file();
	FILE *fp = fopen(graft_file, "r");
	char buf[1024];
	if (!fp) {
		commit_graft = (struct commit_graft **) "hack";
		return;
	}
	while (fgets(buf, sizeof(buf), fp)) {
		/* The format is just "Commit Parent1 Parent2 ...\n" */
		int len = strlen(buf);
		int i;
		struct commit_graft *graft = NULL;

		if (buf[len-1] == '\n')
			buf[--len] = 0;
		if (buf[0] == '#')
			continue;
		if ((len + 1) % 41) {
		bad_graft_data:
			error("bad graft data: %s", buf);
			free(graft);
			continue;
		}
		i = (len + 1) / 41 - 1;
		graft = xmalloc(sizeof(*graft) + 20 * i);
		graft->nr_parent = i;
		if (get_sha1_hex(buf, graft->sha1))
			goto bad_graft_data;
		for (i = 40; i < len; i += 41) {
			if (buf[i] != ' ')
				goto bad_graft_data;
			if (get_sha1_hex(buf + i + 1, graft->parent[i/41]))
				goto bad_graft_data;
		}
		i = commit_graft_pos(graft->sha1);
		if (0 <= i) {
			error("duplicate graft data: %s", buf);
			free(graft);
			continue;
		}
		i = -i - 1;
		if (commit_graft_alloc <= ++commit_graft_nr) {
			commit_graft_alloc = alloc_nr(commit_graft_alloc);
			commit_graft = xrealloc(commit_graft,
						sizeof(*commit_graft) *
						commit_graft_alloc);
		}
		if (i < commit_graft_nr)
			memmove(commit_graft + i + 1,
				commit_graft + i,
				(commit_graft_nr - i - 1) *
				sizeof(*commit_graft));
		commit_graft[i] = graft;
	}
	fclose(fp);
}

static struct commit_graft *lookup_commit_graft(const unsigned char *sha1)
{
	int pos;
	if (!commit_graft)
		prepare_commit_graft();
	pos = commit_graft_pos(sha1);
	if (pos < 0)
		return NULL;
	return commit_graft[pos];
}

int parse_commit_buffer(struct commit *item, void *buffer, unsigned long size)
{
	char *bufptr = buffer;
	unsigned char parent[20];
	struct commit_list **pptr;
	struct commit_graft *graft;
	unsigned n_refs = 0;

	if (item->object.parsed)
		return 0;
	item->object.parsed = 1;
	if (memcmp(bufptr, "tree ", 5))
		return error("bogus commit object %s", sha1_to_hex(item->object.sha1));
	if (get_sha1_hex(bufptr + 5, parent) < 0)
		return error("bad tree pointer in commit %s\n", sha1_to_hex(item->object.sha1));
	item->tree = lookup_tree(parent);
	if (item->tree)
		n_refs++;
	bufptr += 46; /* "tree " + "hex sha1" + "\n" */
	pptr = &item->parents;

	graft = lookup_commit_graft(item->object.sha1);
	while (!memcmp(bufptr, "parent ", 7)) {
		struct commit *new_parent;

		if (get_sha1_hex(bufptr + 7, parent) || bufptr[47] != '\n')
			return error("bad parents in commit %s", sha1_to_hex(item->object.sha1));
		bufptr += 48;
		if (graft)
			continue;
		new_parent = lookup_commit(parent);
		if (new_parent) {
			pptr = &commit_list_insert(new_parent, pptr)->next;
			n_refs++;
		}
	}
	if (graft) {
		int i;
		struct commit *new_parent;
		for (i = 0; i < graft->nr_parent; i++) {
			new_parent = lookup_commit(graft->parent[i]);
			if (!new_parent)
				continue;
			pptr = &commit_list_insert(new_parent, pptr)->next;
			n_refs++;
		}
	}
	item->date = parse_commit_date(bufptr);

	if (track_object_refs) {
		unsigned i = 0;
		struct commit_list *p;
		struct object_refs *refs = alloc_object_refs(n_refs);
		if (item->tree)
			refs->ref[i++] = &item->tree->object;
		for (p = item->parents; p; p = p->next)
			refs->ref[i++] = &p->item->object;
		set_object_refs(&item->object, refs);
	}

	return 0;
}

int parse_commit(struct commit *item)
{
	char type[20];
	void *buffer;
	unsigned long size;
	int ret;

	if (item->object.parsed)
		return 0;
	buffer = read_sha1_file(item->object.sha1, type, &size);
	if (!buffer)
		return error("Could not read %s",
			     sha1_to_hex(item->object.sha1));
	if (strcmp(type, commit_type)) {
		free(buffer);
		return error("Object %s not a commit",
			     sha1_to_hex(item->object.sha1));
	}
	ret = parse_commit_buffer(item, buffer, size);
	if (save_commit_buffer && !ret) {
		item->buffer = buffer;
		return 0;
	}
	free(buffer);
	return ret;
}

struct commit_list *commit_list_insert(struct commit *item, struct commit_list **list_p)
{
	struct commit_list *new_list = xmalloc(sizeof(struct commit_list));
	new_list->item = item;
	new_list->next = *list_p;
	*list_p = new_list;
	return new_list;
}

void free_commit_list(struct commit_list *list)
{
	while (list) {
		struct commit_list *temp = list;
		list = temp->next;
		free(temp);
	}
}

struct commit_list * insert_by_date(struct commit *item, struct commit_list **list)
{
	struct commit_list **pp = list;
	struct commit_list *p;
	while ((p = *pp) != NULL) {
		if (p->item->date < item->date) {
			break;
		}
		pp = &p->next;
	}
	return commit_list_insert(item, pp);
}

	
void sort_by_date(struct commit_list **list)
{
	struct commit_list *ret = NULL;
	while (*list) {
		insert_by_date((*list)->item, &ret);
		*list = (*list)->next;
	}
	*list = ret;
}

struct commit *pop_most_recent_commit(struct commit_list **list,
				      unsigned int mark)
{
	struct commit *ret = (*list)->item;
	struct commit_list *parents = ret->parents;
	struct commit_list *old = *list;

	*list = (*list)->next;
	free(old);

	while (parents) {
		struct commit *commit = parents->item;
		parse_commit(commit);
		if (!(commit->object.flags & mark)) {
			commit->object.flags |= mark;
			insert_by_date(commit, list);
		}
		parents = parents->next;
	}
	return ret;
}

void clear_commit_marks(struct commit *commit, unsigned int mark)
{
	struct commit_list *parents;

	parents = commit->parents;
	commit->object.flags &= ~mark;
	while (parents) {
<<<<<<< HEAD
		if (parents->item && parents->item->object.parsed)
			clear_commit_marks(parents->item, mark);
=======
		struct commit *parent = parents->item;
		if (parent && parent->object.parsed &&
		    (parent->object.flags & mark))
			clear_commit_marks(parent, mark);
>>>>>>> 181dc776
		parents = parents->next;
	}
}

/*
 * Generic support for pretty-printing the header
 */
static int get_one_line(const char *msg, unsigned long len)
{
	int ret = 0;

	while (len--) {
		char c = *msg++;
		ret++;
		if (c == '\n')
			break;
		if (!c)
			return 0;
	}
	return ret;
}

static int add_user_info(const char *what, enum cmit_fmt fmt, char *buf, const char *line)
{
	char *date;
	int namelen;
	unsigned long time;
	int tz, ret;
	const char *filler = "    ";

	if (fmt == CMIT_FMT_ONELINE)
		return 0;
	date = strchr(line, '>');
	if (!date)
		return 0;
	namelen = ++date - line;
	time = strtoul(date, &date, 10);
	tz = strtol(date, NULL, 10);

	ret = sprintf(buf, "%s: %.*s%.*s\n", what,
		      (fmt == CMIT_FMT_FULLER) ? 4 : 0,
		      filler, namelen, line);
	switch (fmt) {
	case CMIT_FMT_MEDIUM:
		ret += sprintf(buf + ret, "Date:   %s\n", show_date(time, tz));
		break;
	case CMIT_FMT_FULLER:
		ret += sprintf(buf + ret, "%sDate: %s\n", what, show_date(time, tz));
		break;
	default:
		/* notin' */
		break;
	}
	return ret;
}

static int is_empty_line(const char *line, int len)
{
	while (len && isspace(line[len-1]))
		len--;
	return !len;
}

static int add_parent_info(enum cmit_fmt fmt, char *buf, const char *line, int parents)
{
	int offset = 0;

	if (fmt == CMIT_FMT_ONELINE)
		return offset;
	switch (parents) {
	case 1:
		break;
	case 2:
		/* Go back to the previous line: 40 characters of previous parent, and one '\n' */
		offset = sprintf(buf, "Merge: %.40s\n", line-41);
		/* Fallthrough */
	default:
		/* Replace the previous '\n' with a space */
		buf[offset-1] = ' ';
		offset += sprintf(buf + offset, "%.40s\n", line+7);
	}
	return offset;
}

unsigned long pretty_print_commit(enum cmit_fmt fmt, const char *msg, unsigned long len, char *buf, unsigned long space)
{
	int hdr = 1, body = 0;
	unsigned long offset = 0;
	int parents = 0;
	int indent = (fmt == CMIT_FMT_ONELINE) ? 0 : 4;

	for (;;) {
		const char *line = msg;
		int linelen = get_one_line(msg, len);

		if (!linelen)
			break;

		/*
		 * We want some slop for indentation and a possible
		 * final "...". Thus the "+ 20".
		 */
		if (offset + linelen + 20 > space) {
			memcpy(buf + offset, "    ...\n", 8);
			offset += 8;
			break;
		}

		msg += linelen;
		len -= linelen;
		if (hdr) {
			if (linelen == 1) {
				hdr = 0;
				if (fmt != CMIT_FMT_ONELINE)
					buf[offset++] = '\n';
				continue;
			}
			if (fmt == CMIT_FMT_RAW) {
				memcpy(buf + offset, line, linelen);
				offset += linelen;
				continue;
			}
			if (!memcmp(line, "parent ", 7)) {
				if (linelen != 48)
					die("bad parent line in commit");
				offset += add_parent_info(fmt, buf + offset, line, ++parents);
			}

			/*
			 * MEDIUM == DEFAULT shows only author with dates.
			 * FULL shows both authors but not dates.
			 * FULLER shows both authors and dates.
			 */
			if (!memcmp(line, "author ", 7))
				offset += add_user_info("Author", fmt,
							buf + offset,
							line + 7);
			if (!memcmp(line, "committer ", 10) &&
			    (fmt == CMIT_FMT_FULL || fmt == CMIT_FMT_FULLER))
				offset += add_user_info("Commit", fmt,
							buf + offset,
							line + 10);
			continue;
		}

		if (is_empty_line(line, linelen)) {
			if (!body)
				continue;
			if (fmt == CMIT_FMT_SHORT)
				break;
		} else {
			body = 1;
		}

		memset(buf + offset, ' ', indent);
		memcpy(buf + offset + indent, line, linelen);
		offset += linelen + indent;
		if (fmt == CMIT_FMT_ONELINE)
			break;
	}
	if (fmt == CMIT_FMT_ONELINE) {
		/* We do not want the terminating newline */
		if (buf[offset - 1] == '\n')
			offset--;
	}
	else {
		/* Make sure there is an EOLN */
		if (buf[offset - 1] != '\n')
			buf[offset++] = '\n';
	}
	buf[offset] = '\0';
	return offset;
}

struct commit *pop_commit(struct commit_list **stack)
{
	struct commit_list *top = *stack;
	struct commit *item = top ? top->item : NULL;

	if (top) {
		*stack = top->next;
		free(top);
	}
	return item;
}

int count_parents(struct commit * commit)
{
        int count = 0;
        struct commit_list * parents = commit->parents;
        for (count=0;parents; parents=parents->next,count++)
          ;
        return count;
}

/*
 * Performs an in-place topological sort on the list supplied.
 */
void sort_in_topological_order(struct commit_list ** list)
{
	struct commit_list * next = *list;
	struct commit_list * work = NULL, **insert;
	struct commit_list ** pptr = list;
	struct sort_node * nodes;
	struct sort_node * next_nodes;
	int count = 0;

	/* determine the size of the list */
	while (next) {
		next = next->next;
		count++;
	}
	
	if (!count)
		return;
	/* allocate an array to help sort the list */
	nodes = xcalloc(count, sizeof(*nodes));
	/* link the list to the array */
	next_nodes = nodes;
	next=*list;
	while (next) {
		next_nodes->list_item = next;
		next->item->object.util = next_nodes;
		next_nodes++;
		next = next->next;
	}
	/* update the indegree */
	next=*list;
	while (next) {
		struct commit_list * parents = next->item->parents;
		while (parents) {
			struct commit * parent=parents->item;
			struct sort_node * pn = (struct sort_node *)parent->object.util;
			
			if (pn)
				pn->indegree++;
			parents=parents->next;
		}
		next=next->next;
	}
	/* 
         * find the tips
         *
         * tips are nodes not reachable from any other node in the list 
         * 
         * the tips serve as a starting set for the work queue.
         */
	next=*list;
	insert = &work;
	while (next) {
		struct sort_node * node = (struct sort_node *)next->item->object.util;

		if (node->indegree == 0) {
			insert = &commit_list_insert(next->item, insert)->next;
		}
		next=next->next;
	}
	/* process the list in topological order */
	while (work) {
		struct commit * work_item = pop_commit(&work);
		struct sort_node * work_node = (struct sort_node *)work_item->object.util;
		struct commit_list * parents = work_item->parents;

		while (parents) {
			struct commit * parent=parents->item;
			struct sort_node * pn = (struct sort_node *)parent->object.util;
			
			if (pn) {
				/* 
				 * parents are only enqueued for emission 
                                 * when all their children have been emitted thereby
                                 * guaranteeing topological order.
                                 */
				pn->indegree--;
				if (!pn->indegree) 
					commit_list_insert(parent, &work);
			}
			parents=parents->next;
		}
		/*
                 * work_item is a commit all of whose children
                 * have already been emitted. we can emit it now.
                 */
		*pptr = work_node->list_item;
		pptr = &(*pptr)->next;
		*pptr = NULL;
		work_item->object.util = NULL;
	}
	free(nodes);
}<|MERGE_RESOLUTION|>--- conflicted
+++ resolved
@@ -359,15 +359,10 @@
 	parents = commit->parents;
 	commit->object.flags &= ~mark;
 	while (parents) {
-<<<<<<< HEAD
-		if (parents->item && parents->item->object.parsed)
-			clear_commit_marks(parents->item, mark);
-=======
 		struct commit *parent = parents->item;
 		if (parent && parent->object.parsed &&
 		    (parent->object.flags & mark))
 			clear_commit_marks(parent, mark);
->>>>>>> 181dc776
 		parents = parents->next;
 	}
 }

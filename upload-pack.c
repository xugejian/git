#include "cache.h"
#include "config.h"
#include "refs.h"
#include "pkt-line.h"
#include "sideband.h"
#include "tag.h"
#include "object.h"
#include "commit.h"
#include "diff.h"
#include "revision.h"
#include "list-objects.h"
#include "list-objects-filter.h"
#include "list-objects-filter-options.h"
#include "run-command.h"
#include "connect.h"
#include "sigchain.h"
#include "version.h"
#include "string-list.h"
#include "argv-array.h"
#include "prio-queue.h"
#include "protocol.h"
#include "quote.h"
#include "upload-pack.h"
#include "serve.h"

/* Remember to update object flag allocation in object.h */
#define THEY_HAVE	(1u << 11)
#define OUR_REF		(1u << 12)
#define WANTED		(1u << 13)
#define COMMON_KNOWN	(1u << 14)
#define REACHABLE	(1u << 15)

#define SHALLOW		(1u << 16)
#define NOT_SHALLOW	(1u << 17)
#define CLIENT_SHALLOW	(1u << 18)
#define HIDDEN_REF	(1u << 19)

static timestamp_t oldest_have;

static int deepen_relative;
static int multi_ack;
static int no_done;
static int use_thin_pack, use_ofs_delta, use_include_tag;
static int no_progress, daemon_mode;
/* Allow specifying sha1 if it is a ref tip. */
#define ALLOW_TIP_SHA1	01
/* Allow request of a sha1 if it is reachable from a ref (possibly hidden ref). */
#define ALLOW_REACHABLE_SHA1	02
/* Allow request of any sha1. Implies ALLOW_TIP_SHA1 and ALLOW_REACHABLE_SHA1. */
#define ALLOW_ANY_SHA1	07
static unsigned int allow_unadvertised_object_request;
static int shallow_nr;
static struct object_array have_obj;
static struct object_array want_obj;
static struct object_array extra_edge_obj;
static unsigned int timeout;
static int keepalive = 5;
/* 0 for no sideband,
 * otherwise maximum packet size (up to 65520 bytes).
 */
static int use_sideband;
static int stateless_rpc;
static const char *pack_objects_hook;

static int filter_capability_requested;
static int allow_filter;
static struct list_objects_filter_options filter_options;

static void reset_timeout(void)
{
	alarm(timeout);
}

static void send_client_data(int fd, const char *data, ssize_t sz)
{
	if (use_sideband) {
		send_sideband(1, fd, data, sz, use_sideband);
		return;
	}
	if (fd == 3)
		/* emergency quit */
		fd = 2;
	if (fd == 2) {
		/* XXX: are we happy to lose stuff here? */
		xwrite(fd, data, sz);
		return;
	}
	write_or_die(fd, data, sz);
}

static int write_one_shallow(const struct commit_graft *graft, void *cb_data)
{
	FILE *fp = cb_data;
	if (graft->nr_parent == -1)
		fprintf(fp, "--shallow %s\n", oid_to_hex(&graft->oid));
	return 0;
}

static void create_pack_file(void)
{
	struct child_process pack_objects = CHILD_PROCESS_INIT;
	char data[8193], progress[128];
	char abort_msg[] = "aborting due to possible repository "
		"corruption on the remote side.";
	int buffered = -1;
	ssize_t sz;
	int i;
	FILE *pipe_fd;

	if (!pack_objects_hook)
		pack_objects.git_cmd = 1;
	else {
		argv_array_push(&pack_objects.args, pack_objects_hook);
		argv_array_push(&pack_objects.args, "git");
		pack_objects.use_shell = 1;
	}

	if (shallow_nr) {
		argv_array_push(&pack_objects.args, "--shallow-file");
		argv_array_push(&pack_objects.args, "");
	}
	argv_array_push(&pack_objects.args, "pack-objects");
	argv_array_push(&pack_objects.args, "--revs");
	if (use_thin_pack)
		argv_array_push(&pack_objects.args, "--thin");

	argv_array_push(&pack_objects.args, "--stdout");
	if (shallow_nr)
		argv_array_push(&pack_objects.args, "--shallow");
	if (!no_progress)
		argv_array_push(&pack_objects.args, "--progress");
	if (use_ofs_delta)
		argv_array_push(&pack_objects.args, "--delta-base-offset");
	if (use_include_tag)
		argv_array_push(&pack_objects.args, "--include-tag");
	if (filter_options.filter_spec) {
		if (pack_objects.use_shell) {
			struct strbuf buf = STRBUF_INIT;
			sq_quote_buf(&buf, filter_options.filter_spec);
			argv_array_pushf(&pack_objects.args, "--filter=%s", buf.buf);
			strbuf_release(&buf);
		} else {
			argv_array_pushf(&pack_objects.args, "--filter=%s",
					 filter_options.filter_spec);
		}
	}

	pack_objects.in = -1;
	pack_objects.out = -1;
	pack_objects.err = -1;

	if (start_command(&pack_objects))
		die("git upload-pack: unable to fork git-pack-objects");

	pipe_fd = xfdopen(pack_objects.in, "w");

	if (shallow_nr)
		for_each_commit_graft(write_one_shallow, pipe_fd);

	for (i = 0; i < want_obj.nr; i++)
		fprintf(pipe_fd, "%s\n",
			oid_to_hex(&want_obj.objects[i].item->oid));
	fprintf(pipe_fd, "--not\n");
	for (i = 0; i < have_obj.nr; i++)
		fprintf(pipe_fd, "%s\n",
			oid_to_hex(&have_obj.objects[i].item->oid));
	for (i = 0; i < extra_edge_obj.nr; i++)
		fprintf(pipe_fd, "%s\n",
			oid_to_hex(&extra_edge_obj.objects[i].item->oid));
	fprintf(pipe_fd, "\n");
	fflush(pipe_fd);
	fclose(pipe_fd);

	/* We read from pack_objects.err to capture stderr output for
	 * progress bar, and pack_objects.out to capture the pack data.
	 */

	while (1) {
		struct pollfd pfd[2];
		int pe, pu, pollsize;
		int ret;

		reset_timeout();

		pollsize = 0;
		pe = pu = -1;

		if (0 <= pack_objects.out) {
			pfd[pollsize].fd = pack_objects.out;
			pfd[pollsize].events = POLLIN;
			pu = pollsize;
			pollsize++;
		}
		if (0 <= pack_objects.err) {
			pfd[pollsize].fd = pack_objects.err;
			pfd[pollsize].events = POLLIN;
			pe = pollsize;
			pollsize++;
		}

		if (!pollsize)
			break;

		ret = poll(pfd, pollsize,
			keepalive < 0 ? -1 : 1000 * keepalive);

		if (ret < 0) {
			if (errno != EINTR) {
				error_errno("poll failed, resuming");
				sleep(1);
			}
			continue;
		}
		if (0 <= pe && (pfd[pe].revents & (POLLIN|POLLHUP))) {
			/* Status ready; we ship that in the side-band
			 * or dump to the standard error.
			 */
			sz = xread(pack_objects.err, progress,
				  sizeof(progress));
			if (0 < sz)
				send_client_data(2, progress, sz);
			else if (sz == 0) {
				close(pack_objects.err);
				pack_objects.err = -1;
			}
			else
				goto fail;
			/* give priority to status messages */
			continue;
		}
		if (0 <= pu && (pfd[pu].revents & (POLLIN|POLLHUP))) {
			/* Data ready; we keep the last byte to ourselves
			 * in case we detect broken rev-list, so that we
			 * can leave the stream corrupted.  This is
			 * unfortunate -- unpack-objects would happily
			 * accept a valid packdata with trailing garbage,
			 * so appending garbage after we pass all the
			 * pack data is not good enough to signal
			 * breakage to downstream.
			 */
			char *cp = data;
			ssize_t outsz = 0;
			if (0 <= buffered) {
				*cp++ = buffered;
				outsz++;
			}
			sz = xread(pack_objects.out, cp,
				  sizeof(data) - outsz);
			if (0 < sz)
				;
			else if (sz == 0) {
				close(pack_objects.out);
				pack_objects.out = -1;
			}
			else
				goto fail;
			sz += outsz;
			if (1 < sz) {
				buffered = data[sz-1] & 0xFF;
				sz--;
			}
			else
				buffered = -1;
			send_client_data(1, data, sz);
		}

		/*
		 * We hit the keepalive timeout without saying anything; send
		 * an empty message on the data sideband just to let the other
		 * side know we're still working on it, but don't have any data
		 * yet.
		 *
		 * If we don't have a sideband channel, there's no room in the
		 * protocol to say anything, so those clients are just out of
		 * luck.
		 */
		if (!ret && use_sideband) {
			static const char buf[] = "0005\1";
			write_or_die(1, buf, 5);
		}
	}

	if (finish_command(&pack_objects)) {
		error("git upload-pack: git-pack-objects died with error.");
		goto fail;
	}

	/* flush the data */
	if (0 <= buffered) {
		data[0] = buffered;
		send_client_data(1, data, 1);
		fprintf(stderr, "flushed.\n");
	}
	if (use_sideband)
		packet_flush(1);
	return;

 fail:
	send_client_data(3, abort_msg, sizeof(abort_msg));
	die("git upload-pack: %s", abort_msg);
}

static int got_oid(const char *hex, struct object_id *oid)
{
	struct object *o;
	int we_knew_they_have = 0;

	if (get_oid_hex(hex, oid))
		die("git upload-pack: expected SHA1 object, got '%s'", hex);
	if (!has_object_file(oid))
		return -1;

	o = parse_object(oid);
	if (!o)
		die("oops (%s)", oid_to_hex(oid));
	if (o->type == OBJ_COMMIT) {
		struct commit_list *parents;
		struct commit *commit = (struct commit *)o;
		if (o->flags & THEY_HAVE)
			we_knew_they_have = 1;
		else
			o->flags |= THEY_HAVE;
		if (!oldest_have || (commit->date < oldest_have))
			oldest_have = commit->date;
		for (parents = commit->parents;
		     parents;
		     parents = parents->next)
			parents->item->object.flags |= THEY_HAVE;
	}
	if (!we_knew_they_have) {
		add_object_array(o, NULL, &have_obj);
		return 1;
	}
	return 0;
}

static int reachable(struct commit *want)
{
	struct prio_queue work = { compare_commits_by_commit_date };

	prio_queue_put(&work, want);
	while (work.nr) {
		struct commit_list *list;
		struct commit *commit = prio_queue_get(&work);

		if (commit->object.flags & THEY_HAVE) {
			want->object.flags |= COMMON_KNOWN;
			break;
		}
		if (!commit->object.parsed)
			parse_object(&commit->object.oid);
		if (commit->object.flags & REACHABLE)
			continue;
		commit->object.flags |= REACHABLE;
		if (commit->date < oldest_have)
			continue;
		for (list = commit->parents; list; list = list->next) {
			struct commit *parent = list->item;
			if (!(parent->object.flags & REACHABLE))
				prio_queue_put(&work, parent);
		}
	}
	want->object.flags |= REACHABLE;
	clear_commit_marks(want, REACHABLE);
	clear_prio_queue(&work);
	return (want->object.flags & COMMON_KNOWN);
}

static int ok_to_give_up(void)
{
	int i;

	if (!have_obj.nr)
		return 0;

	for (i = 0; i < want_obj.nr; i++) {
		struct object *want = want_obj.objects[i].item;

		if (want->flags & COMMON_KNOWN)
			continue;
		want = deref_tag(want, "a want line", 0);
		if (!want || want->type != OBJ_COMMIT) {
			/* no way to tell if this is reachable by
			 * looking at the ancestry chain alone, so
			 * leave a note to ourselves not to worry about
			 * this object anymore.
			 */
			want_obj.objects[i].item->flags |= COMMON_KNOWN;
			continue;
		}
		if (!reachable((struct commit *)want))
			return 0;
	}
	return 1;
}

static int get_common_commits(void)
{
	struct object_id oid;
	char last_hex[GIT_MAX_HEXSZ + 1];
	int got_common = 0;
	int got_other = 0;
	int sent_ready = 0;

	save_commit_buffer = 0;

	for (;;) {
		char *line = packet_read_line(0, NULL);
		const char *arg;

		reset_timeout();

		if (!line) {
			if (multi_ack == 2 && got_common
			    && !got_other && ok_to_give_up()) {
				sent_ready = 1;
				packet_write_fmt(1, "ACK %s ready\n", last_hex);
			}
			if (have_obj.nr == 0 || multi_ack)
				packet_write_fmt(1, "NAK\n");

			if (no_done && sent_ready) {
				packet_write_fmt(1, "ACK %s\n", last_hex);
				return 0;
			}
			if (stateless_rpc)
				exit(0);
			got_common = 0;
			got_other = 0;
			continue;
		}
		if (skip_prefix(line, "have ", &arg)) {
			switch (got_oid(arg, &oid)) {
			case -1: /* they have what we do not */
				got_other = 1;
				if (multi_ack && ok_to_give_up()) {
					const char *hex = oid_to_hex(&oid);
					if (multi_ack == 2) {
						sent_ready = 1;
						packet_write_fmt(1, "ACK %s ready\n", hex);
					} else
						packet_write_fmt(1, "ACK %s continue\n", hex);
				}
				break;
			default:
				got_common = 1;
				oid_to_hex_r(last_hex, &oid);
				if (multi_ack == 2)
					packet_write_fmt(1, "ACK %s common\n", last_hex);
				else if (multi_ack)
					packet_write_fmt(1, "ACK %s continue\n", last_hex);
				else if (have_obj.nr == 1)
					packet_write_fmt(1, "ACK %s\n", last_hex);
				break;
			}
			continue;
		}
		if (!strcmp(line, "done")) {
			if (have_obj.nr > 0) {
				if (multi_ack)
					packet_write_fmt(1, "ACK %s\n", last_hex);
				return 0;
			}
			packet_write_fmt(1, "NAK\n");
			return -1;
		}
		die("git upload-pack: expected SHA1 list, got '%s'", line);
	}
}

static int is_our_ref(struct object *o)
{
	int allow_hidden_ref = (allow_unadvertised_object_request &
			(ALLOW_TIP_SHA1 | ALLOW_REACHABLE_SHA1));
	return o->flags & ((allow_hidden_ref ? HIDDEN_REF : 0) | OUR_REF);
}

/*
 * on successful case, it's up to the caller to close cmd->out
 */
static int do_reachable_revlist(struct child_process *cmd,
				struct object_array *src,
				struct object_array *reachable)
{
	static const char *argv[] = {
		"rev-list", "--stdin", NULL,
	};
	struct object *o;
	char namebuf[GIT_MAX_HEXSZ + 2]; /* ^ + hash + LF */
	int i;

	cmd->argv = argv;
	cmd->git_cmd = 1;
	cmd->no_stderr = 1;
	cmd->in = -1;
	cmd->out = -1;

	/*
	 * If the next rev-list --stdin encounters an unknown commit,
	 * it terminates, which will cause SIGPIPE in the write loop
	 * below.
	 */
	sigchain_push(SIGPIPE, SIG_IGN);

	if (start_command(cmd))
		goto error;

	namebuf[0] = '^';
	namebuf[GIT_SHA1_HEXSZ + 1] = '\n';
	for (i = get_max_object_index(); 0 < i; ) {
		o = get_indexed_object(--i);
		if (!o)
			continue;
		if (reachable && o->type == OBJ_COMMIT)
			o->flags &= ~TMP_MARK;
		if (!is_our_ref(o))
			continue;
		memcpy(namebuf + 1, oid_to_hex(&o->oid), GIT_SHA1_HEXSZ);
		if (write_in_full(cmd->in, namebuf, GIT_SHA1_HEXSZ + 2) < 0)
			goto error;
	}
	namebuf[GIT_SHA1_HEXSZ] = '\n';
	for (i = 0; i < src->nr; i++) {
		o = src->objects[i].item;
		if (is_our_ref(o)) {
			if (reachable)
				add_object_array(o, NULL, reachable);
			continue;
		}
		if (reachable && o->type == OBJ_COMMIT)
			o->flags |= TMP_MARK;
		memcpy(namebuf, oid_to_hex(&o->oid), GIT_SHA1_HEXSZ);
		if (write_in_full(cmd->in, namebuf, GIT_SHA1_HEXSZ + 1) < 0)
			goto error;
	}
	close(cmd->in);
	cmd->in = -1;
	sigchain_pop(SIGPIPE);

	return 0;

error:
	sigchain_pop(SIGPIPE);

	if (cmd->in >= 0)
		close(cmd->in);
	if (cmd->out >= 0)
		close(cmd->out);
	return -1;
}

static int get_reachable_list(struct object_array *src,
			      struct object_array *reachable)
{
	struct child_process cmd = CHILD_PROCESS_INIT;
	int i;
	struct object *o;
	char namebuf[GIT_MAX_HEXSZ + 2]; /* ^ + hash + LF */
	const unsigned hexsz = the_hash_algo->hexsz;

	if (do_reachable_revlist(&cmd, src, reachable) < 0)
		return -1;

	while ((i = read_in_full(cmd.out, namebuf, hexsz + 1)) == hexsz + 1) {
		struct object_id sha1;
		const char *p;

		if (parse_oid_hex(namebuf, &sha1, &p) || *p != '\n')
			break;

		o = lookup_object(sha1.hash);
		if (o && o->type == OBJ_COMMIT) {
			o->flags &= ~TMP_MARK;
		}
	}
	for (i = get_max_object_index(); 0 < i; i--) {
		o = get_indexed_object(i - 1);
		if (o && o->type == OBJ_COMMIT &&
		    (o->flags & TMP_MARK)) {
			add_object_array(o, NULL, reachable);
				o->flags &= ~TMP_MARK;
		}
	}
	close(cmd.out);

	if (finish_command(&cmd))
		return -1;

	return 0;
}

static int has_unreachable(struct object_array *src)
{
	struct child_process cmd = CHILD_PROCESS_INIT;
	char buf[1];
	int i;

	if (do_reachable_revlist(&cmd, src, NULL) < 0)
		return 1;

	/*
	 * The commits out of the rev-list are not ancestors of
	 * our ref.
	 */
	i = read_in_full(cmd.out, buf, 1);
	if (i)
		goto error;
	close(cmd.out);
	cmd.out = -1;

	/*
	 * rev-list may have died by encountering a bad commit
	 * in the history, in which case we do want to bail out
	 * even when it showed no commit.
	 */
	if (finish_command(&cmd))
		goto error;

	/* All the non-tip ones are ancestors of what we advertised */
	return 0;

error:
	sigchain_pop(SIGPIPE);
	if (cmd.out >= 0)
		close(cmd.out);
	return 1;
}

static void check_non_tip(void)
{
	int i;

	/*
	 * In the normal in-process case without
	 * uploadpack.allowReachableSHA1InWant,
	 * non-tip requests can never happen.
	 */
	if (!stateless_rpc && !(allow_unadvertised_object_request & ALLOW_REACHABLE_SHA1))
		goto error;
	if (!has_unreachable(&want_obj))
		/* All the non-tip ones are ancestors of what we advertised */
		return;

error:
	/* Pick one of them (we know there at least is one) */
	for (i = 0; i < want_obj.nr; i++) {
		struct object *o = want_obj.objects[i].item;
		if (!is_our_ref(o))
			die("git upload-pack: not our ref %s",
			    oid_to_hex(&o->oid));
	}
}

static void send_shallow(struct commit_list *result)
{
	while (result) {
		struct object *object = &result->item->object;
		if (!(object->flags & (CLIENT_SHALLOW|NOT_SHALLOW))) {
			packet_write_fmt(1, "shallow %s",
					 oid_to_hex(&object->oid));
			register_shallow(&object->oid);
			shallow_nr++;
		}
		result = result->next;
	}
}

static void send_unshallow(const struct object_array *shallows)
{
	int i;

	for (i = 0; i < shallows->nr; i++) {
		struct object *object = shallows->objects[i].item;
		if (object->flags & NOT_SHALLOW) {
			struct commit_list *parents;
			packet_write_fmt(1, "unshallow %s",
					 oid_to_hex(&object->oid));
			object->flags &= ~CLIENT_SHALLOW;
			/*
			 * We want to _register_ "object" as shallow, but we
			 * also need to traverse object's parents to deepen a
			 * shallow clone. Unregister it for now so we can
			 * parse and add the parents to the want list, then
			 * re-register it.
			 */
			unregister_shallow(&object->oid);
			object->parsed = 0;
			parse_commit_or_die((struct commit *)object);
			parents = ((struct commit *)object)->parents;
			while (parents) {
				add_object_array(&parents->item->object,
						 NULL, &want_obj);
				parents = parents->next;
			}
			add_object_array(object, NULL, &extra_edge_obj);
		}
		/* make sure commit traversal conforms to client */
		register_shallow(&object->oid);
	}
}

static void deepen(int depth, int deepen_relative,
		   struct object_array *shallows)
{
	if (depth == INFINITE_DEPTH && !is_repository_shallow()) {
		int i;

		for (i = 0; i < shallows->nr; i++) {
			struct object *object = shallows->objects[i].item;
			object->flags |= NOT_SHALLOW;
		}
	} else if (deepen_relative) {
		struct object_array reachable_shallows = OBJECT_ARRAY_INIT;
		struct commit_list *result;

		get_reachable_list(shallows, &reachable_shallows);
		result = get_shallow_commits(&reachable_shallows,
					     depth + 1,
					     SHALLOW, NOT_SHALLOW);
		send_shallow(result);
		free_commit_list(result);
		object_array_clear(&reachable_shallows);
	} else {
		struct commit_list *result;

		result = get_shallow_commits(&want_obj, depth,
					     SHALLOW, NOT_SHALLOW);
		send_shallow(result);
		free_commit_list(result);
	}

	send_unshallow(shallows);
}

static void deepen_by_rev_list(int ac, const char **av,
			       struct object_array *shallows)
{
	struct commit_list *result;

	result = get_shallow_commits_by_rev_list(ac, av, SHALLOW, NOT_SHALLOW);
	send_shallow(result);
	free_commit_list(result);
	send_unshallow(shallows);
}

/* Returns 1 if a shallow list is sent or 0 otherwise */
static int send_shallow_list(int depth, int deepen_rev_list,
			     timestamp_t deepen_since,
			     struct string_list *deepen_not,
			     struct object_array *shallows)
{
	int ret = 0;

	if (depth > 0 && deepen_rev_list)
		die("git upload-pack: deepen and deepen-since (or deepen-not) cannot be used together");
	if (depth > 0) {
		deepen(depth, deepen_relative, shallows);
		ret = 1;
	} else if (deepen_rev_list) {
		struct argv_array av = ARGV_ARRAY_INIT;
		int i;

		argv_array_push(&av, "rev-list");
		if (deepen_since)
			argv_array_pushf(&av, "--max-age=%"PRItime, deepen_since);
		if (deepen_not->nr) {
			argv_array_push(&av, "--not");
			for (i = 0; i < deepen_not->nr; i++) {
				struct string_list_item *s = deepen_not->items + i;
				argv_array_push(&av, s->string);
			}
			argv_array_push(&av, "--not");
		}
		for (i = 0; i < want_obj.nr; i++) {
			struct object *o = want_obj.objects[i].item;
			argv_array_push(&av, oid_to_hex(&o->oid));
		}
		deepen_by_rev_list(av.argc, av.argv, shallows);
		argv_array_clear(&av);
		ret = 1;
	} else {
		if (shallows->nr > 0) {
			int i;
			for (i = 0; i < shallows->nr; i++)
				register_shallow(&shallows->objects[i].item->oid);
		}
	}

	shallow_nr += shallows->nr;
	return ret;
}

static int process_shallow(const char *line, struct object_array *shallows)
{
	const char *arg;
	if (skip_prefix(line, "shallow ", &arg)) {
		struct object_id oid;
		struct object *object;
		if (get_oid_hex(arg, &oid))
			die("invalid shallow line: %s", line);
		object = parse_object(&oid);
		if (!object)
			return 1;
		if (object->type != OBJ_COMMIT)
			die("invalid shallow object %s", oid_to_hex(&oid));
		if (!(object->flags & CLIENT_SHALLOW)) {
			object->flags |= CLIENT_SHALLOW;
			add_object_array(object, NULL, shallows);
		}
		return 1;
	}

	return 0;
}

static int process_deepen(const char *line, int *depth)
{
	const char *arg;
	if (skip_prefix(line, "deepen ", &arg)) {
		char *end = NULL;
		*depth = (int)strtol(arg, &end, 0);
		if (!end || *end || *depth <= 0)
			die("Invalid deepen: %s", line);
		return 1;
	}

	return 0;
}

static int process_deepen_since(const char *line, timestamp_t *deepen_since, int *deepen_rev_list)
{
	const char *arg;
	if (skip_prefix(line, "deepen-since ", &arg)) {
		char *end = NULL;
		*deepen_since = parse_timestamp(arg, &end, 0);
		if (!end || *end || !deepen_since ||
		    /* revisions.c's max_age -1 is special */
		    *deepen_since == -1)
			die("Invalid deepen-since: %s", line);
		*deepen_rev_list = 1;
		return 1;
	}
	return 0;
}

static int process_deepen_not(const char *line, struct string_list *deepen_not, int *deepen_rev_list)
{
	const char *arg;
	if (skip_prefix(line, "deepen-not ", &arg)) {
		char *ref = NULL;
		struct object_id oid;
		if (expand_ref(arg, strlen(arg), &oid, &ref) != 1)
			die("git upload-pack: ambiguous deepen-not: %s", line);
		string_list_append(deepen_not, ref);
		free(ref);
		*deepen_rev_list = 1;
		return 1;
	}
	return 0;
}

static void receive_needs(void)
{
	struct object_array shallows = OBJECT_ARRAY_INIT;
	struct string_list deepen_not = STRING_LIST_INIT_DUP;
	int depth = 0;
	int has_non_tip = 0;
	timestamp_t deepen_since = 0;
	int deepen_rev_list = 0;

	shallow_nr = 0;
	for (;;) {
		struct object *o;
		const char *features;
		struct object_id oid_buf;
		char *line = packet_read_line(0, NULL);
		const char *arg;

		reset_timeout();
		if (!line)
			break;

		if (process_shallow(line, &shallows))
			continue;
		if (process_deepen(line, &depth))
			continue;
		if (process_deepen_since(line, &deepen_since, &deepen_rev_list))
			continue;
		if (process_deepen_not(line, &deepen_not, &deepen_rev_list))
			continue;

		if (skip_prefix(line, "filter ", &arg)) {
			if (!filter_capability_requested)
				die("git upload-pack: filtering capability not negotiated");
			parse_list_objects_filter(&filter_options, arg);
			continue;
		}

		if (!skip_prefix(line, "want ", &arg) ||
		    parse_oid_hex(arg, &oid_buf, &features))
			die("git upload-pack: protocol error, "
			    "expected to get object ID, not '%s'", line);

		if (parse_feature_request(features, "deepen-relative"))
			deepen_relative = 1;
		if (parse_feature_request(features, "multi_ack_detailed"))
			multi_ack = 2;
		else if (parse_feature_request(features, "multi_ack"))
			multi_ack = 1;
		if (parse_feature_request(features, "no-done"))
			no_done = 1;
		if (parse_feature_request(features, "thin-pack"))
			use_thin_pack = 1;
		if (parse_feature_request(features, "ofs-delta"))
			use_ofs_delta = 1;
		if (parse_feature_request(features, "side-band-64k"))
			use_sideband = LARGE_PACKET_MAX;
		else if (parse_feature_request(features, "side-band"))
			use_sideband = DEFAULT_PACKET_MAX;
		if (parse_feature_request(features, "no-progress"))
			no_progress = 1;
		if (parse_feature_request(features, "include-tag"))
			use_include_tag = 1;
		if (allow_filter && parse_feature_request(features, "filter"))
			filter_capability_requested = 1;

		o = parse_object(&oid_buf);
		if (!o) {
			packet_write_fmt(1,
					 "ERR upload-pack: not our ref %s",
					 oid_to_hex(&oid_buf));
			die("git upload-pack: not our ref %s",
			    oid_to_hex(&oid_buf));
		}
		if (!(o->flags & WANTED)) {
			o->flags |= WANTED;
			if (!((allow_unadvertised_object_request & ALLOW_ANY_SHA1) == ALLOW_ANY_SHA1
			      || is_our_ref(o)))
				has_non_tip = 1;
			add_object_array(o, NULL, &want_obj);
		}
	}

	/*
	 * We have sent all our refs already, and the other end
	 * should have chosen out of them. When we are operating
	 * in the stateless RPC mode, however, their choice may
	 * have been based on the set of older refs advertised
	 * by another process that handled the initial request.
	 */
	if (has_non_tip)
		check_non_tip();

	if (!use_sideband && daemon_mode)
		no_progress = 1;

	if (depth == 0 && !deepen_rev_list && shallows.nr == 0)
		return;

	if (send_shallow_list(depth, deepen_rev_list, deepen_since,
			      &deepen_not, &shallows))
		packet_flush(1);
	object_array_clear(&shallows);
}

/* return non-zero if the ref is hidden, otherwise 0 */
static int mark_our_ref(const char *refname, const char *refname_full,
			const struct object_id *oid)
{
	struct object *o = lookup_unknown_object(oid->hash);

	if (ref_is_hidden(refname, refname_full)) {
		o->flags |= HIDDEN_REF;
		return 1;
	}
	o->flags |= OUR_REF;
	return 0;
}

static int check_ref(const char *refname_full, const struct object_id *oid,
		     int flag, void *cb_data)
{
	const char *refname = strip_namespace(refname_full);

	mark_our_ref(refname, refname_full, oid);
	return 0;
}

static void format_symref_info(struct strbuf *buf, struct string_list *symref)
{
	struct string_list_item *item;

	if (!symref->nr)
		return;
	for_each_string_list_item(item, symref)
		strbuf_addf(buf, " symref=%s:%s", item->string, (char *)item->util);
}

static int send_ref(const char *refname, const struct object_id *oid,
		    int flag, void *cb_data)
{
	static const char *capabilities = "multi_ack thin-pack side-band"
		" side-band-64k ofs-delta shallow deepen-since deepen-not"
		" deepen-relative no-progress include-tag multi_ack_detailed";
	const char *refname_nons = strip_namespace(refname);
	struct object_id peeled;

	if (mark_our_ref(refname_nons, refname, oid))
		return 0;

	if (capabilities) {
		struct strbuf symref_info = STRBUF_INIT;

		format_symref_info(&symref_info, cb_data);
		packet_write_fmt(1, "%s %s%c%s%s%s%s%s%s agent=%s\n",
			     oid_to_hex(oid), refname_nons,
			     0, capabilities,
			     (allow_unadvertised_object_request & ALLOW_TIP_SHA1) ?
				     " allow-tip-sha1-in-want" : "",
			     (allow_unadvertised_object_request & ALLOW_REACHABLE_SHA1) ?
				     " allow-reachable-sha1-in-want" : "",
			     stateless_rpc ? " no-done" : "",
			     symref_info.buf,
			     allow_filter ? " filter" : "",
			     git_user_agent_sanitized());
		strbuf_release(&symref_info);
	} else {
		packet_write_fmt(1, "%s %s\n", oid_to_hex(oid), refname_nons);
	}
	capabilities = NULL;
	if (!peel_ref(refname, &peeled))
		packet_write_fmt(1, "%s %s^{}\n", oid_to_hex(&peeled), refname_nons);
	return 0;
}

static int find_symref(const char *refname, const struct object_id *oid,
		       int flag, void *cb_data)
{
	const char *symref_target;
	struct string_list_item *item;

	if ((flag & REF_ISSYMREF) == 0)
		return 0;
	symref_target = resolve_ref_unsafe(refname, 0, NULL, &flag);
	if (!symref_target || (flag & REF_ISSYMREF) == 0)
		die("'%s' is a symref but it is not?", refname);
	item = string_list_append(cb_data, refname);
	item->util = xstrdup(symref_target);
	return 0;
}

static int upload_pack_config(const char *var, const char *value, void *unused)
{
	if (!strcmp("uploadpack.allowtipsha1inwant", var)) {
		if (git_config_bool(var, value))
			allow_unadvertised_object_request |= ALLOW_TIP_SHA1;
		else
			allow_unadvertised_object_request &= ~ALLOW_TIP_SHA1;
	} else if (!strcmp("uploadpack.allowreachablesha1inwant", var)) {
		if (git_config_bool(var, value))
			allow_unadvertised_object_request |= ALLOW_REACHABLE_SHA1;
		else
			allow_unadvertised_object_request &= ~ALLOW_REACHABLE_SHA1;
	} else if (!strcmp("uploadpack.allowanysha1inwant", var)) {
		if (git_config_bool(var, value))
			allow_unadvertised_object_request |= ALLOW_ANY_SHA1;
		else
			allow_unadvertised_object_request &= ~ALLOW_ANY_SHA1;
	} else if (!strcmp("uploadpack.keepalive", var)) {
		keepalive = git_config_int(var, value);
		if (!keepalive)
			keepalive = -1;
	} else if (current_config_scope() != CONFIG_SCOPE_REPO) {
		if (!strcmp("uploadpack.packobjectshook", var))
			return git_config_string(&pack_objects_hook, var, value);
	} else if (!strcmp("uploadpack.allowfilter", var)) {
		allow_filter = git_config_bool(var, value);
	}
	return parse_hide_refs_config(var, value, "uploadpack");
}

void upload_pack(struct upload_pack_options *options)
{
	struct string_list symref = STRING_LIST_INIT_DUP;
<<<<<<< HEAD

	stateless_rpc = options->stateless_rpc;
	timeout = options->timeout;
	daemon_mode = options->daemon_mode;

	git_config(upload_pack_config, NULL);

	head_ref_namespaced(find_symref, &symref);

	if (options->advertise_refs || !stateless_rpc) {
		reset_timeout();
		head_ref_namespaced(send_ref, &symref);
		for_each_namespaced_ref(send_ref, &symref);
		advertise_shallow_grafts(1);
		packet_flush(1);
	} else {
		head_ref_namespaced(check_ref, NULL);
		for_each_namespaced_ref(check_ref, NULL);
	}
	string_list_clear(&symref, 1);
	if (options->advertise_refs)
		return;

	receive_needs();
	if (want_obj.nr) {
		get_common_commits();
		create_pack_file();
	}
}

struct upload_pack_data {
	struct object_array wants;
	struct oid_array haves;

	struct object_array shallows;
	struct string_list deepen_not;
	int depth;
	timestamp_t deepen_since;
	int deepen_rev_list;
	int deepen_relative;
=======

	stateless_rpc = options->stateless_rpc;
	timeout = options->timeout;
	daemon_mode = options->daemon_mode;

	git_config(upload_pack_config, NULL);

	head_ref_namespaced(find_symref, &symref);

	if (options->advertise_refs || !stateless_rpc) {
		reset_timeout();
		head_ref_namespaced(send_ref, &symref);
		for_each_namespaced_ref(send_ref, &symref);
		advertise_shallow_grafts(1);
		packet_flush(1);
	} else {
		head_ref_namespaced(check_ref, NULL);
		for_each_namespaced_ref(check_ref, NULL);
	}
	string_list_clear(&symref, 1);
	if (options->advertise_refs)
		return;

	receive_needs();
	if (want_obj.nr) {
		get_common_commits();
		create_pack_file();
	}
}

struct upload_pack_data {
	struct object_array wants;
	struct oid_array haves;

	struct object_array shallows;
	struct string_list deepen_not;
	int depth;
	timestamp_t deepen_since;
	int deepen_rev_list;
	int deepen_relative;

	unsigned stateless_rpc : 1;

	unsigned use_thin_pack : 1;
	unsigned use_ofs_delta : 1;
	unsigned no_progress : 1;
	unsigned use_include_tag : 1;
	unsigned done : 1;
};

static void upload_pack_data_init(struct upload_pack_data *data)
{
	struct object_array wants = OBJECT_ARRAY_INIT;
	struct oid_array haves = OID_ARRAY_INIT;
	struct object_array shallows = OBJECT_ARRAY_INIT;
	struct string_list deepen_not = STRING_LIST_INIT_DUP;

	memset(data, 0, sizeof(*data));
	data->wants = wants;
	data->haves = haves;
	data->shallows = shallows;
	data->deepen_not = deepen_not;
}

static void upload_pack_data_clear(struct upload_pack_data *data)
{
	object_array_clear(&data->wants);
	oid_array_clear(&data->haves);
	object_array_clear(&data->shallows);
	string_list_clear(&data->deepen_not, 0);
}

static int parse_want(const char *line)
{
	const char *arg;
	if (skip_prefix(line, "want ", &arg)) {
		struct object_id oid;
		struct object *o;

		if (get_oid_hex(arg, &oid))
			die("git upload-pack: protocol error, "
			    "expected to get oid, not '%s'", line);

		o = parse_object(&oid);
		if (!o) {
			packet_write_fmt(1,
					 "ERR upload-pack: not our ref %s",
					 oid_to_hex(&oid));
			die("git upload-pack: not our ref %s",
			    oid_to_hex(&oid));
		}

		if (!(o->flags & WANTED)) {
			o->flags |= WANTED;
			add_object_array(o, NULL, &want_obj);
		}

		return 1;
	}

	return 0;
}

static int parse_have(const char *line, struct oid_array *haves)
{
	const char *arg;
	if (skip_prefix(line, "have ", &arg)) {
		struct object_id oid;

		if (get_oid_hex(arg, &oid))
			die("git upload-pack: expected SHA1 object, got '%s'", arg);
		oid_array_append(haves, &oid);
		return 1;
	}

	return 0;
}

static void process_args(struct packet_reader *request,
			 struct upload_pack_data *data)
{
	while (packet_reader_read(request) != PACKET_READ_FLUSH) {
		const char *arg = request->line;
		const char *p;

		/* process want */
		if (parse_want(arg))
			continue;
		/* process have line */
		if (parse_have(arg, &data->haves))
			continue;

		/* process args like thin-pack */
		if (!strcmp(arg, "thin-pack")) {
			use_thin_pack = 1;
			continue;
		}
		if (!strcmp(arg, "ofs-delta")) {
			use_ofs_delta = 1;
			continue;
		}
		if (!strcmp(arg, "no-progress")) {
			no_progress = 1;
			continue;
		}
		if (!strcmp(arg, "include-tag")) {
			use_include_tag = 1;
			continue;
		}
		if (!strcmp(arg, "done")) {
			data->done = 1;
			continue;
		}

		/* Shallow related arguments */
		if (process_shallow(arg, &data->shallows))
			continue;
		if (process_deepen(arg, &data->depth))
			continue;
		if (process_deepen_since(arg, &data->deepen_since,
					 &data->deepen_rev_list))
			continue;
		if (process_deepen_not(arg, &data->deepen_not,
				       &data->deepen_rev_list))
			continue;
		if (!strcmp(arg, "deepen-relative")) {
			data->deepen_relative = 1;
			continue;
		}

		if (allow_filter && skip_prefix(arg, "filter ", &p)) {
			parse_list_objects_filter(&filter_options, p);
			continue;
		}

		/* ignore unknown lines maybe? */
		die("unexpected line: '%s'", arg);
	}
}

static int process_haves(struct oid_array *haves, struct oid_array *common)
{
	int i;

	/* Process haves */
	for (i = 0; i < haves->nr; i++) {
		const struct object_id *oid = &haves->oid[i];
		struct object *o;
		int we_knew_they_have = 0;

		if (!has_object_file(oid))
			continue;

		oid_array_append(common, oid);

		o = parse_object(oid);
		if (!o)
			die("oops (%s)", oid_to_hex(oid));
		if (o->type == OBJ_COMMIT) {
			struct commit_list *parents;
			struct commit *commit = (struct commit *)o;
			if (o->flags & THEY_HAVE)
				we_knew_they_have = 1;
			else
				o->flags |= THEY_HAVE;
			if (!oldest_have || (commit->date < oldest_have))
				oldest_have = commit->date;
			for (parents = commit->parents;
			     parents;
			     parents = parents->next)
				parents->item->object.flags |= THEY_HAVE;
		}
		if (!we_knew_they_have)
			add_object_array(o, NULL, &have_obj);
	}

	return 0;
}

static int send_acks(struct oid_array *acks, struct strbuf *response)
{
	int i;

	packet_buf_write(response, "acknowledgments\n");

	/* Send Acks */
	if (!acks->nr)
		packet_buf_write(response, "NAK\n");

	for (i = 0; i < acks->nr; i++) {
		packet_buf_write(response, "ACK %s\n",
				 oid_to_hex(&acks->oid[i]));
	}

	if (ok_to_give_up()) {
		/* Send Ready */
		packet_buf_write(response, "ready\n");
		return 1;
	}

	return 0;
}

static int process_haves_and_send_acks(struct upload_pack_data *data)
{
	struct oid_array common = OID_ARRAY_INIT;
	struct strbuf response = STRBUF_INIT;
	int ret = 0;

	process_haves(&data->haves, &common);
	if (data->done) {
		ret = 1;
	} else if (send_acks(&common, &response)) {
		packet_buf_delim(&response);
		ret = 1;
	} else {
		/* Add Flush */
		packet_buf_flush(&response);
		ret = 0;
	}

	/* Send response */
	write_or_die(1, response.buf, response.len);
	strbuf_release(&response);

	oid_array_clear(&data->haves);
	oid_array_clear(&common);
	return ret;
}

static void send_shallow_info(struct upload_pack_data *data)
{
	/* No shallow info needs to be sent */
	if (!data->depth && !data->deepen_rev_list && !data->shallows.nr &&
	    !is_repository_shallow())
		return;

	packet_write_fmt(1, "shallow-info\n");

	if (!send_shallow_list(data->depth, data->deepen_rev_list,
			       data->deepen_since, &data->deepen_not,
			       &data->shallows) && is_repository_shallow())
		deepen(INFINITE_DEPTH, data->deepen_relative, &data->shallows);

	packet_delim(1);
}

enum fetch_state {
	FETCH_PROCESS_ARGS = 0,
	FETCH_SEND_ACKS,
	FETCH_SEND_PACK,
	FETCH_DONE,
};

int upload_pack_v2(struct repository *r, struct argv_array *keys,
		   struct packet_reader *request)
{
	enum fetch_state state = FETCH_PROCESS_ARGS;
	struct upload_pack_data data;
>>>>>>> ba95710a

	unsigned stateless_rpc : 1;

<<<<<<< HEAD
	unsigned use_thin_pack : 1;
	unsigned use_ofs_delta : 1;
	unsigned no_progress : 1;
	unsigned use_include_tag : 1;
	unsigned done : 1;
};

static void upload_pack_data_init(struct upload_pack_data *data)
{
	struct object_array wants = OBJECT_ARRAY_INIT;
	struct oid_array haves = OID_ARRAY_INIT;
	struct object_array shallows = OBJECT_ARRAY_INIT;
	struct string_list deepen_not = STRING_LIST_INIT_DUP;

	memset(data, 0, sizeof(*data));
	data->wants = wants;
	data->haves = haves;
	data->shallows = shallows;
	data->deepen_not = deepen_not;
}

static void upload_pack_data_clear(struct upload_pack_data *data)
{
	object_array_clear(&data->wants);
	oid_array_clear(&data->haves);
	object_array_clear(&data->shallows);
	string_list_clear(&data->deepen_not, 0);
}

static int parse_want(const char *line)
{
	const char *arg;
	if (skip_prefix(line, "want ", &arg)) {
		struct object_id oid;
		struct object *o;

		if (get_oid_hex(arg, &oid))
			die("git upload-pack: protocol error, "
			    "expected to get oid, not '%s'", line);

		o = parse_object(&oid);
		if (!o) {
			packet_write_fmt(1,
					 "ERR upload-pack: not our ref %s",
					 oid_to_hex(&oid));
			die("git upload-pack: not our ref %s",
			    oid_to_hex(&oid));
		}

		if (!(o->flags & WANTED)) {
			o->flags |= WANTED;
			add_object_array(o, NULL, &want_obj);
		}

		return 1;
	}

	return 0;
}

static int parse_have(const char *line, struct oid_array *haves)
{
	const char *arg;
	if (skip_prefix(line, "have ", &arg)) {
		struct object_id oid;

		if (get_oid_hex(arg, &oid))
			die("git upload-pack: expected SHA1 object, got '%s'", arg);
		oid_array_append(haves, &oid);
		return 1;
	}

	return 0;
}

static void process_args(struct packet_reader *request,
			 struct upload_pack_data *data)
{
	while (packet_reader_read(request) != PACKET_READ_FLUSH) {
		const char *arg = request->line;

		/* process want */
		if (parse_want(arg))
			continue;
		/* process have line */
		if (parse_have(arg, &data->haves))
			continue;

		/* process args like thin-pack */
		if (!strcmp(arg, "thin-pack")) {
			use_thin_pack = 1;
			continue;
		}
		if (!strcmp(arg, "ofs-delta")) {
			use_ofs_delta = 1;
			continue;
		}
		if (!strcmp(arg, "no-progress")) {
			no_progress = 1;
			continue;
		}
		if (!strcmp(arg, "include-tag")) {
			use_include_tag = 1;
			continue;
		}
		if (!strcmp(arg, "done")) {
			data->done = 1;
			continue;
		}

		/* Shallow related arguments */
		if (process_shallow(arg, &data->shallows))
			continue;
		if (process_deepen(arg, &data->depth))
			continue;
		if (process_deepen_since(arg, &data->deepen_since,
					 &data->deepen_rev_list))
			continue;
		if (process_deepen_not(arg, &data->deepen_not,
				       &data->deepen_rev_list))
			continue;
		if (!strcmp(arg, "deepen-relative")) {
			data->deepen_relative = 1;
			continue;
		}

		/* ignore unknown lines maybe? */
		die("unexpect line: '%s'", arg);
	}
}

static int process_haves(struct oid_array *haves, struct oid_array *common)
{
	int i;

	/* Process haves */
	for (i = 0; i < haves->nr; i++) {
		const struct object_id *oid = &haves->oid[i];
		struct object *o;
		int we_knew_they_have = 0;

		if (!has_object_file(oid))
			continue;

		oid_array_append(common, oid);

		o = parse_object(oid);
		if (!o)
			die("oops (%s)", oid_to_hex(oid));
		if (o->type == OBJ_COMMIT) {
			struct commit_list *parents;
			struct commit *commit = (struct commit *)o;
			if (o->flags & THEY_HAVE)
				we_knew_they_have = 1;
			else
				o->flags |= THEY_HAVE;
			if (!oldest_have || (commit->date < oldest_have))
				oldest_have = commit->date;
			for (parents = commit->parents;
			     parents;
			     parents = parents->next)
				parents->item->object.flags |= THEY_HAVE;
		}
		if (!we_knew_they_have)
			add_object_array(o, NULL, &have_obj);
	}

	return 0;
}

static int send_acks(struct oid_array *acks, struct strbuf *response)
{
	int i;

	packet_buf_write(response, "acknowledgments\n");

	/* Send Acks */
	if (!acks->nr)
		packet_buf_write(response, "NAK\n");

	for (i = 0; i < acks->nr; i++) {
		packet_buf_write(response, "ACK %s\n",
				 oid_to_hex(&acks->oid[i]));
	}

	if (ok_to_give_up()) {
		/* Send Ready */
		packet_buf_write(response, "ready\n");
		return 1;
	}

	return 0;
}

static int process_haves_and_send_acks(struct upload_pack_data *data)
{
	struct oid_array common = OID_ARRAY_INIT;
	struct strbuf response = STRBUF_INIT;
	int ret = 0;

	process_haves(&data->haves, &common);
	if (data->done) {
		ret = 1;
	} else if (send_acks(&common, &response)) {
		packet_buf_delim(&response);
		ret = 1;
	} else {
		/* Add Flush */
		packet_buf_flush(&response);
		ret = 0;
	}

	/* Send response */
	write_or_die(1, response.buf, response.len);
	strbuf_release(&response);

	oid_array_clear(&data->haves);
	oid_array_clear(&common);
	return ret;
}

static void send_shallow_info(struct upload_pack_data *data)
{
	/* No shallow info needs to be sent */
	if (!data->depth && !data->deepen_rev_list && !data->shallows.nr &&
	    !is_repository_shallow())
		return;

	packet_write_fmt(1, "shallow-info\n");

	if (!send_shallow_list(data->depth, data->deepen_rev_list,
			       data->deepen_since, &data->deepen_not,
			       &data->shallows) && is_repository_shallow())
		deepen(INFINITE_DEPTH, data->deepen_relative, &data->shallows);

	packet_delim(1);
}

enum fetch_state {
	FETCH_PROCESS_ARGS = 0,
	FETCH_SEND_ACKS,
	FETCH_SEND_PACK,
	FETCH_DONE,
};

int upload_pack_v2(struct repository *r, struct argv_array *keys,
		   struct packet_reader *request)
{
	enum fetch_state state = FETCH_PROCESS_ARGS;
	struct upload_pack_data data;

	upload_pack_data_init(&data);
	use_sideband = LARGE_PACKET_MAX;

	while (state != FETCH_DONE) {
		switch (state) {
		case FETCH_PROCESS_ARGS:
			process_args(request, &data);

			if (!want_obj.nr) {
				/*
				 * Request didn't contain any 'want' lines,
				 * guess they didn't want anything.
				 */
				state = FETCH_DONE;
			} else if (data.haves.nr) {
				/*
				 * Request had 'have' lines, so lets ACK them.
				 */
				state = FETCH_SEND_ACKS;
			} else {
				/*
				 * Request had 'want's but no 'have's so we can
				 * immedietly go to construct and send a pack.
				 */
				state = FETCH_SEND_PACK;
			}
			break;
		case FETCH_SEND_ACKS:
			if (process_haves_and_send_acks(&data))
				state = FETCH_SEND_PACK;
			else
				state = FETCH_DONE;
			break;
		case FETCH_SEND_PACK:
			send_shallow_info(&data);

			packet_write_fmt(1, "packfile\n");
			create_pack_file();
			state = FETCH_DONE;
			break;
		case FETCH_DONE:
			continue;
		}
	}

=======
	upload_pack_data_init(&data);
	use_sideband = LARGE_PACKET_MAX;

	while (state != FETCH_DONE) {
		switch (state) {
		case FETCH_PROCESS_ARGS:
			process_args(request, &data);

			if (!want_obj.nr) {
				/*
				 * Request didn't contain any 'want' lines,
				 * guess they didn't want anything.
				 */
				state = FETCH_DONE;
			} else if (data.haves.nr) {
				/*
				 * Request had 'have' lines, so lets ACK them.
				 */
				state = FETCH_SEND_ACKS;
			} else {
				/*
				 * Request had 'want's but no 'have's so we can
				 * immedietly go to construct and send a pack.
				 */
				state = FETCH_SEND_PACK;
			}
			break;
		case FETCH_SEND_ACKS:
			if (process_haves_and_send_acks(&data))
				state = FETCH_SEND_PACK;
			else
				state = FETCH_DONE;
			break;
		case FETCH_SEND_PACK:
			send_shallow_info(&data);

			packet_write_fmt(1, "packfile\n");
			create_pack_file();
			state = FETCH_DONE;
			break;
		case FETCH_DONE:
			continue;
		}
	}

>>>>>>> ba95710a
	upload_pack_data_clear(&data);
	return 0;
}

int upload_pack_advertise(struct repository *r,
			  struct strbuf *value)
{
<<<<<<< HEAD
	if (value)
		strbuf_addstr(value, "shallow");
=======
	if (value) {
		int allow_filter_value;
		strbuf_addstr(value, "shallow");
		if (!repo_config_get_bool(the_repository,
					 "uploadpack.allowfilter",
					 &allow_filter_value) &&
		    allow_filter_value)
			strbuf_addstr(value, " filter");
	}
>>>>>>> ba95710a
	return 1;
}<|MERGE_RESOLUTION|>--- conflicted
+++ resolved
@@ -1082,48 +1082,6 @@
 void upload_pack(struct upload_pack_options *options)
 {
 	struct string_list symref = STRING_LIST_INIT_DUP;
-<<<<<<< HEAD
-
-	stateless_rpc = options->stateless_rpc;
-	timeout = options->timeout;
-	daemon_mode = options->daemon_mode;
-
-	git_config(upload_pack_config, NULL);
-
-	head_ref_namespaced(find_symref, &symref);
-
-	if (options->advertise_refs || !stateless_rpc) {
-		reset_timeout();
-		head_ref_namespaced(send_ref, &symref);
-		for_each_namespaced_ref(send_ref, &symref);
-		advertise_shallow_grafts(1);
-		packet_flush(1);
-	} else {
-		head_ref_namespaced(check_ref, NULL);
-		for_each_namespaced_ref(check_ref, NULL);
-	}
-	string_list_clear(&symref, 1);
-	if (options->advertise_refs)
-		return;
-
-	receive_needs();
-	if (want_obj.nr) {
-		get_common_commits();
-		create_pack_file();
-	}
-}
-
-struct upload_pack_data {
-	struct object_array wants;
-	struct oid_array haves;
-
-	struct object_array shallows;
-	struct string_list deepen_not;
-	int depth;
-	timestamp_t deepen_since;
-	int deepen_rev_list;
-	int deepen_relative;
-=======
 
 	stateless_rpc = options->stateless_rpc;
 	timeout = options->timeout;
@@ -1423,261 +1381,8 @@
 {
 	enum fetch_state state = FETCH_PROCESS_ARGS;
 	struct upload_pack_data data;
->>>>>>> ba95710a
-
-	unsigned stateless_rpc : 1;
-
-<<<<<<< HEAD
-	unsigned use_thin_pack : 1;
-	unsigned use_ofs_delta : 1;
-	unsigned no_progress : 1;
-	unsigned use_include_tag : 1;
-	unsigned done : 1;
-};
-
-static void upload_pack_data_init(struct upload_pack_data *data)
-{
-	struct object_array wants = OBJECT_ARRAY_INIT;
-	struct oid_array haves = OID_ARRAY_INIT;
-	struct object_array shallows = OBJECT_ARRAY_INIT;
-	struct string_list deepen_not = STRING_LIST_INIT_DUP;
-
-	memset(data, 0, sizeof(*data));
-	data->wants = wants;
-	data->haves = haves;
-	data->shallows = shallows;
-	data->deepen_not = deepen_not;
-}
-
-static void upload_pack_data_clear(struct upload_pack_data *data)
-{
-	object_array_clear(&data->wants);
-	oid_array_clear(&data->haves);
-	object_array_clear(&data->shallows);
-	string_list_clear(&data->deepen_not, 0);
-}
-
-static int parse_want(const char *line)
-{
-	const char *arg;
-	if (skip_prefix(line, "want ", &arg)) {
-		struct object_id oid;
-		struct object *o;
-
-		if (get_oid_hex(arg, &oid))
-			die("git upload-pack: protocol error, "
-			    "expected to get oid, not '%s'", line);
-
-		o = parse_object(&oid);
-		if (!o) {
-			packet_write_fmt(1,
-					 "ERR upload-pack: not our ref %s",
-					 oid_to_hex(&oid));
-			die("git upload-pack: not our ref %s",
-			    oid_to_hex(&oid));
-		}
-
-		if (!(o->flags & WANTED)) {
-			o->flags |= WANTED;
-			add_object_array(o, NULL, &want_obj);
-		}
-
-		return 1;
-	}
-
-	return 0;
-}
-
-static int parse_have(const char *line, struct oid_array *haves)
-{
-	const char *arg;
-	if (skip_prefix(line, "have ", &arg)) {
-		struct object_id oid;
-
-		if (get_oid_hex(arg, &oid))
-			die("git upload-pack: expected SHA1 object, got '%s'", arg);
-		oid_array_append(haves, &oid);
-		return 1;
-	}
-
-	return 0;
-}
-
-static void process_args(struct packet_reader *request,
-			 struct upload_pack_data *data)
-{
-	while (packet_reader_read(request) != PACKET_READ_FLUSH) {
-		const char *arg = request->line;
-
-		/* process want */
-		if (parse_want(arg))
-			continue;
-		/* process have line */
-		if (parse_have(arg, &data->haves))
-			continue;
-
-		/* process args like thin-pack */
-		if (!strcmp(arg, "thin-pack")) {
-			use_thin_pack = 1;
-			continue;
-		}
-		if (!strcmp(arg, "ofs-delta")) {
-			use_ofs_delta = 1;
-			continue;
-		}
-		if (!strcmp(arg, "no-progress")) {
-			no_progress = 1;
-			continue;
-		}
-		if (!strcmp(arg, "include-tag")) {
-			use_include_tag = 1;
-			continue;
-		}
-		if (!strcmp(arg, "done")) {
-			data->done = 1;
-			continue;
-		}
-
-		/* Shallow related arguments */
-		if (process_shallow(arg, &data->shallows))
-			continue;
-		if (process_deepen(arg, &data->depth))
-			continue;
-		if (process_deepen_since(arg, &data->deepen_since,
-					 &data->deepen_rev_list))
-			continue;
-		if (process_deepen_not(arg, &data->deepen_not,
-				       &data->deepen_rev_list))
-			continue;
-		if (!strcmp(arg, "deepen-relative")) {
-			data->deepen_relative = 1;
-			continue;
-		}
-
-		/* ignore unknown lines maybe? */
-		die("unexpect line: '%s'", arg);
-	}
-}
-
-static int process_haves(struct oid_array *haves, struct oid_array *common)
-{
-	int i;
-
-	/* Process haves */
-	for (i = 0; i < haves->nr; i++) {
-		const struct object_id *oid = &haves->oid[i];
-		struct object *o;
-		int we_knew_they_have = 0;
-
-		if (!has_object_file(oid))
-			continue;
-
-		oid_array_append(common, oid);
-
-		o = parse_object(oid);
-		if (!o)
-			die("oops (%s)", oid_to_hex(oid));
-		if (o->type == OBJ_COMMIT) {
-			struct commit_list *parents;
-			struct commit *commit = (struct commit *)o;
-			if (o->flags & THEY_HAVE)
-				we_knew_they_have = 1;
-			else
-				o->flags |= THEY_HAVE;
-			if (!oldest_have || (commit->date < oldest_have))
-				oldest_have = commit->date;
-			for (parents = commit->parents;
-			     parents;
-			     parents = parents->next)
-				parents->item->object.flags |= THEY_HAVE;
-		}
-		if (!we_knew_they_have)
-			add_object_array(o, NULL, &have_obj);
-	}
-
-	return 0;
-}
-
-static int send_acks(struct oid_array *acks, struct strbuf *response)
-{
-	int i;
-
-	packet_buf_write(response, "acknowledgments\n");
-
-	/* Send Acks */
-	if (!acks->nr)
-		packet_buf_write(response, "NAK\n");
-
-	for (i = 0; i < acks->nr; i++) {
-		packet_buf_write(response, "ACK %s\n",
-				 oid_to_hex(&acks->oid[i]));
-	}
-
-	if (ok_to_give_up()) {
-		/* Send Ready */
-		packet_buf_write(response, "ready\n");
-		return 1;
-	}
-
-	return 0;
-}
-
-static int process_haves_and_send_acks(struct upload_pack_data *data)
-{
-	struct oid_array common = OID_ARRAY_INIT;
-	struct strbuf response = STRBUF_INIT;
-	int ret = 0;
-
-	process_haves(&data->haves, &common);
-	if (data->done) {
-		ret = 1;
-	} else if (send_acks(&common, &response)) {
-		packet_buf_delim(&response);
-		ret = 1;
-	} else {
-		/* Add Flush */
-		packet_buf_flush(&response);
-		ret = 0;
-	}
-
-	/* Send response */
-	write_or_die(1, response.buf, response.len);
-	strbuf_release(&response);
-
-	oid_array_clear(&data->haves);
-	oid_array_clear(&common);
-	return ret;
-}
-
-static void send_shallow_info(struct upload_pack_data *data)
-{
-	/* No shallow info needs to be sent */
-	if (!data->depth && !data->deepen_rev_list && !data->shallows.nr &&
-	    !is_repository_shallow())
-		return;
-
-	packet_write_fmt(1, "shallow-info\n");
-
-	if (!send_shallow_list(data->depth, data->deepen_rev_list,
-			       data->deepen_since, &data->deepen_not,
-			       &data->shallows) && is_repository_shallow())
-		deepen(INFINITE_DEPTH, data->deepen_relative, &data->shallows);
-
-	packet_delim(1);
-}
-
-enum fetch_state {
-	FETCH_PROCESS_ARGS = 0,
-	FETCH_SEND_ACKS,
-	FETCH_SEND_PACK,
-	FETCH_DONE,
-};
-
-int upload_pack_v2(struct repository *r, struct argv_array *keys,
-		   struct packet_reader *request)
-{
-	enum fetch_state state = FETCH_PROCESS_ARGS;
-	struct upload_pack_data data;
+
+	git_config(upload_pack_config, NULL);
 
 	upload_pack_data_init(&data);
 	use_sideband = LARGE_PACKET_MAX;
@@ -1724,53 +1429,6 @@
 		}
 	}
 
-=======
-	upload_pack_data_init(&data);
-	use_sideband = LARGE_PACKET_MAX;
-
-	while (state != FETCH_DONE) {
-		switch (state) {
-		case FETCH_PROCESS_ARGS:
-			process_args(request, &data);
-
-			if (!want_obj.nr) {
-				/*
-				 * Request didn't contain any 'want' lines,
-				 * guess they didn't want anything.
-				 */
-				state = FETCH_DONE;
-			} else if (data.haves.nr) {
-				/*
-				 * Request had 'have' lines, so lets ACK them.
-				 */
-				state = FETCH_SEND_ACKS;
-			} else {
-				/*
-				 * Request had 'want's but no 'have's so we can
-				 * immedietly go to construct and send a pack.
-				 */
-				state = FETCH_SEND_PACK;
-			}
-			break;
-		case FETCH_SEND_ACKS:
-			if (process_haves_and_send_acks(&data))
-				state = FETCH_SEND_PACK;
-			else
-				state = FETCH_DONE;
-			break;
-		case FETCH_SEND_PACK:
-			send_shallow_info(&data);
-
-			packet_write_fmt(1, "packfile\n");
-			create_pack_file();
-			state = FETCH_DONE;
-			break;
-		case FETCH_DONE:
-			continue;
-		}
-	}
-
->>>>>>> ba95710a
 	upload_pack_data_clear(&data);
 	return 0;
 }
@@ -1778,10 +1436,6 @@
 int upload_pack_advertise(struct repository *r,
 			  struct strbuf *value)
 {
-<<<<<<< HEAD
-	if (value)
-		strbuf_addstr(value, "shallow");
-=======
 	if (value) {
 		int allow_filter_value;
 		strbuf_addstr(value, "shallow");
@@ -1791,6 +1445,5 @@
 		    allow_filter_value)
 			strbuf_addstr(value, " filter");
 	}
->>>>>>> ba95710a
 	return 1;
 }
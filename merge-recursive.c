/*
 * Recursive Merge algorithm stolen from git-merge-recursive.py by
 * Fredrik Kuivinen.
 * The thieves were Alex Riesen and Johannes Schindelin, in June/July 2006
 */
#include <stdarg.h>
#include <string.h>
#include <assert.h>
#include <sys/wait.h>
#include <sys/types.h>
#include <sys/stat.h>
#include <time.h>
#include "cache.h"
#include "cache-tree.h"
#include "commit.h"
#include "blob.h"
#include "tree-walk.h"
#include "diff.h"
#include "diffcore.h"
#include "run-command.h"
#include "tag.h"
#include "unpack-trees.h"
#include "path-list.h"
#include "xdiff-interface.h"

/*
 * A virtual commit has
 * - (const char *)commit->util set to the name, and
 * - *(int *)commit->object.sha1 set to the virtual id.
 */

static unsigned commit_list_count(const struct commit_list *l)
{
	unsigned c = 0;
	for (; l; l = l->next )
		c++;
	return c;
}

static struct commit *make_virtual_commit(struct tree *tree, const char *comment)
{
	struct commit *commit = xcalloc(1, sizeof(struct commit));
	static unsigned virtual_id = 1;
	commit->tree = tree;
	commit->util = (void*)comment;
	*(int*)commit->object.sha1 = virtual_id++;
	/* avoid warnings */
	commit->object.parsed = 1;
	return commit;
}

/*
 * Since we use get_tree_entry(), which does not put the read object into
 * the object pool, we cannot rely on a == b.
 */
static int sha_eq(const unsigned char *a, const unsigned char *b)
{
	if (!a && !b)
		return 2;
	return a && b && hashcmp(a, b) == 0;
}

/*
 * Since we want to write the index eventually, we cannot reuse the index
 * for these (temporary) data.
 */
struct stage_data
{
	struct
	{
		unsigned mode;
		unsigned char sha[20];
	} stages[4];
	unsigned processed:1;
};

static struct path_list current_file_set = {NULL, 0, 0, 1};
static struct path_list current_directory_set = {NULL, 0, 0, 1};

static int output_indent = 0;

static void output(const char *fmt, ...)
{
	va_list args;
	int i;
	for (i = output_indent; i--;)
		fputs("  ", stdout);
	va_start(args, fmt);
	vfprintf(stdout, fmt, args);
	va_end(args);
	fputc('\n', stdout);
}

static void output_commit_title(struct commit *commit)
{
	int i;
	for (i = output_indent; i--;)
		fputs("  ", stdout);
	if (commit->util)
		printf("virtual %s\n", (char *)commit->util);
	else {
		printf("%s ", find_unique_abbrev(commit->object.sha1, DEFAULT_ABBREV));
		if (parse_commit(commit) != 0)
			printf("(bad commit)\n");
		else {
			const char *s;
			int len;
			for (s = commit->buffer; *s; s++)
				if (*s == '\n' && s[1] == '\n') {
					s += 2;
					break;
				}
			for (len = 0; s[len] && '\n' != s[len]; len++)
				; /* do nothing */
			printf("%.*s\n", len, s);
		}
	}
}

static const char *current_index_file = NULL;
static const char *original_index_file;
static const char *temporary_index_file;
static int cache_dirty = 0;

static int flush_cache(void)
{
	/* flush temporary index */
	struct lock_file *lock = xcalloc(1, sizeof(struct lock_file));
	int fd = hold_lock_file_for_update(lock, current_index_file, 1);
	if (write_cache(fd, active_cache, active_nr) ||
			close(fd) || commit_lock_file(lock))
		die ("unable to write %s", current_index_file);
	discard_cache();
	cache_dirty = 0;
	return 0;
}

static void setup_index(int temp)
{
	current_index_file = temp ? temporary_index_file: original_index_file;
	if (cache_dirty) {
		discard_cache();
		cache_dirty = 0;
	}
	unlink(temporary_index_file);
	discard_cache();
}

static struct cache_entry *make_cache_entry(unsigned int mode,
		const unsigned char *sha1, const char *path, int stage, int refresh)
{
	int size, len;
	struct cache_entry *ce;

	if (!verify_path(path))
		return NULL;

	len = strlen(path);
	size = cache_entry_size(len);
	ce = xcalloc(1, size);

	hashcpy(ce->sha1, sha1);
	memcpy(ce->name, path, len);
	ce->ce_flags = create_ce_flags(len, stage);
	ce->ce_mode = create_ce_mode(mode);

	if (refresh)
		return refresh_cache_entry(ce, 0);

	return ce;
}

static int add_cacheinfo(unsigned int mode, const unsigned char *sha1,
		const char *path, int stage, int refresh, int options)
{
	struct cache_entry *ce;
	if (!cache_dirty)
		read_cache_from(current_index_file);
	cache_dirty++;
	ce = make_cache_entry(mode, sha1 ? sha1 : null_sha1, path, stage, refresh);
	if (!ce)
		return error("cache_addinfo failed: %s", strerror(cache_errno));
	return add_cache_entry(ce, options);
}

/*
 * This is a global variable which is used in a number of places but
 * only written to in the 'merge' function.
 *
 * index_only == 1    => Don't leave any non-stage 0 entries in the cache and
 *                       don't update the working directory.
 *               0    => Leave unmerged entries in the cache and update
 *                       the working directory.
 */
static int index_only = 0;

static int git_read_tree(struct tree *tree)
{
	int rc;
	struct object_list *trees = NULL;
	struct unpack_trees_options opts;

	if (cache_dirty)
		die("read-tree with dirty cache");

	memset(&opts, 0, sizeof(opts));
	object_list_append(&tree->object, &trees);
	rc = unpack_trees(trees, &opts);
	cache_tree_free(&active_cache_tree);

	if (rc == 0)
		cache_dirty = 1;

	return rc;
}

static int git_merge_trees(int index_only,
			   struct tree *common,
			   struct tree *head,
			   struct tree *merge)
{
	int rc;
	struct object_list *trees = NULL;
	struct unpack_trees_options opts;

	if (!cache_dirty) {
		read_cache_from(current_index_file);
		cache_dirty = 1;
	}

	memset(&opts, 0, sizeof(opts));
	if (index_only)
		opts.index_only = 1;
	else
		opts.update = 1;
	opts.merge = 1;
	opts.head_idx = 2;
	opts.fn = threeway_merge;

	object_list_append(&common->object, &trees);
	object_list_append(&head->object, &trees);
	object_list_append(&merge->object, &trees);

	rc = unpack_trees(trees, &opts);
	cache_tree_free(&active_cache_tree);

	cache_dirty = 1;

	return rc;
}

static struct tree *git_write_tree(void)
{
	struct tree *result = NULL;

	if (cache_dirty) {
		unsigned i;
		for (i = 0; i < active_nr; i++) {
			struct cache_entry *ce = active_cache[i];
			if (ce_stage(ce))
				return NULL;
		}
	} else
		read_cache_from(current_index_file);

	if (!active_cache_tree)
		active_cache_tree = cache_tree();

	if (!cache_tree_fully_valid(active_cache_tree) &&
			cache_tree_update(active_cache_tree,
				active_cache, active_nr, 0, 0) < 0)
		die("error building trees");

	result = lookup_tree(active_cache_tree->sha1);

	flush_cache();
	cache_dirty = 0;

	return result;
}

static int save_files_dirs(const unsigned char *sha1,
		const char *base, int baselen, const char *path,
		unsigned int mode, int stage)
{
	int len = strlen(path);
	char *newpath = xmalloc(baselen + len + 1);
	memcpy(newpath, base, baselen);
	memcpy(newpath + baselen, path, len);
	newpath[baselen + len] = '\0';

	if (S_ISDIR(mode))
		path_list_insert(newpath, &current_directory_set);
	else
		path_list_insert(newpath, &current_file_set);
	free(newpath);

	return READ_TREE_RECURSIVE;
}

static int get_files_dirs(struct tree *tree)
{
	int n;
	if (read_tree_recursive(tree, "", 0, 0, NULL, save_files_dirs) != 0)
		return 0;
	n = current_file_set.nr + current_directory_set.nr;
	return n;
}

/*
 * Returns a index_entry instance which doesn't have to correspond to
 * a real cache entry in Git's index.
 */
static struct stage_data *insert_stage_data(const char *path,
		struct tree *o, struct tree *a, struct tree *b,
		struct path_list *entries)
{
	struct path_list_item *item;
	struct stage_data *e = xcalloc(1, sizeof(struct stage_data));
	get_tree_entry(o->object.sha1, path,
			e->stages[1].sha, &e->stages[1].mode);
	get_tree_entry(a->object.sha1, path,
			e->stages[2].sha, &e->stages[2].mode);
	get_tree_entry(b->object.sha1, path,
			e->stages[3].sha, &e->stages[3].mode);
	item = path_list_insert(path, entries);
	item->util = e;
	return e;
}

/*
 * Create a dictionary mapping file names to stage_data objects. The
 * dictionary contains one entry for every path with a non-zero stage entry.
 */
static struct path_list *get_unmerged(void)
{
	struct path_list *unmerged = xcalloc(1, sizeof(struct path_list));
	int i;

	unmerged->strdup_paths = 1;
	if (!cache_dirty) {
		read_cache_from(current_index_file);
		cache_dirty++;
	}
	for (i = 0; i < active_nr; i++) {
		struct path_list_item *item;
		struct stage_data *e;
		struct cache_entry *ce = active_cache[i];
		if (!ce_stage(ce))
			continue;

		item = path_list_lookup(ce->name, unmerged);
		if (!item) {
			item = path_list_insert(ce->name, unmerged);
			item->util = xcalloc(1, sizeof(struct stage_data));
		}
		e = item->util;
		e->stages[ce_stage(ce)].mode = ntohl(ce->ce_mode);
		hashcpy(e->stages[ce_stage(ce)].sha, ce->sha1);
	}

	return unmerged;
}

struct rename
{
	struct diff_filepair *pair;
	struct stage_data *src_entry;
	struct stage_data *dst_entry;
	unsigned processed:1;
};

/*
 * Get information of all renames which occured between 'o_tree' and
 * 'tree'. We need the three trees in the merge ('o_tree', 'a_tree' and
 * 'b_tree') to be able to associate the correct cache entries with
 * the rename information. 'tree' is always equal to either a_tree or b_tree.
 */
static struct path_list *get_renames(struct tree *tree,
					struct tree *o_tree,
					struct tree *a_tree,
					struct tree *b_tree,
					struct path_list *entries)
{
	int i;
	struct path_list *renames;
	struct diff_options opts;

	renames = xcalloc(1, sizeof(struct path_list));
	diff_setup(&opts);
	opts.recursive = 1;
	opts.detect_rename = DIFF_DETECT_RENAME;
	opts.output_format = DIFF_FORMAT_NO_OUTPUT;
	if (diff_setup_done(&opts) < 0)
		die("diff setup failed");
	diff_tree_sha1(o_tree->object.sha1, tree->object.sha1, "", &opts);
	diffcore_std(&opts);
	for (i = 0; i < diff_queued_diff.nr; ++i) {
		struct path_list_item *item;
		struct rename *re;
		struct diff_filepair *pair = diff_queued_diff.queue[i];
		if (pair->status != 'R') {
			diff_free_filepair(pair);
			continue;
		}
		re = xmalloc(sizeof(*re));
		re->processed = 0;
		re->pair = pair;
		item = path_list_lookup(re->pair->one->path, entries);
		if (!item)
			re->src_entry = insert_stage_data(re->pair->one->path,
					o_tree, a_tree, b_tree, entries);
		else
			re->src_entry = item->util;

		item = path_list_lookup(re->pair->two->path, entries);
		if (!item)
			re->dst_entry = insert_stage_data(re->pair->two->path,
					o_tree, a_tree, b_tree, entries);
		else
			re->dst_entry = item->util;
		item = path_list_insert(pair->one->path, renames);
		item->util = re;
	}
	opts.output_format = DIFF_FORMAT_NO_OUTPUT;
	diff_queued_diff.nr = 0;
	diff_flush(&opts);
	return renames;
}

static int update_stages(const char *path, struct diff_filespec *o,
			 struct diff_filespec *a, struct diff_filespec *b,
			 int clear)
{
	int options = ADD_CACHE_OK_TO_ADD | ADD_CACHE_OK_TO_REPLACE;
	if (clear)
		if (remove_file_from_cache(path))
			return -1;
	if (o)
		if (add_cacheinfo(o->mode, o->sha1, path, 1, 0, options))
			return -1;
	if (a)
		if (add_cacheinfo(a->mode, a->sha1, path, 2, 0, options))
			return -1;
	if (b)
		if (add_cacheinfo(b->mode, b->sha1, path, 3, 0, options))
			return -1;
	return 0;
}

static int remove_path(const char *name)
{
	int ret, len;
	char *slash, *dirs;

	ret = unlink(name);
	if (ret)
		return ret;
	len = strlen(name);
	dirs = xmalloc(len+1);
	memcpy(dirs, name, len);
	dirs[len] = '\0';
	while ((slash = strrchr(name, '/'))) {
		*slash = '\0';
		len = slash - name;
		if (rmdir(name) != 0)
			break;
	}
	free(dirs);
	return ret;
}

static int remove_file(int clean, const char *path, int no_wd)
{
	int update_cache = index_only || clean;
	int update_working_directory = !index_only && !no_wd;

	if (update_cache) {
		if (!cache_dirty)
			read_cache_from(current_index_file);
		cache_dirty++;
		if (remove_file_from_cache(path))
			return -1;
	}
	if (update_working_directory) {
		unlink(path);
		if (errno != ENOENT || errno != EISDIR)
			return -1;
		remove_path(path);
	}
	return 0;
}

static char *unique_path(const char *path, const char *branch)
{
	char *newpath = xmalloc(strlen(path) + 1 + strlen(branch) + 8 + 1);
	int suffix = 0;
	struct stat st;
	char *p = newpath + strlen(path);
	strcpy(newpath, path);
	*(p++) = '~';
	strcpy(p, branch);
	for (; *p; ++p)
		if ('/' == *p)
			*p = '_';
	while (path_list_has_path(&current_file_set, newpath) ||
	       path_list_has_path(&current_directory_set, newpath) ||
	       lstat(newpath, &st) == 0)
		sprintf(p, "_%d", suffix++);

	path_list_insert(newpath, &current_file_set);
	return newpath;
}

static int mkdir_p(const char *path, unsigned long mode)
{
	/* path points to cache entries, so xstrdup before messing with it */
	char *buf = xstrdup(path);
	int result = safe_create_leading_directories(buf);
	free(buf);
	return result;
}

static void flush_buffer(int fd, const char *buf, unsigned long size)
{
	while (size > 0) {
		long ret = xwrite(fd, buf, size);
		if (ret < 0) {
			/* Ignore epipe */
			if (errno == EPIPE)
				break;
			die("merge-recursive: %s", strerror(errno));
		} else if (!ret) {
			die("merge-recursive: disk full?");
		}
		size -= ret;
		buf += ret;
	}
}

static void update_file_flags(const unsigned char *sha,
			      unsigned mode,
			      const char *path,
			      int update_cache,
			      int update_wd)
{
	if (index_only)
		update_wd = 0;

	if (update_wd) {
		char type[20];
		void *buf;
		unsigned long size;

		buf = read_sha1_file(sha, type, &size);
		if (!buf)
			die("cannot read object %s '%s'", sha1_to_hex(sha), path);
		if (strcmp(type, blob_type) != 0)
			die("blob expected for %s '%s'", sha1_to_hex(sha), path);

		if (S_ISREG(mode)) {
			int fd;
			if (mkdir_p(path, 0777))
				die("failed to create path %s: %s", path, strerror(errno));
			unlink(path);
			if (mode & 0100)
				mode = 0777;
			else
				mode = 0666;
			fd = open(path, O_WRONLY | O_TRUNC | O_CREAT, mode);
			if (fd < 0)
				die("failed to open %s: %s", path, strerror(errno));
			flush_buffer(fd, buf, size);
			close(fd);
		} else if (S_ISLNK(mode)) {
			char *lnk = xmalloc(size + 1);
			memcpy(lnk, buf, size);
			lnk[size] = '\0';
			mkdir_p(path, 0777);
			unlink(lnk);
			symlink(lnk, path);
		} else
			die("do not know what to do with %06o %s '%s'",
			    mode, sha1_to_hex(sha), path);
	}
	if (update_cache)
		add_cacheinfo(mode, sha, path, 0, update_wd, ADD_CACHE_OK_TO_ADD);
}

static void update_file(int clean,
			const unsigned char *sha,
			unsigned mode,
			const char *path)
{
	update_file_flags(sha, mode, path, index_only || clean, !index_only);
}

/* Low level file merging, update and removal */

struct merge_file_info
{
	unsigned char sha[20];
	unsigned mode;
	unsigned clean:1,
		 merge:1;
};

static void fill_mm(const unsigned char *sha1, mmfile_t *mm)
{
	unsigned long size;
	char type[20];

<<<<<<< HEAD
=======
	if (!hashcmp(sha1, null_sha1)) {
		mm->ptr = xstrdup("");
		mm->size = 0;
		return;
	}

>>>>>>> f953831e
	mm->ptr = read_sha1_file(sha1, type, &size);
	if (!mm->ptr || strcmp(type, blob_type))
		die("unable to read blob object %s", sha1_to_hex(sha1));
	mm->size = size;
}

static struct merge_file_info merge_file(struct diff_filespec *o,
		struct diff_filespec *a, struct diff_filespec *b,
		const char *branch1, const char *branch2)
{
	struct merge_file_info result;
	result.merge = 0;
	result.clean = 1;

	if ((S_IFMT & a->mode) != (S_IFMT & b->mode)) {
		result.clean = 0;
		if (S_ISREG(a->mode)) {
			result.mode = a->mode;
			hashcpy(result.sha, a->sha1);
		} else {
			result.mode = b->mode;
			hashcpy(result.sha, b->sha1);
		}
	} else {
		if (!sha_eq(a->sha1, o->sha1) && !sha_eq(b->sha1, o->sha1))
			result.merge = 1;

		result.mode = a->mode == o->mode ? b->mode: a->mode;

		if (sha_eq(a->sha1, o->sha1))
			hashcpy(result.sha, b->sha1);
		else if (sha_eq(b->sha1, o->sha1))
			hashcpy(result.sha, a->sha1);
		else if (S_ISREG(a->mode)) {
			mmfile_t orig, src1, src2;
			mmbuffer_t result_buf;
			xpparam_t xpp;
			char *name1, *name2;
			int merge_status;

			name1 = xstrdup(mkpath("%s/%s", branch1, a->path));
			name2 = xstrdup(mkpath("%s/%s", branch2, b->path));

			fill_mm(o->sha1, &orig);
			fill_mm(a->sha1, &src1);
			fill_mm(b->sha1, &src2);

			memset(&xpp, 0, sizeof(xpp));
			merge_status = xdl_merge(&orig,
						 &src1, name1,
						 &src2, name2,
						 &xpp, XDL_MERGE_ZEALOUS,
						 &result_buf);
			free(name1);
			free(name2);
			free(orig.ptr);
			free(src1.ptr);
			free(src2.ptr);

			if ((merge_status < 0) || !result_buf.ptr)
				die("Failed to execute internal merge");

			if (write_sha1_file(result_buf.ptr, result_buf.size,
					    blob_type, result.sha))
				die("Unable to add %s to database",
				    a->path);

			free(result_buf.ptr);
			result.clean = (merge_status == 0);
		} else {
			if (!(S_ISLNK(a->mode) || S_ISLNK(b->mode)))
				die("cannot merge modes?");

			hashcpy(result.sha, a->sha1);

			if (!sha_eq(a->sha1, b->sha1))
				result.clean = 0;
		}
	}

	return result;
}

static void conflict_rename_rename(struct rename *ren1,
				   const char *branch1,
				   struct rename *ren2,
				   const char *branch2)
{
	char *del[2];
	int delp = 0;
	const char *ren1_dst = ren1->pair->two->path;
	const char *ren2_dst = ren2->pair->two->path;
	const char *dst_name1 = ren1_dst;
	const char *dst_name2 = ren2_dst;
	if (path_list_has_path(&current_directory_set, ren1_dst)) {
		dst_name1 = del[delp++] = unique_path(ren1_dst, branch1);
		output("%s is a directory in %s adding as %s instead",
		       ren1_dst, branch2, dst_name1);
		remove_file(0, ren1_dst, 0);
	}
	if (path_list_has_path(&current_directory_set, ren2_dst)) {
		dst_name2 = del[delp++] = unique_path(ren2_dst, branch2);
		output("%s is a directory in %s adding as %s instead",
		       ren2_dst, branch1, dst_name2);
		remove_file(0, ren2_dst, 0);
	}
	update_stages(dst_name1, NULL, ren1->pair->two, NULL, 1);
	update_stages(dst_name2, NULL, NULL, ren2->pair->two, 1);
	while (delp--)
		free(del[delp]);
}

static void conflict_rename_dir(struct rename *ren1,
				const char *branch1)
{
	char *new_path = unique_path(ren1->pair->two->path, branch1);
	output("Renaming %s to %s instead", ren1->pair->one->path, new_path);
	remove_file(0, ren1->pair->two->path, 0);
	update_file(0, ren1->pair->two->sha1, ren1->pair->two->mode, new_path);
	free(new_path);
}

static void conflict_rename_rename_2(struct rename *ren1,
				     const char *branch1,
				     struct rename *ren2,
				     const char *branch2)
{
	char *new_path1 = unique_path(ren1->pair->two->path, branch1);
	char *new_path2 = unique_path(ren2->pair->two->path, branch2);
	output("Renaming %s to %s and %s to %s instead",
	       ren1->pair->one->path, new_path1,
	       ren2->pair->one->path, new_path2);
	remove_file(0, ren1->pair->two->path, 0);
	update_file(0, ren1->pair->two->sha1, ren1->pair->two->mode, new_path1);
	update_file(0, ren2->pair->two->sha1, ren2->pair->two->mode, new_path2);
	free(new_path2);
	free(new_path1);
}

static int process_renames(struct path_list *a_renames,
			   struct path_list *b_renames,
			   const char *a_branch,
			   const char *b_branch)
{
	int clean_merge = 1, i, j;
	struct path_list a_by_dst = {NULL, 0, 0, 0}, b_by_dst = {NULL, 0, 0, 0};
	const struct rename *sre;

	for (i = 0; i < a_renames->nr; i++) {
		sre = a_renames->items[i].util;
		path_list_insert(sre->pair->two->path, &a_by_dst)->util
			= sre->dst_entry;
	}
	for (i = 0; i < b_renames->nr; i++) {
		sre = b_renames->items[i].util;
		path_list_insert(sre->pair->two->path, &b_by_dst)->util
			= sre->dst_entry;
	}

	for (i = 0, j = 0; i < a_renames->nr || j < b_renames->nr;) {
		int compare;
		char *src;
		struct path_list *renames1, *renames2, *renames2Dst;
		struct rename *ren1 = NULL, *ren2 = NULL;
		const char *branch1, *branch2;
		const char *ren1_src, *ren1_dst;

		if (i >= a_renames->nr) {
			compare = 1;
			ren2 = b_renames->items[j++].util;
		} else if (j >= b_renames->nr) {
			compare = -1;
			ren1 = a_renames->items[i++].util;
		} else {
			compare = strcmp(a_renames->items[i].path,
					b_renames->items[j].path);
			if (compare <= 0)
				ren1 = a_renames->items[i++].util;
			if (compare >= 0)
				ren2 = b_renames->items[j++].util;
		}

		/* TODO: refactor, so that 1/2 are not needed */
		if (ren1) {
			renames1 = a_renames;
			renames2 = b_renames;
			renames2Dst = &b_by_dst;
			branch1 = a_branch;
			branch2 = b_branch;
		} else {
			struct rename *tmp;
			renames1 = b_renames;
			renames2 = a_renames;
			renames2Dst = &a_by_dst;
			branch1 = b_branch;
			branch2 = a_branch;
			tmp = ren2;
			ren2 = ren1;
			ren1 = tmp;
		}
		src = ren1->pair->one->path;

		ren1->dst_entry->processed = 1;
		ren1->src_entry->processed = 1;

		if (ren1->processed)
			continue;
		ren1->processed = 1;

		ren1_src = ren1->pair->one->path;
		ren1_dst = ren1->pair->two->path;

		if (ren2) {
			const char *ren2_src = ren2->pair->one->path;
			const char *ren2_dst = ren2->pair->two->path;
			/* Renamed in 1 and renamed in 2 */
			if (strcmp(ren1_src, ren2_src) != 0)
				die("ren1.src != ren2.src");
			ren2->dst_entry->processed = 1;
			ren2->processed = 1;
			if (strcmp(ren1_dst, ren2_dst) != 0) {
				clean_merge = 0;
				output("CONFLICT (rename/rename): "
				       "Rename %s->%s in branch %s "
				       "rename %s->%s in %s",
				       src, ren1_dst, branch1,
				       src, ren2_dst, branch2);
				conflict_rename_rename(ren1, branch1, ren2, branch2);
			} else {
				struct merge_file_info mfi;
				remove_file(1, ren1_src, 1);
				mfi = merge_file(ren1->pair->one,
						 ren1->pair->two,
						 ren2->pair->two,
						 branch1,
						 branch2);
				if (mfi.merge || !mfi.clean)
					output("Renaming %s->%s", src, ren1_dst);

				if (mfi.merge)
					output("Auto-merging %s", ren1_dst);

				if (!mfi.clean) {
					output("CONFLICT (content): merge conflict in %s",
					       ren1_dst);
					clean_merge = 0;

					if (!index_only)
						update_stages(ren1_dst,
							      ren1->pair->one,
							      ren1->pair->two,
							      ren2->pair->two,
							      1 /* clear */);
				}
				update_file(mfi.clean, mfi.sha, mfi.mode, ren1_dst);
			}
		} else {
			/* Renamed in 1, maybe changed in 2 */
			struct path_list_item *item;
			/* we only use sha1 and mode of these */
			struct diff_filespec src_other, dst_other;
			int try_merge, stage = a_renames == renames1 ? 3: 2;

			remove_file(1, ren1_src, 1);

			hashcpy(src_other.sha1, ren1->src_entry->stages[stage].sha);
			src_other.mode = ren1->src_entry->stages[stage].mode;
			hashcpy(dst_other.sha1, ren1->dst_entry->stages[stage].sha);
			dst_other.mode = ren1->dst_entry->stages[stage].mode;

			try_merge = 0;

			if (path_list_has_path(&current_directory_set, ren1_dst)) {
				clean_merge = 0;
				output("CONFLICT (rename/directory): Rename %s->%s in %s "
				       " directory %s added in %s",
				       ren1_src, ren1_dst, branch1,
				       ren1_dst, branch2);
				conflict_rename_dir(ren1, branch1);
			} else if (sha_eq(src_other.sha1, null_sha1)) {
				clean_merge = 0;
				output("CONFLICT (rename/delete): Rename %s->%s in %s "
				       "and deleted in %s",
				       ren1_src, ren1_dst, branch1,
				       branch2);
				update_file(0, ren1->pair->two->sha1, ren1->pair->two->mode, ren1_dst);
			} else if (!sha_eq(dst_other.sha1, null_sha1)) {
				const char *new_path;
				clean_merge = 0;
				try_merge = 1;
				output("CONFLICT (rename/add): Rename %s->%s in %s. "
				       "%s added in %s",
				       ren1_src, ren1_dst, branch1,
				       ren1_dst, branch2);
				new_path = unique_path(ren1_dst, branch2);
				output("Adding as %s instead", new_path);
				update_file(0, dst_other.sha1, dst_other.mode, new_path);
			} else if ((item = path_list_lookup(ren1_dst, renames2Dst))) {
				ren2 = item->util;
				clean_merge = 0;
				ren2->processed = 1;
				output("CONFLICT (rename/rename): Rename %s->%s in %s. "
				       "Rename %s->%s in %s",
				       ren1_src, ren1_dst, branch1,
				       ren2->pair->one->path, ren2->pair->two->path, branch2);
				conflict_rename_rename_2(ren1, branch1, ren2, branch2);
			} else
				try_merge = 1;

			if (try_merge) {
				struct diff_filespec *o, *a, *b;
				struct merge_file_info mfi;
				src_other.path = (char *)ren1_src;

				o = ren1->pair->one;
				if (a_renames == renames1) {
					a = ren1->pair->two;
					b = &src_other;
				} else {
					b = ren1->pair->two;
					a = &src_other;
				}
				mfi = merge_file(o, a, b,
						a_branch, b_branch);

				if (mfi.merge || !mfi.clean)
					output("Renaming %s => %s", ren1_src, ren1_dst);
				if (mfi.merge)
					output("Auto-merging %s", ren1_dst);
				if (!mfi.clean) {
					output("CONFLICT (rename/modify): Merge conflict in %s",
					       ren1_dst);
					clean_merge = 0;

					if (!index_only)
						update_stages(ren1_dst,
								o, a, b, 1);
				}
				update_file(mfi.clean, mfi.sha, mfi.mode, ren1_dst);
			}
		}
	}
	path_list_clear(&a_by_dst, 0);
	path_list_clear(&b_by_dst, 0);

	if (cache_dirty)
		flush_cache();
	return clean_merge;
}

static unsigned char *has_sha(const unsigned char *sha)
{
	return is_null_sha1(sha) ? NULL: (unsigned char *)sha;
}

/* Per entry merge function */
static int process_entry(const char *path, struct stage_data *entry,
			 const char *branch1,
			 const char *branch2)
{
	/*
	printf("processing entry, clean cache: %s\n", index_only ? "yes": "no");
	print_index_entry("\tpath: ", entry);
	*/
	int clean_merge = 1;
	unsigned char *o_sha = has_sha(entry->stages[1].sha);
	unsigned char *a_sha = has_sha(entry->stages[2].sha);
	unsigned char *b_sha = has_sha(entry->stages[3].sha);
	unsigned o_mode = entry->stages[1].mode;
	unsigned a_mode = entry->stages[2].mode;
	unsigned b_mode = entry->stages[3].mode;

	if (o_sha && (!a_sha || !b_sha)) {
		/* Case A: Deleted in one */
		if ((!a_sha && !b_sha) ||
		    (sha_eq(a_sha, o_sha) && !b_sha) ||
		    (!a_sha && sha_eq(b_sha, o_sha))) {
			/* Deleted in both or deleted in one and
			 * unchanged in the other */
			if (a_sha)
				output("Removing %s", path);
			/* do not touch working file if it did not exist */
			remove_file(1, path, !a_sha);
		} else {
			/* Deleted in one and changed in the other */
			clean_merge = 0;
			if (!a_sha) {
				output("CONFLICT (delete/modify): %s deleted in %s "
				       "and modified in %s. Version %s of %s left in tree.",
				       path, branch1,
				       branch2, branch2, path);
				update_file(0, b_sha, b_mode, path);
			} else {
				output("CONFLICT (delete/modify): %s deleted in %s "
				       "and modified in %s. Version %s of %s left in tree.",
				       path, branch2,
				       branch1, branch1, path);
				update_file(0, a_sha, a_mode, path);
			}
		}

	} else if ((!o_sha && a_sha && !b_sha) ||
		   (!o_sha && !a_sha && b_sha)) {
		/* Case B: Added in one. */
		const char *add_branch;
		const char *other_branch;
		unsigned mode;
		const unsigned char *sha;
		const char *conf;

		if (a_sha) {
			add_branch = branch1;
			other_branch = branch2;
			mode = a_mode;
			sha = a_sha;
			conf = "file/directory";
		} else {
			add_branch = branch2;
			other_branch = branch1;
			mode = b_mode;
			sha = b_sha;
			conf = "directory/file";
		}
		if (path_list_has_path(&current_directory_set, path)) {
			const char *new_path = unique_path(path, add_branch);
			clean_merge = 0;
			output("CONFLICT (%s): There is a directory with name %s in %s. "
			       "Adding %s as %s",
			       conf, path, other_branch, path, new_path);
			remove_file(0, path, 0);
			update_file(0, sha, mode, new_path);
		} else {
			output("Adding %s", path);
			update_file(1, sha, mode, path);
		}
	} else if (a_sha && b_sha) {
		/* Case C: Added in both (check for same permissions) and */
		/* case D: Modified in both, but differently. */
		const char *reason = "content";
		struct merge_file_info mfi;
		struct diff_filespec o, a, b;

		if (!o_sha) {
			reason = "add/add";
			o_sha = (unsigned char *)null_sha1;
		}
		output("Auto-merging %s", path);
		o.path = a.path = b.path = (char *)path;
		hashcpy(o.sha1, o_sha);
		o.mode = o_mode;
		hashcpy(a.sha1, a_sha);
		a.mode = a_mode;
		hashcpy(b.sha1, b_sha);
		b.mode = b_mode;

		mfi = merge_file(&o, &a, &b,
				 branch1, branch2);

		if (mfi.clean)
			update_file(1, mfi.sha, mfi.mode, path);
		else {
			clean_merge = 0;
			output("CONFLICT (%s): Merge conflict in %s",
					reason, path);

			if (index_only)
				update_file(0, mfi.sha, mfi.mode, path);
			else
				update_file_flags(mfi.sha, mfi.mode, path,
					      0 /* update_cache */, 1 /* update_working_directory */);
		}
	} else
		die("Fatal merge failure, shouldn't happen.");

	if (cache_dirty)
		flush_cache();

	return clean_merge;
}

static int merge_trees(struct tree *head,
		       struct tree *merge,
		       struct tree *common,
		       const char *branch1,
		       const char *branch2,
		       struct tree **result)
{
	int code, clean;
	if (sha_eq(common->object.sha1, merge->object.sha1)) {
		output("Already uptodate!");
		*result = head;
		return 1;
	}

	code = git_merge_trees(index_only, common, head, merge);

	if (code != 0)
		die("merging of trees %s and %s failed",
		    sha1_to_hex(head->object.sha1),
		    sha1_to_hex(merge->object.sha1));

	*result = git_write_tree();

	if (!*result) {
		struct path_list *entries, *re_head, *re_merge;
		int i;
		path_list_clear(&current_file_set, 1);
		path_list_clear(&current_directory_set, 1);
		get_files_dirs(head);
		get_files_dirs(merge);

		entries = get_unmerged();
		re_head  = get_renames(head, common, head, merge, entries);
		re_merge = get_renames(merge, common, head, merge, entries);
		clean = process_renames(re_head, re_merge,
				branch1, branch2);
		for (i = 0; i < entries->nr; i++) {
			const char *path = entries->items[i].path;
			struct stage_data *e = entries->items[i].util;
			if (e->processed)
				continue;
			if (!process_entry(path, e, branch1, branch2))
				clean = 0;
		}

		path_list_clear(re_merge, 0);
		path_list_clear(re_head, 0);
		path_list_clear(entries, 1);

		if (clean || index_only)
			*result = git_write_tree();
		else
			*result = NULL;
	} else {
		clean = 1;
		printf("merging of trees %s and %s resulted in %s\n",
		       sha1_to_hex(head->object.sha1),
		       sha1_to_hex(merge->object.sha1),
		       sha1_to_hex((*result)->object.sha1));
	}

	return clean;
}

static struct commit_list *reverse_commit_list(struct commit_list *list)
{
	struct commit_list *next = NULL, *current, *backup;
	for (current = list; current; current = backup) {
		backup = current->next;
		current->next = next;
		next = current;
	}
	return next;
}

/*
 * Merge the commits h1 and h2, return the resulting virtual
 * commit object and a flag indicating the cleaness of the merge.
 */
static int merge(struct commit *h1,
		 struct commit *h2,
		 const char *branch1,
		 const char *branch2,
		 int call_depth /* =0 */,
		 struct commit *ancestor /* =None */,
		 struct commit **result)
{
	struct commit_list *ca = NULL, *iter;
	struct commit *merged_common_ancestors;
	struct tree *mrtree;
	int clean;

	output("Merging:");
	output_commit_title(h1);
	output_commit_title(h2);

	if (ancestor)
		commit_list_insert(ancestor, &ca);
	else
		ca = reverse_commit_list(get_merge_bases(h1, h2, 1));

	output("found %u common ancestor(s):", commit_list_count(ca));
	for (iter = ca; iter; iter = iter->next)
		output_commit_title(iter->item);

	merged_common_ancestors = pop_commit(&ca);
	if (merged_common_ancestors == NULL) {
		/* if there is no common ancestor, make an empty tree */
		struct tree *tree = xcalloc(1, sizeof(struct tree));

		tree->object.parsed = 1;
		tree->object.type = OBJ_TREE;
		write_sha1_file(NULL, 0, tree_type, tree->object.sha1);
		merged_common_ancestors = make_virtual_commit(tree, "ancestor");
	}

	for (iter = ca; iter; iter = iter->next) {
		output_indent = call_depth + 1;
		/*
		 * When the merge fails, the result contains files
		 * with conflict markers. The cleanness flag is
		 * ignored, it was never acutally used, as result of
		 * merge_trees has always overwritten it: the commited
		 * "conflicts" were already resolved.
		 */
		merge(merged_common_ancestors, iter->item,
		      "Temporary merge branch 1",
		      "Temporary merge branch 2",
		      call_depth + 1,
		      NULL,
		      &merged_common_ancestors);
		output_indent = call_depth;

		if (!merged_common_ancestors)
			die("merge returned no commit");
	}

	if (call_depth == 0) {
		setup_index(0 /* $GIT_DIR/index */);
		index_only = 0;
	} else {
		setup_index(1 /* temporary index */);
		git_read_tree(h1->tree);
		index_only = 1;
	}

	clean = merge_trees(h1->tree, h2->tree, merged_common_ancestors->tree,
			    branch1, branch2, &mrtree);

	if (!ancestor && (clean || index_only)) {
		*result = make_virtual_commit(mrtree, "merged tree");
		commit_list_insert(h1, &(*result)->parents);
		commit_list_insert(h2, &(*result)->parents->next);
	} else
		*result = NULL;

	return clean;
}

static struct commit *get_ref(const char *ref)
{
	unsigned char sha1[20];
	struct object *object;

	if (get_sha1(ref, sha1))
		die("Could not resolve ref '%s'", ref);
	object = deref_tag(parse_object(sha1), ref, strlen(ref));
	if (object->type != OBJ_COMMIT)
		return NULL;
	if (parse_commit((struct commit *)object))
		die("Could not parse commit '%s'", sha1_to_hex(object->sha1));
	return (struct commit *)object;
}

int main(int argc, char *argv[])
{
	static const char *bases[2];
	static unsigned bases_count = 0;
	int i, clean;
	const char *branch1, *branch2;
	struct commit *result, *h1, *h2;

	git_config(git_default_config); /* core.filemode */
	original_index_file = getenv("GIT_INDEX_FILE");

	if (!original_index_file)
		original_index_file = xstrdup(git_path("index"));

	temporary_index_file = xstrdup(git_path("mrg-rcrsv-tmp-idx"));

	if (argc < 4)
		die("Usage: %s <base>... -- <head> <remote> ...\n", argv[0]);

	for (i = 1; i < argc; ++i) {
		if (!strcmp(argv[i], "--"))
			break;
		if (bases_count < sizeof(bases)/sizeof(*bases))
			bases[bases_count++] = argv[i];
	}
	if (argc - i != 3) /* "--" "<head>" "<remote>" */
		die("Not handling anything other than two heads merge.");

	branch1 = argv[++i];
	branch2 = argv[++i];
	printf("Merging %s with %s\n", branch1, branch2);

	h1 = get_ref(branch1);
	h2 = get_ref(branch2);

	if (bases_count == 1) {
		struct commit *ancestor = get_ref(bases[0]);
		clean = merge(h1, h2, branch1, branch2, 0, ancestor, &result);
	} else
		clean = merge(h1, h2, branch1, branch2, 0, NULL, &result);

	if (cache_dirty)
		flush_cache();

	return clean ? 0: 1;
}

/*
vim: sw=8 noet
*/<|MERGE_RESOLUTION|>--- conflicted
+++ resolved
@@ -610,15 +610,12 @@
 	unsigned long size;
 	char type[20];
 
-<<<<<<< HEAD
-=======
 	if (!hashcmp(sha1, null_sha1)) {
 		mm->ptr = xstrdup("");
 		mm->size = 0;
 		return;
 	}
 
->>>>>>> f953831e
 	mm->ptr = read_sha1_file(sha1, type, &size);
 	if (!mm->ptr || strcmp(type, blob_type))
 		die("unable to read blob object %s", sha1_to_hex(sha1));

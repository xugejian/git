#!/bin/sh
#
# git-submodules.sh: add, init, update or list git submodules
#
# Copyright (c) 2007 Lars Hjemli

dashless=$(basename "$0" | sed -e 's/-/ /')
USAGE="[--quiet] add [-b branch] [-f|--force] [--reference <repository>] [--] <repository> [<path>]
   or: $dashless [--quiet] status [--cached] [--recursive] [--] [<path>...]
   or: $dashless [--quiet] init [--] [<path>...]
   or: $dashless [--quiet] update [--init] [-N|--no-fetch] [-f|--force] [--rebase] [--reference <repository>] [--merge] [--recursive] [--] [<path>...]
   or: $dashless [--quiet] summary [--cached|--files] [--summary-limit <n>] [commit] [--] [<path>...]
   or: $dashless [--quiet] foreach [--recursive] <command>
   or: $dashless [--quiet] sync [--] [<path>...]"
OPTIONS_SPEC=
. git-sh-setup
. git-sh-i18n
. git-parse-remote
require_work_tree

command=
branch=
force=
reference=
cached=
recursive=
init=
files=
nofetch=
update=
prefix=

# Resolve relative url by appending to parent's url
resolve_relative_url ()
{
	remote=$(get_default_remote)
	remoteurl=$(git config "remote.$remote.url") ||
		remoteurl=$(pwd) # the repository is its own authoritative upstream
	url="$1"
	remoteurl=${remoteurl%/}
	sep=/
	while test -n "$url"
	do
		case "$url" in
		../*)
			url="${url#../}"
			case "$remoteurl" in
			*/*)
				remoteurl="${remoteurl%/*}"
				;;
			*:*)
				remoteurl="${remoteurl%:*}"
				sep=:
				;;
			*)
				die "$(eval_gettext "cannot strip one component off url '\$remoteurl'")"
				;;
			esac
			;;
		./*)
			url="${url#./}"
			;;
		*)
			break;;
		esac
	done
	echo "$remoteurl$sep${url%/}"
}

#
# Get submodule info for registered submodules
# $@ = path to limit submodule list
#
module_list()
{
	git ls-files --error-unmatch --stage -- "$@" |
	perl -e '
	my %unmerged = ();
	my ($null_sha1) = ("0" x 40);
	while (<STDIN>) {
		chomp;
		my ($mode, $sha1, $stage, $path) =
			/^([0-7]+) ([0-9a-f]{40}) ([0-3])\t(.*)$/;
		next unless $mode eq "160000";
		if ($stage ne "0") {
			if (!$unmerged{$path}++) {
				print "$mode $null_sha1 U\t$path\n";
			}
			next;
		}
		print "$_\n";
	}
	'
}

#
# Map submodule path to submodule name
#
# $1 = path
#
module_name()
{
	# Do we have "submodule.<something>.path = $1" defined in .gitmodules file?
	sm_path="$1"
	re=$(printf '%s\n' "$1" | sed -e 's/[].[^$\\*]/\\&/g')
	name=$( git config -f .gitmodules --get-regexp '^submodule\..*\.path$' |
		sed -n -e 's|^submodule\.\(.*\)\.path '"$re"'$|\1|p' )
	test -z "$name" &&
	die "$(eval_gettext "No submodule mapping found in .gitmodules for path '\$sm_path'")"
	echo "$name"
}

#
# Clone a submodule
#
# Prior to calling, cmd_update checks that a possibly existing
# path is not a git repository.
# Likewise, cmd_add checks that path does not exist at all,
# since it is the location of a new submodule.
#
module_clone()
{
	sm_path=$1
	url=$2
	reference="$3"
	quiet=
	if test -n "$GIT_QUIET"
	then
		quiet=-q
	fi

	gitdir=
	gitdir_base=
	name=$(module_name "$sm_path" 2>/dev/null)
	test -n "$name" || name="$sm_path"
	base_name=$(dirname "$name")

	gitdir=$(git rev-parse --git-dir)
	gitdir_base="$gitdir/modules/$base_name"
	gitdir="$gitdir/modules/$name"

	if test -d "$gitdir"
	then
		mkdir -p "$sm_path"
		rm -f "$gitdir/index"
	else
		mkdir -p "$gitdir_base"
		git clone $quiet -n ${reference:+"$reference"} \
			--separate-git-dir "$gitdir" "$url" "$sm_path" ||
		die "$(eval_gettext "Clone of '\$url' into submodule path '\$sm_path' failed")"
	fi

	a=$(cd "$gitdir" && pwd)/
	b=$(cd "$sm_path" && pwd)/
	# normalize Windows-style absolute paths to POSIX-style absolute paths
	case $a in [a-zA-Z]:/*) a=/${a%%:*}${a#*:} ;; esac
	case $b in [a-zA-Z]:/*) b=/${b%%:*}${b#*:} ;; esac
	# Remove all common leading directories after a sanity check
	if test "${a#$b}" != "$a" || test "${b#$a}" != "$b"; then
		die "$(eval_gettext "Gitdir '\$a' is part of the submodule path '\$b' or vice versa")"
	fi
	while test "${a%%/*}" = "${b%%/*}"
	do
		a=${a#*/}
		b=${b#*/}
	done
	# Now chop off the trailing '/'s that were added in the beginning
	a=${a%/}
	b=${b%/}

<<<<<<< HEAD
	# Turn each leading "*/" component into "../"
	rel=$(echo $b | sed -e 's|[^/][^/]*|..|g')
	echo "gitdir: $rel/$a" >"$path/.git"

	rel=$(echo $a | sed -e 's|[^/][^/]*|..|g')
	(clear_local_git_env; cd "$path" && GIT_WORK_TREE=. git config core.worktree "$rel/$b")
=======
	rel=$(echo $b | sed -e 's|[^/]*|..|g')
	echo "gitdir: $rel/$a" >"$sm_path/.git"

	rel=$(echo $a | sed -e 's|[^/]*|..|g')
	(clear_local_git_env; cd "$sm_path" && GIT_WORK_TREE=. git config core.worktree "$rel/$b")
>>>>>>> 64394e3a
}

#
# Add a new submodule to the working tree, .gitmodules and the index
#
# $@ = repo path
#
# optional branch is stored in global branch variable
#
cmd_add()
{
	# parse $args after "submodule ... add".
	while test $# -ne 0
	do
		case "$1" in
		-b | --branch)
			case "$2" in '') usage ;; esac
			branch=$2
			shift
			;;
		-f | --force)
			force=$1
			;;
		-q|--quiet)
			GIT_QUIET=1
			;;
		--reference)
			case "$2" in '') usage ;; esac
			reference="--reference=$2"
			shift
			;;
		--reference=*)
			reference="$1"
			shift
			;;
		--)
			shift
			break
			;;
		-*)
			usage
			;;
		*)
			break
			;;
		esac
		shift
	done

	repo=$1
	sm_path=$2

	if test -z "$sm_path"; then
		sm_path=$(echo "$repo" |
			sed -e 's|/$||' -e 's|:*/*\.git$||' -e 's|.*[/:]||g')
	fi

	if test -z "$repo" -o -z "$sm_path"; then
		usage
	fi

	# assure repo is absolute or relative to parent
	case "$repo" in
	./*|../*)
		# dereference source url relative to parent's url
		realrepo=$(resolve_relative_url "$repo") || exit
		;;
	*:*|/*)
		# absolute url
		realrepo=$repo
		;;
	*)
		die "$(eval_gettext "repo URL: '\$repo' must be absolute or begin with ./|../")"
	;;
	esac

	# normalize path:
	# multiple //; leading ./; /./; /../; trailing /
	sm_path=$(printf '%s/\n' "$sm_path" |
		sed -e '
			s|//*|/|g
			s|^\(\./\)*||
			s|/\./|/|g
			:start
			s|\([^/]*\)/\.\./||
			tstart
			s|/*$||
		')
	git ls-files --error-unmatch "$sm_path" > /dev/null 2>&1 &&
	die "$(eval_gettext "'\$sm_path' already exists in the index")"

	if test -z "$force" && ! git add --dry-run --ignore-missing "$sm_path" > /dev/null 2>&1
	then
		eval_gettextln "The following path is ignored by one of your .gitignore files:
\$sm_path
Use -f if you really want to add it." >&2
		exit 1
	fi

	# perhaps the path exists and is already a git repo, else clone it
	if test -e "$sm_path"
	then
		if test -d "$sm_path"/.git -o -f "$sm_path"/.git
		then
			eval_gettextln "Adding existing repo at '\$sm_path' to the index"
		else
			die "$(eval_gettext "'\$sm_path' already exists and is not a valid git repo")"
		fi

	else

		module_clone "$sm_path" "$realrepo" "$reference" || exit
		(
			clear_local_git_env
			cd "$sm_path" &&
			# ash fails to wordsplit ${branch:+-b "$branch"...}
			case "$branch" in
			'') git checkout -f -q ;;
			?*) git checkout -f -q -B "$branch" "origin/$branch" ;;
			esac
		) || die "$(eval_gettext "Unable to checkout submodule '\$sm_path'")"
	fi
	git config submodule."$sm_path".url "$realrepo"

	git add $force "$sm_path" ||
	die "$(eval_gettext "Failed to add submodule '\$sm_path'")"

	git config -f .gitmodules submodule."$sm_path".path "$sm_path" &&
	git config -f .gitmodules submodule."$sm_path".url "$repo" &&
	git add --force .gitmodules ||
	die "$(eval_gettext "Failed to register submodule '\$sm_path'")"
}

#
# Execute an arbitrary command sequence in each checked out
# submodule
#
# $@ = command to execute
#
cmd_foreach()
{
	# parse $args after "submodule ... foreach".
	while test $# -ne 0
	do
		case "$1" in
		-q|--quiet)
			GIT_QUIET=1
			;;
		--recursive)
			recursive=1
			;;
		-*)
			usage
			;;
		*)
			break
			;;
		esac
		shift
	done

	toplevel=$(pwd)

	# dup stdin so that it can be restored when running the external
	# command in the subshell (and a recursive call to this function)
	exec 3<&0

	module_list |
	while read mode sha1 stage sm_path
	do
		if test -e "$sm_path"/.git
		then
			say "$(eval_gettext "Entering '\$prefix\$sm_path'")"
			name=$(module_name "$sm_path")
			(
				prefix="$prefix$sm_path/"
				clear_local_git_env
				# we make $path available to scripts ...
				path=$sm_path
				cd "$sm_path" &&
				eval "$@" &&
				if test -n "$recursive"
				then
					cmd_foreach "--recursive" "$@"
				fi
			) <&3 3<&- ||
			die "$(eval_gettext "Stopping at '\$sm_path'; script returned non-zero status.")"
		fi
	done
}

#
# Register submodules in .git/config
#
# $@ = requested paths (default to all)
#
cmd_init()
{
	# parse $args after "submodule ... init".
	while test $# -ne 0
	do
		case "$1" in
		-q|--quiet)
			GIT_QUIET=1
			;;
		--)
			shift
			break
			;;
		-*)
			usage
			;;
		*)
			break
			;;
		esac
		shift
	done

	module_list "$@" |
	while read mode sha1 stage sm_path
	do
		# Skip already registered paths
		name=$(module_name "$sm_path") || exit
		if test -z "$(git config "submodule.$name.url")"
		then
			url=$(git config -f .gitmodules submodule."$name".url)
			test -z "$url" &&
			die "$(eval_gettext "No url found for submodule path '\$sm_path' in .gitmodules")"

			# Possibly a url relative to parent
			case "$url" in
			./*|../*)
				url=$(resolve_relative_url "$url") || exit
				;;
			esac
			git config submodule."$name".url "$url" ||
			die "$(eval_gettext "Failed to register url for submodule path '\$sm_path'")"
		fi

		# Copy "update" setting when it is not set yet
		upd="$(git config -f .gitmodules submodule."$name".update)"
		test -z "$upd" ||
		test -n "$(git config submodule."$name".update)" ||
		git config submodule."$name".update "$upd" ||
		die "$(eval_gettext "Failed to register update mode for submodule path '\$sm_path'")"

		say "$(eval_gettext "Submodule '\$name' (\$url) registered for path '\$sm_path'")"
	done
}

#
# Update each submodule path to correct revision, using clone and checkout as needed
#
# $@ = requested paths (default to all)
#
cmd_update()
{
	# parse $args after "submodule ... update".
	orig_flags=
	while test $# -ne 0
	do
		case "$1" in
		-q|--quiet)
			GIT_QUIET=1
			;;
		-i|--init)
			init=1
			;;
		-N|--no-fetch)
			nofetch=1
			;;
		-f|--force)
			force=$1
			;;
		-r|--rebase)
			update="rebase"
			;;
		--reference)
			case "$2" in '') usage ;; esac
			reference="--reference=$2"
			orig_flags="$orig_flags $(git rev-parse --sq-quote "$1")"
			shift
			;;
		--reference=*)
			reference="$1"
			;;
		-m|--merge)
			update="merge"
			;;
		--recursive)
			recursive=1
			;;
		--checkout)
			update="checkout"
			;;
		--)
			shift
			break
			;;
		-*)
			usage
			;;
		*)
			break
			;;
		esac
		orig_flags="$orig_flags $(git rev-parse --sq-quote "$1")"
		shift
	done

	if test -n "$init"
	then
		cmd_init "--" "$@" || return
	fi

	cloned_modules=
	module_list "$@" | {
	err=
	while read mode sha1 stage sm_path
	do
		if test "$stage" = U
		then
			echo >&2 "Skipping unmerged submodule $sm_path"
			continue
		fi
		name=$(module_name "$sm_path") || exit
		url=$(git config submodule."$name".url)
		if ! test -z "$update"
		then
			update_module=$update
		else
			update_module=$(git config submodule."$name".update)
		fi

		if test "$update_module" = "none"
		then
			echo "Skipping submodule '$sm_path'"
			continue
		fi

		if test -z "$url"
		then
			# Only mention uninitialized submodules when its
			# path have been specified
			test "$#" != "0" &&
			say "$(eval_gettext "Submodule path '\$sm_path' not initialized
Maybe you want to use 'update --init'?")"
			continue
		fi

		if ! test -d "$sm_path"/.git -o -f "$sm_path"/.git
		then
			module_clone "$sm_path" "$url" "$reference"|| exit
			cloned_modules="$cloned_modules;$name"
			subsha1=
		else
			subsha1=$(clear_local_git_env; cd "$sm_path" &&
				git rev-parse --verify HEAD) ||
			die "$(eval_gettext "Unable to find current revision in submodule path '\$sm_path'")"
		fi

		if test "$subsha1" != "$sha1"
		then
			subforce=$force
			# If we don't already have a -f flag and the submodule has never been checked out
			if test -z "$subsha1" -a -z "$force"
			then
				subforce="-f"
			fi

			if test -z "$nofetch"
			then
				# Run fetch only if $sha1 isn't present or it
				# is not reachable from a ref.
				(clear_local_git_env; cd "$sm_path" &&
					( (rev=$(git rev-list -n 1 $sha1 --not --all 2>/dev/null) &&
					 test -z "$rev") || git-fetch)) ||
				die "$(eval_gettext "Unable to fetch in submodule path '\$sm_path'")"
			fi

			# Is this something we just cloned?
			case ";$cloned_modules;" in
			*";$name;"*)
				# then there is no local change to integrate
				update_module= ;;
			esac

			must_die_on_failure=
			case "$update_module" in
			rebase)
				command="git rebase"
				die_msg="$(eval_gettext "Unable to rebase '\$sha1' in submodule path '\$sm_path'")"
				say_msg="$(eval_gettext "Submodule path '\$sm_path': rebased into '\$sha1'")"
				must_die_on_failure=yes
				;;
			merge)
				command="git merge"
				die_msg="$(eval_gettext "Unable to merge '\$sha1' in submodule path '\$sm_path'")"
				say_msg="$(eval_gettext "Submodule path '\$sm_path': merged in '\$sha1'")"
				must_die_on_failure=yes
				;;
			*)
				command="git checkout $subforce -q"
				die_msg="$(eval_gettext "Unable to checkout '\$sha1' in submodule path '\$sm_path'")"
				say_msg="$(eval_gettext "Submodule path '\$sm_path': checked out '\$sha1'")"
				;;
			esac

			if (clear_local_git_env; cd "$sm_path" && $command "$sha1")
			then
				say "$say_msg"
			elif test -n "$must_die_on_failure"
			then
				die_with_status 2 "$die_msg"
			else
				err="${err};$die_msg"
				continue
			fi
		fi

		if test -n "$recursive"
		then
			(clear_local_git_env; cd "$sm_path" && eval cmd_update "$orig_flags")
			res=$?
			if test $res -gt 0
			then
				die_msg="$(eval_gettext "Failed to recurse into submodule path '\$sm_path'")"
				if test $res -eq 1
				then
					err="${err};$die_msg"
					continue
				else
					die_with_status $res "$die_msg"
				fi
			fi
		fi
	done

	if test -n "$err"
	then
		OIFS=$IFS
		IFS=';'
		for e in $err
		do
			if test -n "$e"
			then
				echo >&2 "$e"
			fi
		done
		IFS=$OIFS
		exit 1
	fi
	}
}

set_name_rev () {
	revname=$( (
		clear_local_git_env
		cd "$1" && {
			git describe "$2" 2>/dev/null ||
			git describe --tags "$2" 2>/dev/null ||
			git describe --contains "$2" 2>/dev/null ||
			git describe --all --always "$2"
		}
	) )
	test -z "$revname" || revname=" ($revname)"
}
#
# Show commit summary for submodules in index or working tree
#
# If '--cached' is given, show summary between index and given commit,
# or between working tree and given commit
#
# $@ = [commit (default 'HEAD'),] requested paths (default all)
#
cmd_summary() {
	summary_limit=-1
	for_status=
	diff_cmd=diff-index

	# parse $args after "submodule ... summary".
	while test $# -ne 0
	do
		case "$1" in
		--cached)
			cached="$1"
			;;
		--files)
			files="$1"
			;;
		--for-status)
			for_status="$1"
			;;
		-n|--summary-limit)
			if summary_limit=$(($2 + 0)) 2>/dev/null && test "$summary_limit" = "$2"
			then
				:
			else
				usage
			fi
			shift
			;;
		--)
			shift
			break
			;;
		-*)
			usage
			;;
		*)
			break
			;;
		esac
		shift
	done

	test $summary_limit = 0 && return

	if rev=$(git rev-parse -q --verify --default HEAD ${1+"$1"})
	then
		head=$rev
		test $# = 0 || shift
	elif test -z "$1" -o "$1" = "HEAD"
	then
		# before the first commit: compare with an empty tree
		head=$(git hash-object -w -t tree --stdin </dev/null)
		test -z "$1" || shift
	else
		head="HEAD"
	fi

	if [ -n "$files" ]
	then
		test -n "$cached" &&
		die "$(gettext -- "--cached cannot be used with --files")"
		diff_cmd=diff-files
		head=
	fi

	cd_to_toplevel
	# Get modified modules cared by user
	modules=$(git $diff_cmd $cached --ignore-submodules=dirty --raw $head -- "$@" |
		sane_egrep '^:([0-7]* )?160000' |
		while read mod_src mod_dst sha1_src sha1_dst status name
		do
			# Always show modules deleted or type-changed (blob<->module)
			test $status = D -o $status = T && echo "$name" && continue
			# Also show added or modified modules which are checked out
			GIT_DIR="$name/.git" git-rev-parse --git-dir >/dev/null 2>&1 &&
			echo "$name"
		done
	)

	test -z "$modules" && return

	git $diff_cmd $cached --ignore-submodules=dirty --raw $head -- $modules |
	sane_egrep '^:([0-7]* )?160000' |
	cut -c2- |
	while read mod_src mod_dst sha1_src sha1_dst status name
	do
		if test -z "$cached" &&
			test $sha1_dst = 0000000000000000000000000000000000000000
		then
			case "$mod_dst" in
			160000)
				sha1_dst=$(GIT_DIR="$name/.git" git rev-parse HEAD)
				;;
			100644 | 100755 | 120000)
				sha1_dst=$(git hash-object $name)
				;;
			000000)
				;; # removed
			*)
				# unexpected type
				eval_gettextln "unexpected mode \$mod_dst" >&2
				continue ;;
			esac
		fi
		missing_src=
		missing_dst=

		test $mod_src = 160000 &&
		! GIT_DIR="$name/.git" git-rev-parse -q --verify $sha1_src^0 >/dev/null &&
		missing_src=t

		test $mod_dst = 160000 &&
		! GIT_DIR="$name/.git" git-rev-parse -q --verify $sha1_dst^0 >/dev/null &&
		missing_dst=t

		total_commits=
		case "$missing_src,$missing_dst" in
		t,)
			errmsg="$(eval_gettext "  Warn: \$name doesn't contain commit \$sha1_src")"
			;;
		,t)
			errmsg="$(eval_gettext "  Warn: \$name doesn't contain commit \$sha1_dst")"
			;;
		t,t)
			errmsg="$(eval_gettext "  Warn: \$name doesn't contain commits \$sha1_src and \$sha1_dst")"
			;;
		*)
			errmsg=
			total_commits=$(
			if test $mod_src = 160000 -a $mod_dst = 160000
			then
				range="$sha1_src...$sha1_dst"
			elif test $mod_src = 160000
			then
				range=$sha1_src
			else
				range=$sha1_dst
			fi
			GIT_DIR="$name/.git" \
			git rev-list --first-parent $range -- | wc -l
			)
			total_commits=" ($(($total_commits + 0)))"
			;;
		esac

		sha1_abbr_src=$(echo $sha1_src | cut -c1-7)
		sha1_abbr_dst=$(echo $sha1_dst | cut -c1-7)
		if test $status = T
		then
			blob="$(gettext "blob")"
			submodule="$(gettext "submodule")"
			if test $mod_dst = 160000
			then
				echo "* $name $sha1_abbr_src($blob)->$sha1_abbr_dst($submodule)$total_commits:"
			else
				echo "* $name $sha1_abbr_src($submodule)->$sha1_abbr_dst($blob)$total_commits:"
			fi
		else
			echo "* $name $sha1_abbr_src...$sha1_abbr_dst$total_commits:"
		fi
		if test -n "$errmsg"
		then
			# Don't give error msg for modification whose dst is not submodule
			# i.e. deleted or changed to blob
			test $mod_dst = 160000 && echo "$errmsg"
		else
			if test $mod_src = 160000 -a $mod_dst = 160000
			then
				limit=
				test $summary_limit -gt 0 && limit="-$summary_limit"
				GIT_DIR="$name/.git" \
				git log $limit --pretty='format:  %m %s' \
				--first-parent $sha1_src...$sha1_dst
			elif test $mod_dst = 160000
			then
				GIT_DIR="$name/.git" \
				git log --pretty='format:  > %s' -1 $sha1_dst
			else
				GIT_DIR="$name/.git" \
				git log --pretty='format:  < %s' -1 $sha1_src
			fi
			echo
		fi
		echo
	done |
	if test -n "$for_status"; then
		if [ -n "$files" ]; then
			gettextln "# Submodules changed but not updated:"
		else
			gettextln "# Submodule changes to be committed:"
		fi
		echo "#"
		sed -e 's|^|# |' -e 's|^# $|#|'
	else
		cat
	fi
}
#
# List all submodules, prefixed with:
#  - submodule not initialized
#  + different revision checked out
#
# If --cached was specified the revision in the index will be printed
# instead of the currently checked out revision.
#
# $@ = requested paths (default to all)
#
cmd_status()
{
	# parse $args after "submodule ... status".
	orig_flags=
	while test $# -ne 0
	do
		case "$1" in
		-q|--quiet)
			GIT_QUIET=1
			;;
		--cached)
			cached=1
			;;
		--recursive)
			recursive=1
			;;
		--)
			shift
			break
			;;
		-*)
			usage
			;;
		*)
			break
			;;
		esac
		orig_flags="$orig_flags $(git rev-parse --sq-quote "$1")"
		shift
	done

	module_list "$@" |
	while read mode sha1 stage sm_path
	do
		name=$(module_name "$sm_path") || exit
		url=$(git config submodule."$name".url)
		displaypath="$prefix$sm_path"
		if test "$stage" = U
		then
			say "U$sha1 $displaypath"
			continue
		fi
		if test -z "$url" || ! test -d "$sm_path"/.git -o -f "$sm_path"/.git
		then
			say "-$sha1 $displaypath"
			continue;
		fi
		set_name_rev "$sm_path" "$sha1"
		if git diff-files --ignore-submodules=dirty --quiet -- "$sm_path"
		then
			say " $sha1 $displaypath$revname"
		else
			if test -z "$cached"
			then
				sha1=$(clear_local_git_env; cd "$sm_path" && git rev-parse --verify HEAD)
				set_name_rev "$sm_path" "$sha1"
			fi
			say "+$sha1 $displaypath$revname"
		fi

		if test -n "$recursive"
		then
			(
				prefix="$displaypath/"
				clear_local_git_env
				cd "$sm_path" &&
				eval cmd_status "$orig_args"
			) ||
			die "$(eval_gettext "Failed to recurse into submodule path '\$sm_path'")"
		fi
	done
}
#
# Sync remote urls for submodules
# This makes the value for remote.$remote.url match the value
# specified in .gitmodules.
#
cmd_sync()
{
	while test $# -ne 0
	do
		case "$1" in
		-q|--quiet)
			GIT_QUIET=1
			shift
			;;
		--)
			shift
			break
			;;
		-*)
			usage
			;;
		*)
			break
			;;
		esac
	done
	cd_to_toplevel
	module_list "$@" |
	while read mode sha1 stage sm_path
	do
		name=$(module_name "$sm_path")
		url=$(git config -f .gitmodules --get submodule."$name".url)

		# Possibly a url relative to parent
		case "$url" in
		./*|../*)
			url=$(resolve_relative_url "$url") || exit
			;;
		esac

		if git config "submodule.$name.url" >/dev/null 2>/dev/null
		then
			say "$(eval_gettext "Synchronizing submodule url for '\$name'")"
			git config submodule."$name".url "$url"

			if test -e "$sm_path"/.git
			then
			(
				clear_local_git_env
				cd "$sm_path"
				remote=$(get_default_remote)
				git config remote."$remote".url "$url"
			)
			fi
		fi
	done
}

# This loop parses the command line arguments to find the
# subcommand name to dispatch.  Parsing of the subcommand specific
# options are primarily done by the subcommand implementations.
# Subcommand specific options such as --branch and --cached are
# parsed here as well, for backward compatibility.

while test $# != 0 && test -z "$command"
do
	case "$1" in
	add | foreach | init | update | status | summary | sync)
		command=$1
		;;
	-q|--quiet)
		GIT_QUIET=1
		;;
	-b|--branch)
		case "$2" in
		'')
			usage
			;;
		esac
		branch="$2"; shift
		;;
	--cached)
		cached="$1"
		;;
	--)
		break
		;;
	-*)
		usage
		;;
	*)
		break
		;;
	esac
	shift
done

# No command word defaults to "status"
test -n "$command" || command=status

# "-b branch" is accepted only by "add"
if test -n "$branch" && test "$command" != add
then
	usage
fi

# "--cached" is accepted only by "status" and "summary"
if test -n "$cached" && test "$command" != status -a "$command" != summary
then
	usage
fi

"cmd_$command" "$@"<|MERGE_RESOLUTION|>--- conflicted
+++ resolved
@@ -168,20 +168,12 @@
 	a=${a%/}
 	b=${b%/}
 
-<<<<<<< HEAD
 	# Turn each leading "*/" component into "../"
 	rel=$(echo $b | sed -e 's|[^/][^/]*|..|g')
-	echo "gitdir: $rel/$a" >"$path/.git"
+	echo "gitdir: $rel/$a" >"$sm_path/.git"
 
 	rel=$(echo $a | sed -e 's|[^/][^/]*|..|g')
-	(clear_local_git_env; cd "$path" && GIT_WORK_TREE=. git config core.worktree "$rel/$b")
-=======
-	rel=$(echo $b | sed -e 's|[^/]*|..|g')
-	echo "gitdir: $rel/$a" >"$sm_path/.git"
-
-	rel=$(echo $a | sed -e 's|[^/]*|..|g')
 	(clear_local_git_env; cd "$sm_path" && GIT_WORK_TREE=. git config core.worktree "$rel/$b")
->>>>>>> 64394e3a
 }
 
 #

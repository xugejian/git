--- conflicted
+++ resolved
@@ -367,13 +367,9 @@
 
 #define RESET_HEAD_DETACH (1<<0)
 #define RESET_HEAD_HARD (1<<1)
-<<<<<<< HEAD
 #define RESET_HEAD_RUN_POST_CHECKOUT_HOOK (1<<2)
 #define RESET_HEAD_REFS_ONLY (1<<3)
-=======
-#define RESET_HEAD_REFS_ONLY (1<<2)
-#define RESET_ORIG_HEAD (1<<3)
->>>>>>> cbd29ead
+#define RESET_ORIG_HEAD (1<<4)
 
 static int reset_head(struct object_id *oid, const char *action,
 		      const char *switch_to_branch, unsigned flags,
@@ -1786,12 +1782,9 @@
 	strbuf_addf(&msg, "%s: checkout %s",
 		    getenv(GIT_REFLOG_ACTION_ENVIRONMENT), options.onto_name);
 	if (reset_head(&options.onto->object.oid, "checkout", NULL,
-<<<<<<< HEAD
-		       RESET_HEAD_DETACH | RESET_HEAD_RUN_POST_CHECKOUT_HOOK,
+		       RESET_HEAD_DETACH | RESET_ORIG_HEAD | 
+		       RESET_HEAD_RUN_POST_CHECKOUT_HOOK,
 		       NULL, msg.buf))
-=======
-		       RESET_HEAD_DETACH | RESET_ORIG_HEAD, NULL, msg.buf))
->>>>>>> cbd29ead
 		die(_("Could not detach HEAD"));
 	strbuf_release(&msg);
 

--- conflicted
+++ resolved
@@ -120,12 +120,8 @@
 	save_commit_buffer = 0;
 	read_replace_refs = 0;
 	ref_paranoia = 1;
-<<<<<<< HEAD
+	revs.allow_exclude_promisor_objects_opt = 1;
 	repo_init_revisions(the_repository, &revs, prefix);
-=======
-	revs.allow_exclude_promisor_objects_opt = 1;
-	init_revisions(&revs, prefix);
->>>>>>> 669b1d2a
 
 	argc = parse_options(argc, argv, prefix, options, prune_usage, 0);
 

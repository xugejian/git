--- conflicted
+++ resolved
@@ -255,11 +255,7 @@
 			goto next;
 		}
 
-<<<<<<< HEAD
-		if (delete_ref(NULL, name, is_null_sha1(sha1) ? NULL : sha1,
-=======
-		if (delete_ref(name, is_null_oid(&oid) ? NULL : oid.hash,
->>>>>>> e86ab2c1
+		if (delete_ref(NULL, name, is_null_oid(&oid) ? NULL : oid.hash,
 			       REF_NODEREF)) {
 			error(remote_branch
 			      ? _("Error deleting remote-tracking branch '%s'")

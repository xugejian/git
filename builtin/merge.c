/*
 * Builtin "git merge"
 *
 * Copyright (c) 2008 Miklos Vajna <vmiklos@frugalware.org>
 *
 * Based on git-merge.sh by Junio C Hamano.
 */

#include "cache.h"
#include "parse-options.h"
#include "builtin.h"
#include "run-command.h"
#include "diff.h"
#include "refs.h"
#include "commit.h"
#include "diffcore.h"
#include "revision.h"
#include "unpack-trees.h"
#include "cache-tree.h"
#include "dir.h"
#include "utf8.h"
#include "log-tree.h"
#include "color.h"
#include "rerere.h"
#include "help.h"
#include "merge-recursive.h"
#include "resolve-undo.h"
#include "remote.h"
#include "fmt-merge-msg.h"

#define DEFAULT_TWOHEAD (1<<0)
#define DEFAULT_OCTOPUS (1<<1)
#define NO_FAST_FORWARD (1<<2)
#define NO_TRIVIAL      (1<<3)

struct strategy {
	const char *name;
	unsigned attr;
};

static const char * const builtin_merge_usage[] = {
	"git merge [options] [<commit>...]",
	"git merge [options] <msg> HEAD <commit>",
	"git merge --abort",
	NULL
};

static int show_diffstat = 1, shortlog_len = -1, squash;
static int option_commit = 1, allow_fast_forward = 1;
static int fast_forward_only, option_edit;
static int allow_trivial = 1, have_message;
static struct strbuf merge_msg;
static struct commit_list *remoteheads;
static struct strategy **use_strategies;
static size_t use_strategies_nr, use_strategies_alloc;
static const char **xopts;
static size_t xopts_nr, xopts_alloc;
static const char *branch;
static char *branch_mergeoptions;
static int option_renormalize;
static int verbosity;
static int allow_rerere_auto;
static int abort_current_merge;
static int show_progress = -1;
static int default_to_upstream;

static struct strategy all_strategy[] = {
	{ "recursive",  DEFAULT_TWOHEAD | NO_TRIVIAL },
	{ "octopus",    DEFAULT_OCTOPUS },
	{ "resolve",    0 },
	{ "ours",       NO_FAST_FORWARD | NO_TRIVIAL },
	{ "subtree",    NO_FAST_FORWARD | NO_TRIVIAL },
};

static const char *pull_twohead, *pull_octopus;

static int option_parse_message(const struct option *opt,
				const char *arg, int unset)
{
	struct strbuf *buf = opt->value;

	if (unset)
		strbuf_setlen(buf, 0);
	else if (arg) {
		strbuf_addf(buf, "%s%s", buf->len ? "\n\n" : "", arg);
		have_message = 1;
	} else
		return error(_("switch `m' requires a value"));
	return 0;
}

static struct strategy *get_strategy(const char *name)
{
	int i;
	struct strategy *ret;
	static struct cmdnames main_cmds, other_cmds;
	static int loaded;

	if (!name)
		return NULL;

	for (i = 0; i < ARRAY_SIZE(all_strategy); i++)
		if (!strcmp(name, all_strategy[i].name))
			return &all_strategy[i];

	if (!loaded) {
		struct cmdnames not_strategies;
		loaded = 1;

		memset(&not_strategies, 0, sizeof(struct cmdnames));
		load_command_list("git-merge-", &main_cmds, &other_cmds);
		for (i = 0; i < main_cmds.cnt; i++) {
			int j, found = 0;
			struct cmdname *ent = main_cmds.names[i];
			for (j = 0; j < ARRAY_SIZE(all_strategy); j++)
				if (!strncmp(ent->name, all_strategy[j].name, ent->len)
						&& !all_strategy[j].name[ent->len])
					found = 1;
			if (!found)
				add_cmdname(&not_strategies, ent->name, ent->len);
		}
		exclude_cmds(&main_cmds, &not_strategies);
	}
	if (!is_in_cmdlist(&main_cmds, name) && !is_in_cmdlist(&other_cmds, name)) {
		fprintf(stderr, _("Could not find merge strategy '%s'.\n"), name);
		fprintf(stderr, _("Available strategies are:"));
		for (i = 0; i < main_cmds.cnt; i++)
			fprintf(stderr, " %s", main_cmds.names[i]->name);
		fprintf(stderr, ".\n");
		if (other_cmds.cnt) {
			fprintf(stderr, _("Available custom strategies are:"));
			for (i = 0; i < other_cmds.cnt; i++)
				fprintf(stderr, " %s", other_cmds.names[i]->name);
			fprintf(stderr, ".\n");
		}
		exit(1);
	}

	ret = xcalloc(1, sizeof(struct strategy));
	ret->name = xstrdup(name);
	ret->attr = NO_TRIVIAL;
	return ret;
}

static void append_strategy(struct strategy *s)
{
	ALLOC_GROW(use_strategies, use_strategies_nr + 1, use_strategies_alloc);
	use_strategies[use_strategies_nr++] = s;
}

static int option_parse_strategy(const struct option *opt,
				 const char *name, int unset)
{
	if (unset)
		return 0;

	append_strategy(get_strategy(name));
	return 0;
}

static int option_parse_x(const struct option *opt,
			  const char *arg, int unset)
{
	if (unset)
		return 0;

	ALLOC_GROW(xopts, xopts_nr + 1, xopts_alloc);
	xopts[xopts_nr++] = xstrdup(arg);
	return 0;
}

static int option_parse_n(const struct option *opt,
			  const char *arg, int unset)
{
	show_diffstat = unset;
	return 0;
}

static struct option builtin_merge_options[] = {
	{ OPTION_CALLBACK, 'n', NULL, NULL, NULL,
		"do not show a diffstat at the end of the merge",
		PARSE_OPT_NOARG, option_parse_n },
	OPT_BOOLEAN(0, "stat", &show_diffstat,
		"show a diffstat at the end of the merge"),
	OPT_BOOLEAN(0, "summary", &show_diffstat, "(synonym to --stat)"),
	{ OPTION_INTEGER, 0, "log", &shortlog_len, "n",
	  "add (at most <n>) entries from shortlog to merge commit message",
	  PARSE_OPT_OPTARG, NULL, DEFAULT_MERGE_LOG_LEN },
	OPT_BOOLEAN(0, "squash", &squash,
		"create a single commit instead of doing a merge"),
	OPT_BOOLEAN(0, "commit", &option_commit,
		"perform a commit if the merge succeeds (default)"),
	OPT_BOOLEAN('e', "edit", &option_edit,
		"edit message before committing"),
	OPT_BOOLEAN(0, "ff", &allow_fast_forward,
		"allow fast-forward (default)"),
	OPT_BOOLEAN(0, "ff-only", &fast_forward_only,
		"abort if fast-forward is not possible"),
	OPT_RERERE_AUTOUPDATE(&allow_rerere_auto),
	OPT_CALLBACK('s', "strategy", &use_strategies, "strategy",
		"merge strategy to use", option_parse_strategy),
	OPT_CALLBACK('X', "strategy-option", &xopts, "option=value",
		"option for selected merge strategy", option_parse_x),
	OPT_CALLBACK('m', "message", &merge_msg, "message",
		"merge commit message (for a non-fast-forward merge)",
		option_parse_message),
	OPT__VERBOSITY(&verbosity),
	OPT_BOOLEAN(0, "abort", &abort_current_merge,
		"abort the current in-progress merge"),
	OPT_SET_INT(0, "progress", &show_progress, "force progress reporting", 1),
	OPT_END()
};

/* Cleans up metadata that is uninteresting after a succeeded merge. */
static void drop_save(void)
{
	unlink(git_path("MERGE_HEAD"));
	unlink(git_path("MERGE_MSG"));
	unlink(git_path("MERGE_MODE"));
}

static int save_state(unsigned char *stash)
{
	int len;
	struct child_process cp;
	struct strbuf buffer = STRBUF_INIT;
	const char *argv[] = {"stash", "create", NULL};

	memset(&cp, 0, sizeof(cp));
	cp.argv = argv;
	cp.out = -1;
	cp.git_cmd = 1;

	if (start_command(&cp))
		die(_("could not run stash."));
	len = strbuf_read(&buffer, cp.out, 1024);
	close(cp.out);

	if (finish_command(&cp) || len < 0)
		die(_("stash failed"));
	else if (!len)		/* no changes */
		return -1;
	strbuf_setlen(&buffer, buffer.len-1);
	if (get_sha1(buffer.buf, stash))
		die(_("not a valid object: %s"), buffer.buf);
	return 0;
}

static void read_empty(unsigned const char *sha1, int verbose)
{
	int i = 0;
	const char *args[7];

	args[i++] = "read-tree";
	if (verbose)
		args[i++] = "-v";
	args[i++] = "-m";
	args[i++] = "-u";
	args[i++] = EMPTY_TREE_SHA1_HEX;
	args[i++] = sha1_to_hex(sha1);
	args[i] = NULL;

	if (run_command_v_opt(args, RUN_GIT_CMD))
		die(_("read-tree failed"));
}

static void reset_hard(unsigned const char *sha1, int verbose)
{
	int i = 0;
	const char *args[6];

	args[i++] = "read-tree";
	if (verbose)
		args[i++] = "-v";
	args[i++] = "--reset";
	args[i++] = "-u";
	args[i++] = sha1_to_hex(sha1);
	args[i] = NULL;

	if (run_command_v_opt(args, RUN_GIT_CMD))
		die(_("read-tree failed"));
}

static void restore_state(const unsigned char *head,
			  const unsigned char *stash)
{
	struct strbuf sb = STRBUF_INIT;
	const char *args[] = { "stash", "apply", NULL, NULL };

	if (is_null_sha1(stash))
		return;

	reset_hard(head, 1);

	args[2] = sha1_to_hex(stash);

	/*
	 * It is OK to ignore error here, for example when there was
	 * nothing to restore.
	 */
	run_command_v_opt(args, RUN_GIT_CMD);

	strbuf_release(&sb);
	refresh_cache(REFRESH_QUIET);
}

/* This is called when no merge was necessary. */
static void finish_up_to_date(const char *msg)
{
	if (verbosity >= 0)
		printf("%s%s\n", squash ? _(" (nothing to squash)") : "", msg);
	drop_save();
}

static void squash_message(struct commit *commit)
{
	struct rev_info rev;
	struct strbuf out = STRBUF_INIT;
	struct commit_list *j;
	const char *filename;
	int fd;
	struct pretty_print_context ctx = {0};

	printf(_("Squash commit -- not updating HEAD\n"));
	filename = git_path("SQUASH_MSG");
	fd = open(filename, O_WRONLY | O_CREAT, 0666);
	if (fd < 0)
		die_errno(_("Could not write to '%s'"), filename);

	init_revisions(&rev, NULL);
	rev.ignore_merges = 1;
	rev.commit_format = CMIT_FMT_MEDIUM;

	commit->object.flags |= UNINTERESTING;
	add_pending_object(&rev, &commit->object, NULL);

	for (j = remoteheads; j; j = j->next)
		add_pending_object(&rev, &j->item->object, NULL);

	setup_revisions(0, NULL, &rev, NULL);
	if (prepare_revision_walk(&rev))
		die(_("revision walk setup failed"));

	ctx.abbrev = rev.abbrev;
	ctx.date_mode = rev.date_mode;
	ctx.fmt = rev.commit_format;

	strbuf_addstr(&out, "Squashed commit of the following:\n");
	while ((commit = get_revision(&rev)) != NULL) {
		strbuf_addch(&out, '\n');
		strbuf_addf(&out, "commit %s\n",
			sha1_to_hex(commit->object.sha1));
		pretty_print_commit(&ctx, commit, &out);
	}
	if (write(fd, out.buf, out.len) < 0)
		die_errno(_("Writing SQUASH_MSG"));
	if (close(fd))
		die_errno(_("Finishing SQUASH_MSG"));
	strbuf_release(&out);
}

static void finish(struct commit *head_commit,
		   const unsigned char *new_head, const char *msg)
{
	struct strbuf reflog_message = STRBUF_INIT;
	const unsigned char *head = head_commit->object.sha1;

	if (!msg)
		strbuf_addstr(&reflog_message, getenv("GIT_REFLOG_ACTION"));
	else {
		if (verbosity >= 0)
			printf("%s\n", msg);
		strbuf_addf(&reflog_message, "%s: %s",
			getenv("GIT_REFLOG_ACTION"), msg);
	}
	if (squash) {
		squash_message(head_commit);
	} else {
		if (verbosity >= 0 && !merge_msg.len)
			printf(_("No merge message -- not updating HEAD\n"));
		else {
			const char *argv_gc_auto[] = { "gc", "--auto", NULL };
			update_ref(reflog_message.buf, "HEAD",
				new_head, head, 0,
				DIE_ON_ERR);
			/*
			 * We ignore errors in 'gc --auto', since the
			 * user should see them.
			 */
			run_command_v_opt(argv_gc_auto, RUN_GIT_CMD);
		}
	}
	if (new_head && show_diffstat) {
		struct diff_options opts;
		diff_setup(&opts);
		opts.output_format |=
			DIFF_FORMAT_SUMMARY | DIFF_FORMAT_DIFFSTAT;
		opts.detect_rename = DIFF_DETECT_RENAME;
		if (diff_setup_done(&opts) < 0)
			die(_("diff_setup_done failed"));
		diff_tree_sha1(head, new_head, "", &opts);
		diffcore_std(&opts);
		diff_flush(&opts);
	}

	/* Run a post-merge hook */
	run_hook(NULL, "post-merge", squash ? "1" : "0", NULL);

	strbuf_release(&reflog_message);
}

/* Get the name for the merge commit's message. */
static void merge_name(const char *remote, struct strbuf *msg)
{
<<<<<<< HEAD
	struct commit *remote_head;
	unsigned char branch_head[20], buf_sha[20];
=======
	struct object *remote_head;
	unsigned char branch_head[20];
>>>>>>> d5a35c11
	struct strbuf buf = STRBUF_INIT;
	struct strbuf bname = STRBUF_INIT;
	const char *ptr;
	char *found_ref;
	int len, early;

	strbuf_branchname(&bname, remote);
	remote = bname.buf;

	memset(branch_head, 0, sizeof(branch_head));
	remote_head = get_merge_parent(remote);
	if (!remote_head)
		die(_("'%s' does not point to a commit"), remote);

	if (dwim_ref(remote, strlen(remote), branch_head, &found_ref) > 0) {
		if (!prefixcmp(found_ref, "refs/heads/")) {
			strbuf_addf(msg, "%s\t\tbranch '%s' of .\n",
				    sha1_to_hex(branch_head), remote);
			goto cleanup;
		}
		if (!prefixcmp(found_ref, "refs/tags/")) {
			strbuf_addf(msg, "%s\t\ttag '%s' of .\n",
				    sha1_to_hex(branch_head), remote);
			goto cleanup;
		}
		if (!prefixcmp(found_ref, "refs/remotes/")) {
			strbuf_addf(msg, "%s\t\tremote-tracking branch '%s' of .\n",
				    sha1_to_hex(branch_head), remote);
			goto cleanup;
		}
	}

	/* See if remote matches <name>^^^.. or <name>~<number> */
	for (len = 0, ptr = remote + strlen(remote);
	     remote < ptr && ptr[-1] == '^';
	     ptr--)
		len++;
	if (len)
		early = 1;
	else {
		early = 0;
		ptr = strrchr(remote, '~');
		if (ptr) {
			int seen_nonzero = 0;

			len++; /* count ~ */
			while (*++ptr && isdigit(*ptr)) {
				seen_nonzero |= (*ptr != '0');
				len++;
			}
			if (*ptr)
				len = 0; /* not ...~<number> */
			else if (seen_nonzero)
				early = 1;
			else if (len == 1)
				early = 1; /* "name~" is "name~1"! */
		}
	}
	if (len) {
		struct strbuf truname = STRBUF_INIT;
		strbuf_addstr(&truname, "refs/heads/");
		strbuf_addstr(&truname, remote);
		strbuf_setlen(&truname, truname.len - len);
		if (ref_exists(truname.buf)) {
			strbuf_addf(msg,
				    "%s\t\tbranch '%s'%s of .\n",
				    sha1_to_hex(remote_head->object.sha1),
				    truname.buf + 11,
				    (early ? " (early part)" : ""));
			strbuf_release(&truname);
			goto cleanup;
		}
	}

	if (!strcmp(remote, "FETCH_HEAD") &&
			!access(git_path("FETCH_HEAD"), R_OK)) {
		const char *filename;
		FILE *fp;
		struct strbuf line = STRBUF_INIT;
		char *ptr;

		filename = git_path("FETCH_HEAD");
		fp = fopen(filename, "r");
		if (!fp)
			die_errno(_("could not open '%s' for reading"),
				  filename);
		strbuf_getline(&line, fp, '\n');
		fclose(fp);
		ptr = strstr(line.buf, "\tnot-for-merge\t");
		if (ptr)
			strbuf_remove(&line, ptr-line.buf+1, 13);
		strbuf_addbuf(msg, &line);
		strbuf_release(&line);
		goto cleanup;
	}
	strbuf_addf(msg, "%s\t\tcommit '%s'\n",
		sha1_to_hex(remote_head->object.sha1), remote);
cleanup:
	strbuf_release(&buf);
	strbuf_release(&bname);
}

static void parse_branch_merge_options(char *bmo)
{
	const char **argv;
	int argc;

	if (!bmo)
		return;
	argc = split_cmdline(bmo, &argv);
	if (argc < 0)
		die(_("Bad branch.%s.mergeoptions string: %s"), branch,
		    split_cmdline_strerror(argc));
	argv = xrealloc(argv, sizeof(*argv) * (argc + 2));
	memmove(argv + 1, argv, sizeof(*argv) * (argc + 1));
	argc++;
	argv[0] = "branch.*.mergeoptions";
	parse_options(argc, argv, NULL, builtin_merge_options,
		      builtin_merge_usage, 0);
	free(argv);
}

static int git_merge_config(const char *k, const char *v, void *cb)
{
	int status;

	if (branch && !prefixcmp(k, "branch.") &&
		!prefixcmp(k + 7, branch) &&
		!strcmp(k + 7 + strlen(branch), ".mergeoptions")) {
		free(branch_mergeoptions);
		branch_mergeoptions = xstrdup(v);
		return 0;
	}

	if (!strcmp(k, "merge.diffstat") || !strcmp(k, "merge.stat"))
		show_diffstat = git_config_bool(k, v);
	else if (!strcmp(k, "pull.twohead"))
		return git_config_string(&pull_twohead, k, v);
	else if (!strcmp(k, "pull.octopus"))
		return git_config_string(&pull_octopus, k, v);
	else if (!strcmp(k, "merge.renormalize"))
		option_renormalize = git_config_bool(k, v);
	else if (!strcmp(k, "merge.ff")) {
		int boolval = git_config_maybe_bool(k, v);
		if (0 <= boolval) {
			allow_fast_forward = boolval;
		} else if (v && !strcmp(v, "only")) {
			allow_fast_forward = 1;
			fast_forward_only = 1;
		} /* do not barf on values from future versions of git */
		return 0;
	} else if (!strcmp(k, "merge.defaulttoupstream")) {
		default_to_upstream = git_config_bool(k, v);
		return 0;
	}
	status = fmt_merge_msg_config(k, v, cb);
	if (status)
		return status;
	return git_diff_ui_config(k, v, cb);
}

static int read_tree_trivial(unsigned char *common, unsigned char *head,
			     unsigned char *one)
{
	int i, nr_trees = 0;
	struct tree *trees[MAX_UNPACK_TREES];
	struct tree_desc t[MAX_UNPACK_TREES];
	struct unpack_trees_options opts;

	memset(&opts, 0, sizeof(opts));
	opts.head_idx = 2;
	opts.src_index = &the_index;
	opts.dst_index = &the_index;
	opts.update = 1;
	opts.verbose_update = 1;
	opts.trivial_merges_only = 1;
	opts.merge = 1;
	trees[nr_trees] = parse_tree_indirect(common);
	if (!trees[nr_trees++])
		return -1;
	trees[nr_trees] = parse_tree_indirect(head);
	if (!trees[nr_trees++])
		return -1;
	trees[nr_trees] = parse_tree_indirect(one);
	if (!trees[nr_trees++])
		return -1;
	opts.fn = threeway_merge;
	cache_tree_free(&active_cache_tree);
	for (i = 0; i < nr_trees; i++) {
		parse_tree(trees[i]);
		init_tree_desc(t+i, trees[i]->buffer, trees[i]->size);
	}
	if (unpack_trees(nr_trees, t, &opts))
		return -1;
	return 0;
}

static void write_tree_trivial(unsigned char *sha1)
{
	if (write_cache_as_tree(sha1, 0, NULL))
		die(_("git write-tree failed to write a tree"));
}

static const char *merge_argument(struct commit *commit)
{
	if (commit)
		return sha1_to_hex(commit->object.sha1);
	else
		return EMPTY_TREE_SHA1_HEX;
}

int try_merge_command(const char *strategy, size_t xopts_nr,
		      const char **xopts, struct commit_list *common,
		      const char *head_arg, struct commit_list *remotes)
{
	const char **args;
	int i = 0, x = 0, ret;
	struct commit_list *j;
	struct strbuf buf = STRBUF_INIT;

	args = xmalloc((4 + xopts_nr + commit_list_count(common) +
			commit_list_count(remotes)) * sizeof(char *));
	strbuf_addf(&buf, "merge-%s", strategy);
	args[i++] = buf.buf;
	for (x = 0; x < xopts_nr; x++) {
		char *s = xmalloc(strlen(xopts[x])+2+1);
		strcpy(s, "--");
		strcpy(s+2, xopts[x]);
		args[i++] = s;
	}
	for (j = common; j; j = j->next)
		args[i++] = xstrdup(merge_argument(j->item));
	args[i++] = "--";
	args[i++] = head_arg;
	for (j = remotes; j; j = j->next)
		args[i++] = xstrdup(merge_argument(j->item));
	args[i] = NULL;
	ret = run_command_v_opt(args, RUN_GIT_CMD);
	strbuf_release(&buf);
	i = 1;
	for (x = 0; x < xopts_nr; x++)
		free((void *)args[i++]);
	for (j = common; j; j = j->next)
		free((void *)args[i++]);
	i += 2;
	for (j = remotes; j; j = j->next)
		free((void *)args[i++]);
	free(args);
	discard_cache();
	if (read_cache() < 0)
		die(_("failed to read the cache"));
	resolve_undo_clear();

	return ret;
}

static int try_merge_strategy(const char *strategy, struct commit_list *common,
			      struct commit *head, const char *head_arg)
{
	int index_fd;
	struct lock_file *lock = xcalloc(1, sizeof(struct lock_file));

	index_fd = hold_locked_index(lock, 1);
	refresh_cache(REFRESH_QUIET);
	if (active_cache_changed &&
			(write_cache(index_fd, active_cache, active_nr) ||
			 commit_locked_index(lock)))
		return error(_("Unable to write index."));
	rollback_lock_file(lock);

	if (!strcmp(strategy, "recursive") || !strcmp(strategy, "subtree")) {
		int clean, x;
		struct commit *result;
		struct lock_file *lock = xcalloc(1, sizeof(struct lock_file));
		int index_fd;
		struct commit_list *reversed = NULL;
		struct merge_options o;
		struct commit_list *j;

		if (remoteheads->next) {
			error(_("Not handling anything other than two heads merge."));
			return 2;
		}

		init_merge_options(&o);
		if (!strcmp(strategy, "subtree"))
			o.subtree_shift = "";

		o.renormalize = option_renormalize;
		o.show_rename_progress =
			show_progress == -1 ? isatty(2) : show_progress;

		for (x = 0; x < xopts_nr; x++)
			if (parse_merge_opt(&o, xopts[x]))
				die(_("Unknown option for merge-recursive: -X%s"), xopts[x]);

		o.branch1 = head_arg;
		o.branch2 = merge_remote_util(remoteheads->item)->name;

		for (j = common; j; j = j->next)
			commit_list_insert(j->item, &reversed);

		index_fd = hold_locked_index(lock, 1);
		clean = merge_recursive(&o, head,
				remoteheads->item, reversed, &result);
		if (active_cache_changed &&
				(write_cache(index_fd, active_cache, active_nr) ||
				 commit_locked_index(lock)))
			die (_("unable to write %s"), get_index_file());
		rollback_lock_file(lock);
		return clean ? 0 : 1;
	} else {
		return try_merge_command(strategy, xopts_nr, xopts,
						common, head_arg, remoteheads);
	}
}

static void count_diff_files(struct diff_queue_struct *q,
			     struct diff_options *opt, void *data)
{
	int *count = data;

	(*count) += q->nr;
}

static int count_unmerged_entries(void)
{
	int i, ret = 0;

	for (i = 0; i < active_nr; i++)
		if (ce_stage(active_cache[i]))
			ret++;

	return ret;
}

int checkout_fast_forward(const unsigned char *head, const unsigned char *remote)
{
	struct tree *trees[MAX_UNPACK_TREES];
	struct unpack_trees_options opts;
	struct tree_desc t[MAX_UNPACK_TREES];
	int i, fd, nr_trees = 0;
	struct dir_struct dir;
	struct lock_file *lock_file = xcalloc(1, sizeof(struct lock_file));

	refresh_cache(REFRESH_QUIET);

	fd = hold_locked_index(lock_file, 1);

	memset(&trees, 0, sizeof(trees));
	memset(&opts, 0, sizeof(opts));
	memset(&t, 0, sizeof(t));
	memset(&dir, 0, sizeof(dir));
	dir.flags |= DIR_SHOW_IGNORED;
	setup_standard_excludes(&dir);
	opts.dir = &dir;

	opts.head_idx = 1;
	opts.src_index = &the_index;
	opts.dst_index = &the_index;
	opts.update = 1;
	opts.verbose_update = 1;
	opts.merge = 1;
	opts.fn = twoway_merge;
	setup_unpack_trees_porcelain(&opts, "merge");

	trees[nr_trees] = parse_tree_indirect(head);
	if (!trees[nr_trees++])
		return -1;
	trees[nr_trees] = parse_tree_indirect(remote);
	if (!trees[nr_trees++])
		return -1;
	for (i = 0; i < nr_trees; i++) {
		parse_tree(trees[i]);
		init_tree_desc(t+i, trees[i]->buffer, trees[i]->size);
	}
	if (unpack_trees(nr_trees, t, &opts))
		return -1;
	if (write_cache(fd, active_cache, active_nr) ||
		commit_locked_index(lock_file))
		die(_("unable to write new index file"));
	return 0;
}

static void split_merge_strategies(const char *string, struct strategy **list,
				   int *nr, int *alloc)
{
	char *p, *q, *buf;

	if (!string)
		return;

	buf = xstrdup(string);
	q = buf;
	for (;;) {
		p = strchr(q, ' ');
		if (!p) {
			ALLOC_GROW(*list, *nr + 1, *alloc);
			(*list)[(*nr)++].name = xstrdup(q);
			free(buf);
			return;
		} else {
			*p = '\0';
			ALLOC_GROW(*list, *nr + 1, *alloc);
			(*list)[(*nr)++].name = xstrdup(q);
			q = ++p;
		}
	}
}

static void add_strategies(const char *string, unsigned attr)
{
	struct strategy *list = NULL;
	int list_alloc = 0, list_nr = 0, i;

	memset(&list, 0, sizeof(list));
	split_merge_strategies(string, &list, &list_nr, &list_alloc);
	if (list) {
		for (i = 0; i < list_nr; i++)
			append_strategy(get_strategy(list[i].name));
		return;
	}
	for (i = 0; i < ARRAY_SIZE(all_strategy); i++)
		if (all_strategy[i].attr & attr)
			append_strategy(&all_strategy[i]);

}

static void write_merge_msg(struct strbuf *msg)
{
	const char *filename = git_path("MERGE_MSG");
	int fd = open(filename, O_WRONLY | O_CREAT, 0666);
	if (fd < 0)
		die_errno(_("Could not open '%s' for writing"),
			  filename);
	if (write_in_full(fd, msg->buf, msg->len) != msg->len)
		die_errno(_("Could not write to '%s'"), filename);
	close(fd);
}

static void read_merge_msg(struct strbuf *msg)
{
	const char *filename = git_path("MERGE_MSG");
	strbuf_reset(msg);
	if (strbuf_read_file(msg, filename, 0) < 0)
		die_errno(_("Could not read from '%s'"), filename);
}

static void write_merge_state(void);
static void abort_commit(const char *err_msg)
{
	if (err_msg)
		error("%s", err_msg);
	fprintf(stderr,
		_("Not committing merge; use 'git commit' to complete the merge.\n"));
	write_merge_state();
	exit(1);
}

static void prepare_to_commit(void)
{
	struct strbuf msg = STRBUF_INIT;
	strbuf_addbuf(&msg, &merge_msg);
	strbuf_addch(&msg, '\n');
	write_merge_msg(&msg);
	run_hook(get_index_file(), "prepare-commit-msg",
		 git_path("MERGE_MSG"), "merge", NULL, NULL);
	if (option_edit) {
		if (launch_editor(git_path("MERGE_MSG"), NULL, NULL))
			abort_commit(NULL);
	}
	read_merge_msg(&msg);
	stripspace(&msg, option_edit);
	if (!msg.len)
		abort_commit(_("Empty commit message."));
	strbuf_release(&merge_msg);
	strbuf_addbuf(&merge_msg, &msg);
	strbuf_release(&msg);
}

static int merge_trivial(struct commit *head)
{
	unsigned char result_tree[20], result_commit[20];
	struct commit_list *parent = xmalloc(sizeof(*parent));

	write_tree_trivial(result_tree);
	printf(_("Wonderful.\n"));
	parent->item = head;
	parent->next = xmalloc(sizeof(*parent->next));
	parent->next->item = remoteheads->item;
	parent->next->next = NULL;
	prepare_to_commit();
	commit_tree(merge_msg.buf, result_tree, parent, result_commit, NULL);
	finish(head, result_commit, "In-index merge");
	drop_save();
	return 0;
}

static int finish_automerge(struct commit *head,
			    struct commit_list *common,
			    unsigned char *result_tree,
			    const char *wt_strategy)
{
	struct commit_list *parents = NULL, *j;
	struct strbuf buf = STRBUF_INIT;
	unsigned char result_commit[20];

	free_commit_list(common);
	if (allow_fast_forward) {
		parents = remoteheads;
		commit_list_insert(head, &parents);
		parents = reduce_heads(parents);
	} else {
		struct commit_list **pptr = &parents;

		pptr = &commit_list_insert(head,
				pptr)->next;
		for (j = remoteheads; j; j = j->next)
			pptr = &commit_list_insert(j->item, pptr)->next;
	}
	strbuf_addch(&merge_msg, '\n');
	prepare_to_commit();
	free_commit_list(remoteheads);
	commit_tree(merge_msg.buf, result_tree, parents, result_commit, NULL);
	strbuf_addf(&buf, "Merge made by the '%s' strategy.", wt_strategy);
	finish(head, result_commit, buf.buf);
	strbuf_release(&buf);
	drop_save();
	return 0;
}

static int suggest_conflicts(int renormalizing)
{
	const char *filename;
	FILE *fp;
	int pos;

	filename = git_path("MERGE_MSG");
	fp = fopen(filename, "a");
	if (!fp)
		die_errno(_("Could not open '%s' for writing"), filename);
	fprintf(fp, "\nConflicts:\n");
	for (pos = 0; pos < active_nr; pos++) {
		struct cache_entry *ce = active_cache[pos];

		if (ce_stage(ce)) {
			fprintf(fp, "\t%s\n", ce->name);
			while (pos + 1 < active_nr &&
					!strcmp(ce->name,
						active_cache[pos + 1]->name))
				pos++;
		}
	}
	fclose(fp);
	rerere(allow_rerere_auto);
	printf(_("Automatic merge failed; "
			"fix conflicts and then commit the result.\n"));
	return 1;
}

static struct commit *is_old_style_invocation(int argc, const char **argv,
					      const unsigned char *head)
{
	struct commit *second_token = NULL;
	if (argc > 2) {
		unsigned char second_sha1[20];

		if (get_sha1(argv[1], second_sha1))
			return NULL;
		second_token = lookup_commit_reference_gently(second_sha1, 0);
		if (!second_token)
			die(_("'%s' is not a commit"), argv[1]);
		if (hashcmp(second_token->object.sha1, head))
			return NULL;
	}
	return second_token;
}

static int evaluate_result(void)
{
	int cnt = 0;
	struct rev_info rev;

	/* Check how many files differ. */
	init_revisions(&rev, "");
	setup_revisions(0, NULL, &rev, NULL);
	rev.diffopt.output_format |=
		DIFF_FORMAT_CALLBACK;
	rev.diffopt.format_callback = count_diff_files;
	rev.diffopt.format_callback_data = &cnt;
	run_diff_files(&rev, 0);

	/*
	 * Check how many unmerged entries are
	 * there.
	 */
	cnt += count_unmerged_entries();

	return cnt;
}

/*
 * Pretend as if the user told us to merge with the tracking
 * branch we have for the upstream of the current branch
 */
static int setup_with_upstream(const char ***argv)
{
	struct branch *branch = branch_get(NULL);
	int i;
	const char **args;

	if (!branch)
		die(_("No current branch."));
	if (!branch->remote)
		die(_("No remote for the current branch."));
	if (!branch->merge_nr)
		die(_("No default upstream defined for the current branch."));

	args = xcalloc(branch->merge_nr + 1, sizeof(char *));
	for (i = 0; i < branch->merge_nr; i++) {
		if (!branch->merge[i]->dst)
			die(_("No remote tracking branch for %s from %s"),
			    branch->merge[i]->src, branch->remote_name);
		args[i] = branch->merge[i]->dst;
	}
	args[i] = NULL;
	*argv = args;
	return i;
}

static void write_merge_state(void)
{
	const char *filename;
	int fd;
	struct commit_list *j;
	struct strbuf buf = STRBUF_INIT;

	for (j = remoteheads; j; j = j->next) {
		unsigned const char *sha1;
		struct commit *c = j->item;
		if (c->util && merge_remote_util(c)->obj) {
			sha1 = merge_remote_util(c)->obj->sha1;
		} else {
			sha1 = c->object.sha1;
		}
		strbuf_addf(&buf, "%s\n", sha1_to_hex(sha1));
	}
	filename = git_path("MERGE_HEAD");
	fd = open(filename, O_WRONLY | O_CREAT, 0666);
	if (fd < 0)
		die_errno(_("Could not open '%s' for writing"), filename);
	if (write_in_full(fd, buf.buf, buf.len) != buf.len)
		die_errno(_("Could not write to '%s'"), filename);
	close(fd);
	strbuf_addch(&merge_msg, '\n');
	write_merge_msg(&merge_msg);

	filename = git_path("MERGE_MODE");
	fd = open(filename, O_WRONLY | O_CREAT | O_TRUNC, 0666);
	if (fd < 0)
		die_errno(_("Could not open '%s' for writing"), filename);
	strbuf_reset(&buf);
	if (!allow_fast_forward)
		strbuf_addf(&buf, "no-ff");
	if (write_in_full(fd, buf.buf, buf.len) != buf.len)
		die_errno(_("Could not write to '%s'"), filename);
	close(fd);
}

int cmd_merge(int argc, const char **argv, const char *prefix)
{
	unsigned char result_tree[20];
	unsigned char stash[20];
	unsigned char head_sha1[20];
	struct commit *head_commit;
	struct strbuf buf = STRBUF_INIT;
	const char *head_arg;
	int flag, i, ret = 0;
	int best_cnt = -1, merge_was_ok = 0, automerge_was_ok = 0;
	struct commit_list *common = NULL;
	const char *best_strategy = NULL, *wt_strategy = NULL;
	struct commit_list **remotes = &remoteheads;

	if (argc == 2 && !strcmp(argv[1], "-h"))
		usage_with_options(builtin_merge_usage, builtin_merge_options);

	/*
	 * Check if we are _not_ on a detached HEAD, i.e. if there is a
	 * current branch.
	 */
	branch = resolve_ref("HEAD", head_sha1, 0, &flag);
	if (branch) {
		if (!prefixcmp(branch, "refs/heads/"))
			branch += 11;
		branch = xstrdup(branch);
	}
	if (!branch || is_null_sha1(head_sha1))
		head_commit = NULL;
	else
		head_commit = lookup_commit_or_die(head_sha1, "HEAD");

	git_config(git_merge_config, NULL);

	if (branch_mergeoptions)
		parse_branch_merge_options(branch_mergeoptions);
	argc = parse_options(argc, argv, prefix, builtin_merge_options,
			builtin_merge_usage, 0);
	if (shortlog_len < 0)
		shortlog_len = (merge_log_config > 0) ? merge_log_config : 0;

	if (verbosity < 0 && show_progress == -1)
		show_progress = 0;

	if (abort_current_merge) {
		int nargc = 2;
		const char *nargv[] = {"reset", "--merge", NULL};

		if (!file_exists(git_path("MERGE_HEAD")))
			die(_("There is no merge to abort (MERGE_HEAD missing)."));

		/* Invoke 'git reset --merge' */
		ret = cmd_reset(nargc, nargv, prefix);
		goto done;
	}

	if (read_cache_unmerged())
		die_resolve_conflict("merge");

	if (file_exists(git_path("MERGE_HEAD"))) {
		/*
		 * There is no unmerged entry, don't advise 'git
		 * add/rm <file>', just 'git commit'.
		 */
		if (advice_resolve_conflict)
			die(_("You have not concluded your merge (MERGE_HEAD exists).\n"
				  "Please, commit your changes before you can merge."));
		else
			die(_("You have not concluded your merge (MERGE_HEAD exists)."));
	}
	if (file_exists(git_path("CHERRY_PICK_HEAD"))) {
		if (advice_resolve_conflict)
			die(_("You have not concluded your cherry-pick (CHERRY_PICK_HEAD exists).\n"
			    "Please, commit your changes before you can merge."));
		else
			die(_("You have not concluded your cherry-pick (CHERRY_PICK_HEAD exists)."));
	}
	resolve_undo_clear();

	if (verbosity < 0)
		show_diffstat = 0;

	if (squash) {
		if (!allow_fast_forward)
			die(_("You cannot combine --squash with --no-ff."));
		option_commit = 0;
	}

	if (!allow_fast_forward && fast_forward_only)
		die(_("You cannot combine --no-ff with --ff-only."));

	if (!abort_current_merge) {
		if (!argc) {
			if (default_to_upstream)
				argc = setup_with_upstream(&argv);
			else
				die(_("No commit specified and merge.defaultToUpstream not set."));
		} else if (argc == 1 && !strcmp(argv[0], "-"))
			argv[0] = "@{-1}";
	}
	if (!argc)
		usage_with_options(builtin_merge_usage,
			builtin_merge_options);

	/*
	 * This could be traditional "merge <msg> HEAD <commit>..."  and
	 * the way we can tell it is to see if the second token is HEAD,
	 * but some people might have misused the interface and used a
	 * committish that is the same as HEAD there instead.
	 * Traditional format never would have "-m" so it is an
	 * additional safety measure to check for it.
	 */

	if (!have_message && head_commit &&
	    is_old_style_invocation(argc, argv, head_commit->object.sha1)) {
		strbuf_addstr(&merge_msg, argv[0]);
		head_arg = argv[1];
		argv += 2;
		argc -= 2;
	} else if (!head_commit) {
		struct commit *remote_head;
		/*
		 * If the merged head is a valid one there is no reason
		 * to forbid "git merge" into a branch yet to be born.
		 * We do the same for "git pull".
		 */
		if (argc != 1)
			die(_("Can merge only exactly one commit into "
				"empty head"));
		if (squash)
			die(_("Squash commit into empty head not supported yet"));
		if (!allow_fast_forward)
			die(_("Non-fast-forward commit does not make sense into "
			    "an empty head"));
		remote_head = get_merge_parent(argv[0]);
		if (!remote_head)
			die(_("%s - not something we can merge"), argv[0]);
<<<<<<< HEAD
		read_empty(remote_head->object.sha1, 0);
		update_ref("initial pull", "HEAD", remote_head->object.sha1,
			   NULL, 0, DIE_ON_ERR);
		return 0;
=======
		read_empty(remote_head->sha1, 0);
		update_ref("initial pull", "HEAD", remote_head->sha1, NULL, 0,
				DIE_ON_ERR);
		goto done;
>>>>>>> d5a35c11
	} else {
		struct strbuf merge_names = STRBUF_INIT;

		/* We are invoked directly as the first-class UI. */
		head_arg = "HEAD";

		/*
		 * All the rest are the commits being merged; prepare
		 * the standard merge summary message to be appended
		 * to the given message.
		 */
		for (i = 0; i < argc; i++)
			merge_name(argv[i], &merge_names);

		if (!have_message || shortlog_len) {
			struct fmt_merge_msg_opts opts;
			memset(&opts, 0, sizeof(opts));
			opts.add_title = !have_message;
			opts.shortlog_len = shortlog_len;

			fmt_merge_msg(&merge_names, &merge_msg, &opts);
			if (merge_msg.len)
				strbuf_setlen(&merge_msg, merge_msg.len - 1);
		}
	}

	if (!head_commit || !argc)
		usage_with_options(builtin_merge_usage,
			builtin_merge_options);

	strbuf_addstr(&buf, "merge");
	for (i = 0; i < argc; i++)
		strbuf_addf(&buf, " %s", argv[i]);
	setenv("GIT_REFLOG_ACTION", buf.buf, 0);
	strbuf_reset(&buf);

	for (i = 0; i < argc; i++) {
		struct commit *commit = get_merge_parent(argv[i]);
		if (!commit)
			die(_("%s - not something we can merge"), argv[i]);
		remotes = &commit_list_insert(commit, remotes)->next;
		strbuf_addf(&buf, "GITHEAD_%s",
			    sha1_to_hex(commit->object.sha1));
		setenv(buf.buf, argv[i], 1);
		strbuf_reset(&buf);
		if (merge_remote_util(commit) &&
		    merge_remote_util(commit)->obj &&
		    merge_remote_util(commit)->obj->type == OBJ_TAG) {
			option_edit = 1;
			allow_fast_forward = 0;
		}
	}

	if (!use_strategies) {
		if (!remoteheads->next)
			add_strategies(pull_twohead, DEFAULT_TWOHEAD);
		else
			add_strategies(pull_octopus, DEFAULT_OCTOPUS);
	}

	for (i = 0; i < use_strategies_nr; i++) {
		if (use_strategies[i]->attr & NO_FAST_FORWARD)
			allow_fast_forward = 0;
		if (use_strategies[i]->attr & NO_TRIVIAL)
			allow_trivial = 0;
	}

	if (!remoteheads->next)
		common = get_merge_bases(head_commit, remoteheads->item, 1);
	else {
		struct commit_list *list = remoteheads;
		commit_list_insert(head_commit, &list);
		common = get_octopus_merge_bases(list);
		free(list);
	}

	update_ref("updating ORIG_HEAD", "ORIG_HEAD", head_commit->object.sha1,
		   NULL, 0, DIE_ON_ERR);

	if (!common)
		; /* No common ancestors found. We need a real merge. */
	else if (!remoteheads->next && !common->next &&
			common->item == remoteheads->item) {
		/*
		 * If head can reach all the merge then we are up to date.
		 * but first the most common case of merging one remote.
		 */
		finish_up_to_date("Already up-to-date.");
		goto done;
	} else if (allow_fast_forward && !remoteheads->next &&
			!common->next &&
			!hashcmp(common->item->object.sha1, head_commit->object.sha1)) {
		/* Again the most common case of merging one remote. */
		struct strbuf msg = STRBUF_INIT;
		struct commit *commit;
		char hex[41];

		strcpy(hex, find_unique_abbrev(head_commit->object.sha1, DEFAULT_ABBREV));

		if (verbosity >= 0)
			printf(_("Updating %s..%s\n"),
				hex,
				find_unique_abbrev(remoteheads->item->object.sha1,
				DEFAULT_ABBREV));
		strbuf_addstr(&msg, "Fast-forward");
		if (have_message)
			strbuf_addstr(&msg,
				" (no commit created; -m option ignored)");
<<<<<<< HEAD
		commit = remoteheads->item;
		if (!commit)
			return 1;

		if (checkout_fast_forward(head_commit->object.sha1,
					  commit->object.sha1))
			return 1;
=======
		o = want_commit(sha1_to_hex(remoteheads->item->object.sha1));
		if (!o) {
			ret = 1;
			goto done;
		}

		if (checkout_fast_forward(head_commit->object.sha1,
					  remoteheads->item->object.sha1)) {
			ret = 1;
			goto done;
		}
>>>>>>> d5a35c11

		finish(head_commit, commit->object.sha1, msg.buf);
		drop_save();
		goto done;
	} else if (!remoteheads->next && common->next)
		;
		/*
		 * We are not doing octopus and not fast-forward.  Need
		 * a real merge.
		 */
	else if (!remoteheads->next && !common->next && option_commit) {
		/*
		 * We are not doing octopus, not fast-forward, and have
		 * only one common.
		 */
		refresh_cache(REFRESH_QUIET);
		if (allow_trivial && !fast_forward_only) {
			/* See if it is really trivial. */
			git_committer_info(IDENT_ERROR_ON_NO_NAME);
			printf(_("Trying really trivial in-index merge...\n"));
			if (!read_tree_trivial(common->item->object.sha1,
					       head_commit->object.sha1,
					       remoteheads->item->object.sha1)) {
				ret = merge_trivial(head_commit);
				goto done;
			}
			printf(_("Nope.\n"));
		}
	} else {
		/*
		 * An octopus.  If we can reach all the remote we are up
		 * to date.
		 */
		int up_to_date = 1;
		struct commit_list *j;

		for (j = remoteheads; j; j = j->next) {
			struct commit_list *common_one;

			/*
			 * Here we *have* to calculate the individual
			 * merge_bases again, otherwise "git merge HEAD^
			 * HEAD^^" would be missed.
			 */
			common_one = get_merge_bases(head_commit, j->item, 1);
			if (hashcmp(common_one->item->object.sha1,
				j->item->object.sha1)) {
				up_to_date = 0;
				break;
			}
		}
		if (up_to_date) {
			finish_up_to_date("Already up-to-date. Yeeah!");
			goto done;
		}
	}

	if (fast_forward_only)
		die(_("Not possible to fast-forward, aborting."));

	/* We are going to make a new commit. */
	git_committer_info(IDENT_ERROR_ON_NO_NAME);

	/*
	 * At this point, we need a real merge.  No matter what strategy
	 * we use, it would operate on the index, possibly affecting the
	 * working tree, and when resolved cleanly, have the desired
	 * tree in the index -- this means that the index must be in
	 * sync with the head commit.  The strategies are responsible
	 * to ensure this.
	 */
	if (use_strategies_nr == 1 ||
	    /*
	     * Stash away the local changes so that we can try more than one.
	     */
	    save_state(stash))
		hashcpy(stash, null_sha1);

	for (i = 0; i < use_strategies_nr; i++) {
		int ret;
		if (i) {
			printf(_("Rewinding the tree to pristine...\n"));
			restore_state(head_commit->object.sha1, stash);
		}
		if (use_strategies_nr != 1)
			printf(_("Trying merge strategy %s...\n"),
				use_strategies[i]->name);
		/*
		 * Remember which strategy left the state in the working
		 * tree.
		 */
		wt_strategy = use_strategies[i]->name;

		ret = try_merge_strategy(use_strategies[i]->name,
					 common, head_commit, head_arg);
		if (!option_commit && !ret) {
			merge_was_ok = 1;
			/*
			 * This is necessary here just to avoid writing
			 * the tree, but later we will *not* exit with
			 * status code 1 because merge_was_ok is set.
			 */
			ret = 1;
		}

		if (ret) {
			/*
			 * The backend exits with 1 when conflicts are
			 * left to be resolved, with 2 when it does not
			 * handle the given merge at all.
			 */
			if (ret == 1) {
				int cnt = evaluate_result();

				if (best_cnt <= 0 || cnt <= best_cnt) {
					best_strategy = use_strategies[i]->name;
					best_cnt = cnt;
				}
			}
			if (merge_was_ok)
				break;
			else
				continue;
		}

		/* Automerge succeeded. */
		write_tree_trivial(result_tree);
		automerge_was_ok = 1;
		break;
	}

	/*
	 * If we have a resulting tree, that means the strategy module
	 * auto resolved the merge cleanly.
	 */
	if (automerge_was_ok) {
		ret = finish_automerge(head_commit, common, result_tree,
				       wt_strategy);
		goto done;
	}

	/*
	 * Pick the result from the best strategy and have the user fix
	 * it up.
	 */
	if (!best_strategy) {
		restore_state(head_commit->object.sha1, stash);
		if (use_strategies_nr > 1)
			fprintf(stderr,
				_("No merge strategy handled the merge.\n"));
		else
			fprintf(stderr, _("Merge with strategy %s failed.\n"),
				use_strategies[0]->name);
		ret = 2;
		goto done;
	} else if (best_strategy == wt_strategy)
		; /* We already have its result in the working tree. */
	else {
		printf(_("Rewinding the tree to pristine...\n"));
		restore_state(head_commit->object.sha1, stash);
		printf(_("Using the %s to prepare resolving by hand.\n"),
			best_strategy);
		try_merge_strategy(best_strategy, common, head_commit, head_arg);
	}

	if (squash)
		finish(head_commit, NULL, NULL);
	else
		write_merge_state();

	if (merge_was_ok)
		fprintf(stderr, _("Automatic merge went well; "
			"stopped before committing as requested\n"));
	else
		ret = suggest_conflicts(option_renormalize);

done:
	free((char *)branch);
	return ret;
}<|MERGE_RESOLUTION|>--- conflicted
+++ resolved
@@ -412,13 +412,8 @@
 /* Get the name for the merge commit's message. */
 static void merge_name(const char *remote, struct strbuf *msg)
 {
-<<<<<<< HEAD
 	struct commit *remote_head;
-	unsigned char branch_head[20], buf_sha[20];
-=======
-	struct object *remote_head;
 	unsigned char branch_head[20];
->>>>>>> d5a35c11
 	struct strbuf buf = STRBUF_INIT;
 	struct strbuf bname = STRBUF_INIT;
 	const char *ptr;
@@ -1225,17 +1220,10 @@
 		remote_head = get_merge_parent(argv[0]);
 		if (!remote_head)
 			die(_("%s - not something we can merge"), argv[0]);
-<<<<<<< HEAD
 		read_empty(remote_head->object.sha1, 0);
 		update_ref("initial pull", "HEAD", remote_head->object.sha1,
 			   NULL, 0, DIE_ON_ERR);
-		return 0;
-=======
-		read_empty(remote_head->sha1, 0);
-		update_ref("initial pull", "HEAD", remote_head->sha1, NULL, 0,
-				DIE_ON_ERR);
 		goto done;
->>>>>>> d5a35c11
 	} else {
 		struct strbuf merge_names = STRBUF_INIT;
 
@@ -1344,27 +1332,17 @@
 		if (have_message)
 			strbuf_addstr(&msg,
 				" (no commit created; -m option ignored)");
-<<<<<<< HEAD
 		commit = remoteheads->item;
-		if (!commit)
-			return 1;
-
-		if (checkout_fast_forward(head_commit->object.sha1,
-					  commit->object.sha1))
-			return 1;
-=======
-		o = want_commit(sha1_to_hex(remoteheads->item->object.sha1));
-		if (!o) {
+		if (!commit) {
 			ret = 1;
 			goto done;
 		}
 
 		if (checkout_fast_forward(head_commit->object.sha1,
-					  remoteheads->item->object.sha1)) {
+					  commit->object.sha1)) {
 			ret = 1;
 			goto done;
 		}
->>>>>>> d5a35c11
 
 		finish(head_commit, commit->object.sha1, msg.buf);
 		drop_save();

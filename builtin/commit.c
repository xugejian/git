--- conflicted
+++ resolved
@@ -699,7 +699,7 @@
 			if (!boc)
 				boc = bol;
 			/* otherwise, it is just continuing */
-		} else if (!prefixcmp(sb->buf + bol, "Conflicts:\n")) {
+		} else if (starts_with(sb->buf + bol, "Conflicts:\n")) {
 			in_old_conflicts_block = 1;
 			if (!boc)
 				boc = bol;
@@ -838,37 +838,8 @@
 	if (clean_message_contents)
 		stripspace(&sb, 0);
 
-<<<<<<< HEAD
-	if (signoff) {
-		/*
-		 * See if we have a Conflicts: block at the end. If yes, count
-		 * its size, so we can ignore it.
-		 */
-		int ignore_footer = 0;
-		int i, eol, previous = 0;
-		const char *nl;
-
-		for (i = 0; i < sb.len; i++) {
-			nl = memchr(sb.buf + i, '\n', sb.len - i);
-			if (nl)
-				eol = nl - sb.buf;
-			else
-				eol = sb.len;
-			if (starts_with(sb.buf + previous, "\nConflicts:\n")) {
-				ignore_footer = sb.len - previous;
-				break;
-			}
-			while (i < eol)
-				i++;
-			previous = eol;
-		}
-
-		append_signoff(&sb, ignore_footer, 0);
-	}
-=======
 	if (signoff)
 		append_signoff(&sb, ignore_non_trailer(&sb), 0);
->>>>>>> 261f315b
 
 	if (fwrite(sb.buf, 1, sb.len, s->fp) < sb.len)
 		die_errno(_("could not write commit template"));

#include "builtin.h"
#include "config.h"
#include "dir.h"
#include "lockfile.h"
#include "parse-options.h"
#include "repository.h"
#include "commit-graph.h"
#include "object-store.h"

static char const * const builtin_commit_graph_usage[] = {
	N_("git commit-graph verify [--object-dir <objdir>] [--shallow] [--[no-]progress]"),
<<<<<<< HEAD
	N_("git commit-graph write [--object-dir <objdir>] "
	   "[--split[=<strategy>]] "
	   "[--input=<reachable|stdin-packs|stdin-commits|append|none>] "
	   "[--[no-]progress] <split options>"),
=======
	N_("git commit-graph write [--object-dir <objdir>] [--append|--split] [--reachable|--stdin-packs|--stdin-commits] [--changed-paths] [--[no-]progress] <split options>"),
>>>>>>> 80214a40
	NULL
};

static const char * const builtin_commit_graph_verify_usage[] = {
	N_("git commit-graph verify [--object-dir <objdir>] [--shallow] [--[no-]progress]"),
	NULL
};

static const char * const builtin_commit_graph_write_usage[] = {
<<<<<<< HEAD
	N_("git commit-graph write [--object-dir <objdir>] "
	   "[--split[=<strategy>]] "
	   "[--input=<reachable|stdin-packs|stdin-commits|append|none>] "
	   "[--[no-]progress] <split options>"),
=======
	N_("git commit-graph write [--object-dir <objdir>] [--append|--split] [--reachable|--stdin-packs|--stdin-commits] [--changed-paths] [--[no-]progress] <split options>"),
>>>>>>> 80214a40
	NULL
};

enum commit_graph_input {
	COMMIT_GRAPH_INPUT_REACHABLE     = (1 << 1),
	COMMIT_GRAPH_INPUT_STDIN_PACKS   = (1 << 2),
	COMMIT_GRAPH_INPUT_STDIN_COMMITS = (1 << 3),
	COMMIT_GRAPH_INPUT_APPEND        = (1 << 4),
	COMMIT_GRAPH_INPUT_NONE          = (1 << 5)
};

static struct opts_commit_graph {
	const char *obj_dir;
	enum commit_graph_input input;
	int split;
	int shallow;
	int progress;
	int enable_changed_paths;
} opts;

static struct object_directory *find_odb(struct repository *r,
					 const char *obj_dir)
{
	struct object_directory *odb;
	char *obj_dir_real = real_pathdup(obj_dir, 1);

	prepare_alt_odb(r);
	for (odb = r->objects->odb; odb; odb = odb->next) {
		if (!strcmp(obj_dir_real, real_path(odb->path)))
			break;
	}

	free(obj_dir_real);

	if (!odb)
		die(_("could not find object directory matching %s"), obj_dir);
	return odb;
}

static int option_parse_input(const struct option *opt, const char *arg,
			      int unset)
{
	enum commit_graph_input *to = opt->value;
	if (unset || !strcmp(arg, "packs")) {
		*to = 0;
		return 0;
	}

	if (!strcmp(arg, "reachable"))
		*to |= COMMIT_GRAPH_INPUT_REACHABLE;
	else if (!strcmp(arg, "stdin-packs"))
		*to |= COMMIT_GRAPH_INPUT_STDIN_PACKS;
	else if (!strcmp(arg, "stdin-commits"))
		*to |= COMMIT_GRAPH_INPUT_STDIN_COMMITS;
	else if (!strcmp(arg, "append"))
		*to |= COMMIT_GRAPH_INPUT_APPEND;
	else if (!strcmp(arg, "none"))
		*to |= (COMMIT_GRAPH_INPUT_APPEND | COMMIT_GRAPH_INPUT_NONE);
	else
		die(_("unrecognized --input source, %s"), arg);
	return 0;
}

static int graph_verify(int argc, const char **argv)
{
	struct commit_graph *graph = NULL;
	struct object_directory *odb = NULL;
	char *graph_name;
	int open_ok;
	int fd;
	struct stat st;
	int flags = 0;

	static struct option builtin_commit_graph_verify_options[] = {
		OPT_STRING(0, "object-dir", &opts.obj_dir,
			   N_("dir"),
			   N_("The object directory to store the graph")),
		OPT_BOOL(0, "shallow", &opts.shallow,
			 N_("if the commit-graph is split, only verify the tip file")),
		OPT_BOOL(0, "progress", &opts.progress, N_("force progress reporting")),
		OPT_END(),
	};

	trace2_cmd_mode("verify");

	opts.progress = isatty(2);
	argc = parse_options(argc, argv, NULL,
			     builtin_commit_graph_verify_options,
			     builtin_commit_graph_verify_usage, 0);

	if (!opts.obj_dir)
		opts.obj_dir = get_object_directory();
	if (opts.shallow)
		flags |= COMMIT_GRAPH_VERIFY_SHALLOW;
	if (opts.progress)
		flags |= COMMIT_GRAPH_WRITE_PROGRESS;

	odb = find_odb(the_repository, opts.obj_dir);
	graph_name = get_commit_graph_filename(odb);
	open_ok = open_commit_graph(graph_name, &fd, &st);
	if (!open_ok && errno != ENOENT)
		die_errno(_("Could not open commit-graph '%s'"), graph_name);

	FREE_AND_NULL(graph_name);

	if (open_ok)
		graph = load_commit_graph_one_fd_st(fd, &st, odb);
	else
		graph = read_commit_graph_one(the_repository, odb);

	/* Return failure if open_ok predicted success */
	if (!graph)
		return !!open_ok;

	UNLEAK(graph);
	return verify_commit_graph(the_repository, graph, flags);
}

extern int read_replace_refs;
static struct split_commit_graph_opts split_opts;

static int write_option_parse_split(const struct option *opt, const char *arg,
				    int unset)
{
	enum commit_graph_split_flags *flags = opt->value;

	opts.split = 1;
	if (!arg) {
		*flags = COMMIT_GRAPH_SPLIT_MERGE_AUTO;
		return 0;
	}

	if (!strcmp(arg, "merge-all"))
		*flags = COMMIT_GRAPH_SPLIT_MERGE_REQUIRED;
	else if (!strcmp(arg, "no-merge"))
		*flags = COMMIT_GRAPH_SPLIT_MERGE_PROHIBITED;
	else
		die(_("unrecognized --split argument, %s"), arg);

	return 0;
}

static int graph_write(int argc, const char **argv)
{
	struct string_list *pack_indexes = NULL;
	struct string_list *commit_hex = NULL;
	struct object_directory *odb = NULL;
	struct string_list lines;
	int result = 0;
	enum commit_graph_write_flags flags = 0;

	static struct option builtin_commit_graph_write_options[] = {
		OPT_STRING(0, "object-dir", &opts.obj_dir,
			N_("dir"),
			N_("The object directory to store the graph")),
<<<<<<< HEAD
		OPT_CALLBACK(0, "input", &opts.input, NULL,
			N_("include commits from this source in the graph"),
			option_parse_input),
		OPT_BIT(0, "reachable", &opts.input,
			N_("start walk at all refs"),
			COMMIT_GRAPH_INPUT_REACHABLE),
		OPT_BIT(0, "stdin-packs", &opts.input,
			N_("scan pack-indexes listed by stdin for commits"),
			COMMIT_GRAPH_INPUT_STDIN_PACKS),
		OPT_BIT(0, "stdin-commits", &opts.input,
			N_("start walk at commits listed by stdin"),
			COMMIT_GRAPH_INPUT_STDIN_COMMITS),
		OPT_BIT(0, "append", &opts.input,
			N_("include all commits already in the commit-graph file"),
			COMMIT_GRAPH_INPUT_APPEND),
=======
		OPT_BOOL(0, "reachable", &opts.reachable,
			N_("start walk at all refs")),
		OPT_BOOL(0, "stdin-packs", &opts.stdin_packs,
			N_("scan pack-indexes listed by stdin for commits")),
		OPT_BOOL(0, "stdin-commits", &opts.stdin_commits,
			N_("start walk at commits listed by stdin")),
		OPT_BOOL(0, "append", &opts.append,
			N_("include all commits already in the commit-graph file")),
		OPT_BOOL(0, "changed-paths", &opts.enable_changed_paths,
			N_("enable computation for changed paths")),
>>>>>>> 80214a40
		OPT_BOOL(0, "progress", &opts.progress, N_("force progress reporting")),
		OPT_CALLBACK_F(0, "split", &split_opts.flags, NULL,
			N_("allow writing an incremental commit-graph file"),
			PARSE_OPT_OPTARG | PARSE_OPT_NONEG,
			write_option_parse_split),
		OPT_INTEGER(0, "max-commits", &split_opts.max_commits,
			N_("maximum number of commits in a non-base split commit-graph")),
		OPT_INTEGER(0, "size-multiple", &split_opts.size_multiple,
			N_("maximum ratio between two levels of a split commit-graph")),
		OPT_EXPIRY_DATE(0, "expire-time", &split_opts.expire_time,
			N_("maximum number of commits in a non-base split commit-graph")),
		OPT_END(),
	};

	opts.progress = isatty(2);
	split_opts.size_multiple = 2;
	split_opts.max_commits = 0;
	split_opts.expire_time = 0;

	trace2_cmd_mode("write");

	argc = parse_options(argc, argv, NULL,
			     builtin_commit_graph_write_options,
			     builtin_commit_graph_write_usage, 0);

	if ((!!(opts.input & COMMIT_GRAPH_INPUT_REACHABLE) +
	     !!(opts.input & COMMIT_GRAPH_INPUT_STDIN_PACKS) +
	     !!(opts.input & COMMIT_GRAPH_INPUT_STDIN_COMMITS)) > 1)
		die(_("use at most one of --input=reachable, --input=stdin-commits, or --input=stdin-packs"));
	if (!opts.obj_dir)
		opts.obj_dir = get_object_directory();
	if (opts.input & COMMIT_GRAPH_INPUT_APPEND)
		flags |= COMMIT_GRAPH_WRITE_APPEND;
	if (opts.input & COMMIT_GRAPH_INPUT_NONE)
		flags |= COMMIT_GRAPH_WRITE_NO_INPUT;
	if (opts.split)
		flags |= COMMIT_GRAPH_WRITE_SPLIT;
	if (opts.progress)
		flags |= COMMIT_GRAPH_WRITE_PROGRESS;
	if (opts.enable_changed_paths ||
	    git_env_bool(GIT_TEST_COMMIT_GRAPH_CHANGED_PATHS, 0))
		flags |= COMMIT_GRAPH_WRITE_BLOOM_FILTERS;

	read_replace_refs = 0;
	odb = find_odb(the_repository, opts.obj_dir);

	if (opts.input & COMMIT_GRAPH_INPUT_REACHABLE) {
		if (write_commit_graph_reachable(odb, flags, &split_opts))
			return 1;
		return 0;
	}

	string_list_init(&lines, 0);
	if (opts.input & (COMMIT_GRAPH_INPUT_STDIN_PACKS | COMMIT_GRAPH_INPUT_STDIN_COMMITS)) {
		struct strbuf buf = STRBUF_INIT;

		while (strbuf_getline(&buf, stdin) != EOF)
			string_list_append(&lines, strbuf_detach(&buf, NULL));

		if (opts.input & COMMIT_GRAPH_INPUT_STDIN_PACKS)
			pack_indexes = &lines;
		if (opts.input & COMMIT_GRAPH_INPUT_STDIN_COMMITS) {
			commit_hex = &lines;
			flags |= COMMIT_GRAPH_WRITE_CHECK_OIDS;
		}

		UNLEAK(buf);
	}

	if (write_commit_graph(odb,
			       pack_indexes,
			       commit_hex,
			       flags,
			       &split_opts))
		result = 1;

	UNLEAK(lines);
	return result;
}

int cmd_commit_graph(int argc, const char **argv, const char *prefix)
{
	static struct option builtin_commit_graph_options[] = {
		OPT_STRING(0, "object-dir", &opts.obj_dir,
			N_("dir"),
			N_("The object directory to store the graph")),
		OPT_END(),
	};

	if (argc == 2 && !strcmp(argv[1], "-h"))
		usage_with_options(builtin_commit_graph_usage,
				   builtin_commit_graph_options);

	git_config(git_default_config, NULL);
	argc = parse_options(argc, argv, prefix,
			     builtin_commit_graph_options,
			     builtin_commit_graph_usage,
			     PARSE_OPT_STOP_AT_NON_OPTION);

	save_commit_buffer = 0;

	if (argc > 0) {
		if (!strcmp(argv[0], "verify"))
			return graph_verify(argc, argv);
		if (!strcmp(argv[0], "write"))
			return graph_write(argc, argv);
	}

	usage_with_options(builtin_commit_graph_usage,
			   builtin_commit_graph_options);
}<|MERGE_RESOLUTION|>--- conflicted
+++ resolved
@@ -9,14 +9,11 @@
 
 static char const * const builtin_commit_graph_usage[] = {
 	N_("git commit-graph verify [--object-dir <objdir>] [--shallow] [--[no-]progress]"),
-<<<<<<< HEAD
 	N_("git commit-graph write [--object-dir <objdir>] "
 	   "[--split[=<strategy>]] "
 	   "[--input=<reachable|stdin-packs|stdin-commits|append|none>] "
+	   "[--changed-paths] "
 	   "[--[no-]progress] <split options>"),
-=======
-	N_("git commit-graph write [--object-dir <objdir>] [--append|--split] [--reachable|--stdin-packs|--stdin-commits] [--changed-paths] [--[no-]progress] <split options>"),
->>>>>>> 80214a40
 	NULL
 };
 
@@ -26,14 +23,11 @@
 };
 
 static const char * const builtin_commit_graph_write_usage[] = {
-<<<<<<< HEAD
 	N_("git commit-graph write [--object-dir <objdir>] "
 	   "[--split[=<strategy>]] "
 	   "[--input=<reachable|stdin-packs|stdin-commits|append|none>] "
+	   "[--changed-paths] "
 	   "[--[no-]progress] <split options>"),
-=======
-	N_("git commit-graph write [--object-dir <objdir>] [--append|--split] [--reachable|--stdin-packs|--stdin-commits] [--changed-paths] [--[no-]progress] <split options>"),
->>>>>>> 80214a40
 	NULL
 };
 
@@ -189,7 +183,6 @@
 		OPT_STRING(0, "object-dir", &opts.obj_dir,
 			N_("dir"),
 			N_("The object directory to store the graph")),
-<<<<<<< HEAD
 		OPT_CALLBACK(0, "input", &opts.input, NULL,
 			N_("include commits from this source in the graph"),
 			option_parse_input),
@@ -205,18 +198,8 @@
 		OPT_BIT(0, "append", &opts.input,
 			N_("include all commits already in the commit-graph file"),
 			COMMIT_GRAPH_INPUT_APPEND),
-=======
-		OPT_BOOL(0, "reachable", &opts.reachable,
-			N_("start walk at all refs")),
-		OPT_BOOL(0, "stdin-packs", &opts.stdin_packs,
-			N_("scan pack-indexes listed by stdin for commits")),
-		OPT_BOOL(0, "stdin-commits", &opts.stdin_commits,
-			N_("start walk at commits listed by stdin")),
-		OPT_BOOL(0, "append", &opts.append,
-			N_("include all commits already in the commit-graph file")),
 		OPT_BOOL(0, "changed-paths", &opts.enable_changed_paths,
 			N_("enable computation for changed paths")),
->>>>>>> 80214a40
 		OPT_BOOL(0, "progress", &opts.progress, N_("force progress reporting")),
 		OPT_CALLBACK_F(0, "split", &split_opts.flags, NULL,
 			N_("allow writing an incremental commit-graph file"),

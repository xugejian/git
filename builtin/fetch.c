--- conflicted
+++ resolved
@@ -479,14 +479,11 @@
 		error(_("some local refs could not be updated; try running\n"
 		      " 'git remote prune %s' to remove any old, conflicting "
 		      "branches"), remote_name);
-<<<<<<< HEAD
 
  abort:
+	strbuf_release(&note);
 	free(url);
 	fclose(fp);
-=======
-	strbuf_release(&note);
->>>>>>> 66c11f02
 	return rc;
 }
 

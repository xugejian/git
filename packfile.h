--- conflicted
+++ resolved
@@ -87,23 +87,13 @@
 
 uint32_t get_pack_fanout(struct packed_git *p, uint32_t value);
 
-<<<<<<< HEAD
 unsigned char *use_pack(struct packed_git *, struct pack_window **, off_t, unsigned long *);
 void close_pack_windows(struct packed_git *);
 void close_pack(struct packed_git *);
-void close_all_packs(struct raw_object_store *o);
+void close_object_store(struct raw_object_store *o);
 void unuse_pack(struct pack_window **);
 void clear_delta_base_cache(void);
 struct packed_git *add_packed_git(const char *path, size_t path_len, int local);
-=======
-extern unsigned char *use_pack(struct packed_git *, struct pack_window **, off_t, unsigned long *);
-extern void close_pack_windows(struct packed_git *);
-extern void close_pack(struct packed_git *);
-extern void close_object_store(struct raw_object_store *o);
-extern void unuse_pack(struct pack_window **);
-extern void clear_delta_base_cache(void);
-extern struct packed_git *add_packed_git(const char *path, size_t path_len, int local);
->>>>>>> 2d511cfc
 
 /*
  * Make sure that a pointer access into an mmap'd index file is within bounds,

#ifndef PACKFILE_H
#define PACKFILE_H

#include "cache.h"
#include "oidset.h"

/* in object-store.h */
struct packed_git;
struct object_info;

/*
 * Generate the filename to be used for a pack file with checksum "sha1" and
 * extension "ext". The result is written into the strbuf "buf", overwriting
 * any existing contents. A pointer to buf->buf is returned as a convenience.
 *
 * Example: odb_pack_name(out, sha1, "idx") => ".git/objects/pack/pack-1234..idx"
 */
char *odb_pack_name(struct strbuf *buf, const unsigned char *sha1, const char *ext);

/*
 * Return the name of the (local) packfile with the specified sha1 in
 * its name.  The return value is a pointer to memory that is
 * overwritten each time this function is called.
 */
char *sha1_pack_name(const unsigned char *sha1);

/*
 * Return the name of the (local) pack index file with the specified
 * sha1 in its name.  The return value is a pointer to memory that is
 * overwritten each time this function is called.
 */
char *sha1_pack_index_name(const unsigned char *sha1);

/*
 * Return the basename of the packfile, omitting any containing directory
 * (e.g., "pack-1234abcd[...].pack").
 */
const char *pack_basename(struct packed_git *p);

struct packed_git *parse_pack_index(unsigned char *sha1, const char *idx_path);

typedef void each_file_in_pack_dir_fn(const char *full_path, size_t full_path_len,
				      const char *file_pach, void *data);
void for_each_file_in_pack_dir(const char *objdir,
			       each_file_in_pack_dir_fn fn,
			       void *data);

/* A hook to report invalid files in pack directory */
#define PACKDIR_FILE_PACK 1
#define PACKDIR_FILE_IDX 2
#define PACKDIR_FILE_GARBAGE 4
extern void (*report_garbage)(unsigned seen_bits, const char *path);

void reprepare_packed_git(struct repository *r);
void install_packed_git(struct repository *r, struct packed_git *pack);

struct packed_git *get_packed_git(struct repository *r);
struct list_head *get_packed_git_mru(struct repository *r);
struct multi_pack_index *get_multi_pack_index(struct repository *r);
struct packed_git *get_all_packs(struct repository *r);

/*
 * Give a rough count of objects in the repository. This sacrifices accuracy
 * for speed.
 */
unsigned long repo_approximate_object_count(struct repository *r);
#define approximate_object_count() repo_approximate_object_count(the_repository)

struct packed_git *find_sha1_pack(const unsigned char *sha1,
				  struct packed_git *packs);

void pack_report(void);

/*
 * mmap the index file for the specified packfile (if it is not
 * already mmapped).  Return 0 on success.
 */
int open_pack_index(struct packed_git *);

/*
 * munmap the index file for the specified packfile (if it is
 * currently mmapped).
 */
void close_pack_index(struct packed_git *);

int close_pack_fd(struct packed_git *p);

uint32_t get_pack_fanout(struct packed_git *p, uint32_t value);

<<<<<<< HEAD
unsigned char *use_pack(struct packed_git *, struct pack_window **, off_t, unsigned long *);
void close_pack_windows(struct packed_git *);
void close_pack(struct packed_git *);
void close_object_store(struct raw_object_store *o);
void unuse_pack(struct pack_window **);
void clear_delta_base_cache(void);
struct packed_git *add_packed_git(const char *path, size_t path_len, int local);

/*
 * Unlink the .pack and associated extension files.
 * Does not unlink if 'force_delete' is false and the pack-file is
 * marked as ".keep".
 */
void unlink_pack_path(const char *pack_name, int force_delete);
=======
extern unsigned char *use_pack(struct packed_git *, struct pack_window **, off_t, size_t *);
extern void close_pack_windows(struct packed_git *);
extern void close_pack(struct packed_git *);
extern void close_all_packs(struct raw_object_store *o);
extern void unuse_pack(struct pack_window **);
extern void clear_delta_base_cache(void);
extern struct packed_git *add_packed_git(const char *path, size_t path_len, int local);
>>>>>>> 5efde212

/*
 * Make sure that a pointer access into an mmap'd index file is within bounds,
 * and can provide at least 8 bytes of data.
 *
 * Note that this is only necessary for variable-length segments of the file
 * (like the 64-bit extended offset table), as we compare the size to the
 * fixed-length parts when we open the file.
 */
void check_pack_index_ptr(const struct packed_git *p, const void *ptr);

/*
 * Perform binary search on a pack-index for a given oid. Packfile is expected to
 * have a valid pack-index.
 *
 * See 'bsearch_hash' for more information.
 */
int bsearch_pack(const struct object_id *oid, const struct packed_git *p, uint32_t *result);

/*
 * Write the oid of the nth object within the specified packfile into the first
 * parameter. Open the index if it is not already open.  Returns 0 on success,
 * negative otherwise.
 */
int nth_packed_object_id(struct object_id *, struct packed_git *, uint32_t n);

/*
 * Return the offset of the nth object within the specified packfile.
 * The index must already be opened.
 */
off_t nth_packed_object_offset(const struct packed_git *, uint32_t n);

/*
 * If the object named sha1 is present in the specified packfile,
 * return its offset within the packfile; otherwise, return 0.
 */
off_t find_pack_entry_one(const unsigned char *sha1, struct packed_git *);

int is_pack_valid(struct packed_git *);
void *unpack_entry(struct repository *r, struct packed_git *, off_t, enum object_type *, unsigned long *);
unsigned long unpack_object_header_buffer(const unsigned char *buf, unsigned long len, enum object_type *type, unsigned long *sizep);
unsigned long get_size_from_delta(struct packed_git *, struct pack_window **, off_t);
int unpack_object_header(struct packed_git *, struct pack_window **, off_t *, unsigned long *);
off_t get_delta_base(struct packed_git *p, struct pack_window **w_curs,
		     off_t *curpos, enum object_type type,
		     off_t delta_obj_offset);

void release_pack_memory(size_t);

/* global flag to enable extra checks when accessing packed objects */
extern int do_check_packed_object_crc;

int packed_object_info(struct repository *r,
		       struct packed_git *pack,
		       off_t offset, struct object_info *);

void mark_bad_packed_object(struct packed_git *p, const unsigned char *sha1);
const struct packed_git *has_packed_and_bad(struct repository *r, const unsigned char *sha1);

/*
 * Iff a pack file in the given repository contains the object named by sha1,
 * return true and store its location to e.
 */
int find_pack_entry(struct repository *r, const struct object_id *oid, struct pack_entry *e);

int has_object_pack(const struct object_id *oid);

int has_pack_index(const unsigned char *sha1);

/*
 * Return 1 if an object in a promisor packfile is or refers to the given
 * object, 0 otherwise.
 */
int is_promisor_object(const struct object_id *oid);

/*
 * Expose a function for fuzz testing.
 *
 * load_idx() parses a block of memory as a packfile index and puts the results
 * into a struct packed_git.
 *
 * This function should not be used directly. It is exposed here only so that we
 * have a convenient entry-point for fuzz testing. For real uses, you should
 * probably use open_pack_index() or parse_pack_index() instead.
 */
int load_idx(const char *path, const unsigned int hashsz, void *idx_map,
	     size_t idx_size, struct packed_git *p);

#endif<|MERGE_RESOLUTION|>--- conflicted
+++ resolved
@@ -87,8 +87,7 @@
 
 uint32_t get_pack_fanout(struct packed_git *p, uint32_t value);
 
-<<<<<<< HEAD
-unsigned char *use_pack(struct packed_git *, struct pack_window **, off_t, unsigned long *);
+unsigned char *use_pack(struct packed_git *, struct pack_window **, off_t, size_t *);
 void close_pack_windows(struct packed_git *);
 void close_pack(struct packed_git *);
 void close_object_store(struct raw_object_store *o);
@@ -102,15 +101,6 @@
  * marked as ".keep".
  */
 void unlink_pack_path(const char *pack_name, int force_delete);
-=======
-extern unsigned char *use_pack(struct packed_git *, struct pack_window **, off_t, size_t *);
-extern void close_pack_windows(struct packed_git *);
-extern void close_pack(struct packed_git *);
-extern void close_all_packs(struct raw_object_store *o);
-extern void unuse_pack(struct pack_window **);
-extern void clear_delta_base_cache(void);
-extern struct packed_git *add_packed_git(const char *path, size_t path_len, int local);
->>>>>>> 5efde212
 
 /*
  * Make sure that a pointer access into an mmap'd index file is within bounds,

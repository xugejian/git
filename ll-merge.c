--- conflicted
+++ resolved
@@ -53,7 +53,7 @@
 	} else {
 		switch (opts->variant) {
 		default:
-			warning("Cannot merge binary files: %s (%s vs. %s)\n",
+			warning("Cannot merge binary files: %s (%s vs. %s)",
 				path, name1, name2);
 			/* fallthru */
 		case XDL_MERGE_FAVOR_OURS:
@@ -91,11 +91,6 @@
 	if (buffer_is_binary(orig->ptr, orig->size) ||
 	    buffer_is_binary(src1->ptr, src1->size) ||
 	    buffer_is_binary(src2->ptr, src2->size)) {
-<<<<<<< HEAD
-		warning("Cannot merge binary files: %s (%s vs. %s)",
-			path, name1, name2);
-=======
->>>>>>> e0e2065f
 		return ll_binary_merge(drv_unused, result,
 				       path,
 				       orig, orig_name,

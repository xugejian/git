--- conflicted
+++ resolved
@@ -1620,11 +1620,8 @@
 {
 	ssize_t size;
 
-<<<<<<< HEAD
-=======
 	if (!len)
 		return 0;
->>>>>>> ba70de01
 	size = write_in_full(fd, buf, len);
 	if (!size)
 		return error("file write: disk full");

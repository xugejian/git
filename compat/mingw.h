#ifdef __MINGW64_VERSION_MAJOR
#include <stdint.h>
#include <wchar.h>
typedef _sigset_t sigset_t;
#endif
#include <winsock2.h>
#include <ws2tcpip.h>

/* MinGW-w64 reports to have flockfile, but it does not actually have it. */
#ifdef __MINGW64_VERSION_MAJOR
#undef _POSIX_THREAD_SAFE_FUNCTIONS
#endif

extern int mingw_core_config(const char *var, const char *value, void *cb);
#define platform_core_config mingw_core_config

/*
 * things that are not available in header files
 */

typedef int uid_t;
typedef int socklen_t;
#ifndef __MINGW64_VERSION_MAJOR
typedef int pid_t;
#define hstrerror strerror
#endif

#define S_IFLNK    0120000 /* Symbolic link */
#define S_ISLNK(x) (((x) & S_IFMT) == S_IFLNK)
#define S_ISSOCK(x) 0

#ifndef S_IRWXG
#define S_IRGRP 0
#define S_IWGRP 0
#define S_IXGRP 0
#define S_IRWXG (S_IRGRP | S_IWGRP | S_IXGRP)
#endif
#ifndef S_IRWXO
#define S_IROTH 0
#define S_IWOTH 0
#define S_IXOTH 0
#define S_IRWXO (S_IROTH | S_IWOTH | S_IXOTH)
#endif

#define S_ISUID 0004000
#define S_ISGID 0002000
#define S_ISVTX 0001000

#define WIFEXITED(x) 1
#define WIFSIGNALED(x) 0
#define WEXITSTATUS(x) ((x) & 0xff)
#define WTERMSIG(x) SIGTERM

#ifndef EWOULDBLOCK
#define EWOULDBLOCK EAGAIN
#endif
#ifndef ELOOP
#define ELOOP EMLINK
#endif
#define SHUT_WR SD_SEND

#define SIGHUP 1
#define SIGQUIT 3
#define SIGKILL 9
#define SIGPIPE 13
#define SIGALRM 14
#define SIGCHLD 17

#define F_GETFD 1
#define F_SETFD 2
#define FD_CLOEXEC 0x1

#if !defined O_CLOEXEC && defined O_NOINHERIT
#define O_CLOEXEC	O_NOINHERIT
#endif

#ifndef EAFNOSUPPORT
#define EAFNOSUPPORT WSAEAFNOSUPPORT
#endif
#ifndef ECONNABORTED
#define ECONNABORTED WSAECONNABORTED
#endif
#ifndef ENOTSOCK
#define ENOTSOCK WSAENOTSOCK
#endif

struct passwd {
	char *pw_name;
	char *pw_gecos;
	char *pw_dir;
};

typedef void (__cdecl *sig_handler_t)(int);
struct sigaction {
	sig_handler_t sa_handler;
	unsigned sa_flags;
};
#define SA_RESTART 0

struct itimerval {
	struct timeval it_value, it_interval;
};
#define ITIMER_REAL 0

struct utsname {
	char sysname[16];
	char nodename[1];
	char release[16];
	char version[16];
	char machine[1];
};

/*
 * sanitize preprocessor namespace polluted by Windows headers defining
 * macros which collide with git local versions
 */
#undef HELP_COMMAND /* from winuser.h */

/*
 * trivial stubs
 */

static inline int readlink(const char *path, char *buf, size_t bufsiz)
{ errno = ENOSYS; return -1; }
static inline int symlink(const char *oldpath, const char *newpath)
{ errno = ENOSYS; return -1; }
static inline int fchmod(int fildes, mode_t mode)
{ errno = ENOSYS; return -1; }
#ifndef __MINGW64_VERSION_MAJOR
static inline pid_t fork(void)
{ errno = ENOSYS; return -1; }
#endif
static inline unsigned int alarm(unsigned int seconds)
{ return 0; }
static inline int fsync(int fd)
{ return _commit(fd); }
static inline void sync(void)
{}
static inline uid_t getuid(void)
{ return 1; }
static inline struct passwd *getpwnam(const char *name)
{ return NULL; }
static inline int fcntl(int fd, int cmd, ...)
{
	if (cmd == F_GETFD || cmd == F_SETFD)
		return 0;
	errno = EINVAL;
	return -1;
}
/* bash cannot reliably detect negative return codes as failure */
#define exit(code) exit((code) & 0xff)
#define sigemptyset(x) (void)0
static inline int sigaddset(sigset_t *set, int signum)
{ return 0; }
#define SIG_BLOCK 0
#define SIG_UNBLOCK 0
static inline int sigprocmask(int how, const sigset_t *set, sigset_t *oldset)
{ return 0; }
static inline pid_t getppid(void)
{ return 1; }
static inline pid_t getpgid(pid_t pid)
{ return pid == 0 ? getpid() : pid; }
static inline pid_t tcgetpgrp(int fd)
{ return getpid(); }

/*
 * simple adaptors
 */

int mingw_mkdir(const char *path, int mode);
#define mkdir mingw_mkdir

#define WNOHANG 1
pid_t waitpid(pid_t pid, int *status, int options);

#define kill mingw_kill
int mingw_kill(pid_t pid, int sig);

#ifndef NO_OPENSSL
#include <openssl/ssl.h>
static inline int mingw_SSL_set_fd(SSL *ssl, int fd)
{
	return SSL_set_fd(ssl, _get_osfhandle(fd));
}
#define SSL_set_fd mingw_SSL_set_fd

static inline int mingw_SSL_set_rfd(SSL *ssl, int fd)
{
	return SSL_set_rfd(ssl, _get_osfhandle(fd));
}
#define SSL_set_rfd mingw_SSL_set_rfd

static inline int mingw_SSL_set_wfd(SSL *ssl, int fd)
{
	return SSL_set_wfd(ssl, _get_osfhandle(fd));
}
#define SSL_set_wfd mingw_SSL_set_wfd
#endif

/*
 * implementations of missing functions
 */

int pipe(int filedes[2]);
unsigned int sleep (unsigned int seconds);
int mkstemp(char *template);
int gettimeofday(struct timeval *tv, void *tz);
#ifndef __MINGW64_VERSION_MAJOR
struct tm *gmtime_r(const time_t *timep, struct tm *result);
struct tm *localtime_r(const time_t *timep, struct tm *result);
#endif
int getpagesize(void);	/* defined in MinGW's libgcc.a */
struct passwd *getpwuid(uid_t uid);
int setitimer(int type, struct itimerval *in, struct itimerval *out);
int sigaction(int sig, struct sigaction *in, struct sigaction *out);
int link(const char *oldpath, const char *newpath);
int uname(struct utsname *buf);

/*
 * replacements of existing functions
 */

int mingw_unlink(const char *pathname);
#define unlink mingw_unlink

int mingw_rmdir(const char *path);
#define rmdir mingw_rmdir

int mingw_open (const char *filename, int oflags, ...);
#define open mingw_open

int mingw_fgetc(FILE *stream);
#define fgetc mingw_fgetc

FILE *mingw_fopen (const char *filename, const char *otype);
#define fopen mingw_fopen

FILE *mingw_freopen (const char *filename, const char *otype, FILE *stream);
#define freopen mingw_freopen

int mingw_fflush(FILE *stream);
#define fflush mingw_fflush

ssize_t mingw_write(int fd, const void *buf, size_t len);
#define write mingw_write

int mingw_access(const char *filename, int mode);
#undef access
#define access mingw_access

int mingw_chdir(const char *dirname);
#define chdir mingw_chdir

int mingw_chmod(const char *filename, int mode);
#define chmod mingw_chmod

char *mingw_mktemp(char *template);
#define mktemp mingw_mktemp

char *mingw_getcwd(char *pointer, int len);
#define getcwd mingw_getcwd

#ifdef NO_UNSETENV
#error "NO_UNSETENV is incompatible with the Windows-specific startup code!"
#endif

/*
 * We bind *env() routines (even the mingw_ ones) to private mingw_ versions.
 * These talk to the CRT using UNICODE/wchar_t, but maintain the original
 * narrow-char API.
 *
 * Note that the MSCRT maintains both ANSI (getenv()) and UNICODE (_wgetenv())
 * routines and stores both versions of each environment variable in parallel
 * (and secretly updates both when you set one or the other), but it uses CP_ACP
 * to do the conversion rather than CP_UTF8.
 *
 * Since everything in the git code base is UTF8, we define the mingw_ routines
 * to access the CRT using the UNICODE routines and manually convert them to
 * UTF8.  This also avoids round-trip problems.
 *
 * This also helps with our linkage, since "_wenviron" is publicly exported
 * from the CRT.  But to access "_environ" we would have to statically link
 * to the CRT (/MT).
 *
 * We require NO_SETENV (and let gitsetenv() call our mingw_putenv).
 */
#define getenv       mingw_getenv
#define putenv       mingw_putenv
#define unsetenv     mingw_putenv
char *mingw_getenv(const char *name);
int   mingw_putenv(const char *name);

int mingw_gethostname(char *host, int namelen);
#define gethostname mingw_gethostname

struct hostent *mingw_gethostbyname(const char *host);
#define gethostbyname mingw_gethostbyname

void mingw_freeaddrinfo(struct addrinfo *res);
#define freeaddrinfo mingw_freeaddrinfo

int mingw_getaddrinfo(const char *node, const char *service,
		      const struct addrinfo *hints, struct addrinfo **res);
#define getaddrinfo mingw_getaddrinfo

int mingw_getnameinfo(const struct sockaddr *sa, socklen_t salen,
		      char *host, DWORD hostlen, char *serv, DWORD servlen,
		      int flags);
#define getnameinfo mingw_getnameinfo

int mingw_socket(int domain, int type, int protocol);
#define socket mingw_socket

int mingw_connect(int sockfd, struct sockaddr *sa, size_t sz);
#define connect mingw_connect

int mingw_bind(int sockfd, struct sockaddr *sa, size_t sz);
#define bind mingw_bind

int mingw_setsockopt(int sockfd, int lvl, int optname, void *optval, int optlen);
#define setsockopt mingw_setsockopt

int mingw_shutdown(int sockfd, int how);
#define shutdown mingw_shutdown

int mingw_listen(int sockfd, int backlog);
#define listen mingw_listen

int mingw_accept(int sockfd, struct sockaddr *sa, socklen_t *sz);
#define accept mingw_accept

int mingw_rename(const char*, const char*);
#define rename mingw_rename

#if defined(USE_WIN32_MMAP) || defined(_MSC_VER)
int mingw_getpagesize(void);
#define getpagesize mingw_getpagesize
#endif

struct rlimit {
	unsigned int rlim_cur;
};
#define RLIMIT_NOFILE 0

static inline int getrlimit(int resource, struct rlimit *rlp)
{
	if (resource != RLIMIT_NOFILE) {
		errno = EINVAL;
		return -1;
	}

	rlp->rlim_cur = 2048;
	return 0;
}

/*
 * Use mingw specific stat()/lstat()/fstat() implementations on Windows,
 * including our own struct stat with 64 bit st_size and nanosecond-precision
 * file times.
 */
#ifndef __MINGW64_VERSION_MAJOR
#define off_t off64_t
#define lseek _lseeki64
<<<<<<< HEAD
=======
#ifndef _MSC_VER
>>>>>>> d38254ae
struct timespec {
	time_t tv_sec;
	long tv_nsec;
};
<<<<<<< HEAD
=======
#endif
>>>>>>> d38254ae
#endif

struct mingw_stat {
    _dev_t st_dev;
    _ino_t st_ino;
    _mode_t st_mode;
    short st_nlink;
    short st_uid;
    short st_gid;
    _dev_t st_rdev;
    off64_t st_size;
    struct timespec st_atim;
    struct timespec st_mtim;
    struct timespec st_ctim;
};

#define st_atime st_atim.tv_sec
#define st_mtime st_mtim.tv_sec
#define st_ctime st_ctim.tv_sec

#ifdef stat
#undef stat
#endif
#define stat mingw_stat
int mingw_lstat(const char *file_name, struct stat *buf);
int mingw_stat(const char *file_name, struct stat *buf);
int mingw_fstat(int fd, struct stat *buf);
#ifdef fstat
#undef fstat
#endif
#define fstat mingw_fstat
#ifdef lstat
#undef lstat
#endif
#define lstat mingw_lstat


int mingw_utime(const char *file_name, const struct utimbuf *times);
#define utime mingw_utime
size_t mingw_strftime(char *s, size_t max,
		   const char *format, const struct tm *tm);
#define strftime mingw_strftime

pid_t mingw_spawnvpe(const char *cmd, const char **argv, char **env,
		     const char *dir,
		     int fhin, int fhout, int fherr);
int mingw_execvp(const char *cmd, char *const *argv);
#define execvp mingw_execvp
int mingw_execv(const char *cmd, char *const *argv);
#define execv mingw_execv

static inline unsigned int git_ntohl(unsigned int x)
{ return (unsigned int)ntohl(x); }
#define ntohl git_ntohl

sig_handler_t mingw_signal(int sig, sig_handler_t handler);
#define signal mingw_signal

int mingw_raise(int sig);
#define raise mingw_raise

/*
 * ANSI emulation wrappers
 */

int winansi_isatty(int fd);
#define isatty winansi_isatty

int winansi_dup2(int oldfd, int newfd);
#define dup2 winansi_dup2

void winansi_init(void);
HANDLE winansi_get_osfhandle(int fd);

/*
 * git specific compatibility
 */

#define has_dos_drive_prefix(path) \
	(isalpha(*(path)) && (path)[1] == ':' ? 2 : 0)
int mingw_skip_dos_drive_prefix(char **path);
#define skip_dos_drive_prefix mingw_skip_dos_drive_prefix
static inline int mingw_is_dir_sep(int c)
{
	return c == '/' || c == '\\';
}
#define is_dir_sep mingw_is_dir_sep
static inline char *mingw_find_last_dir_sep(const char *path)
{
	char *ret = NULL;
	for (; *path; ++path)
		if (is_dir_sep(*path))
			ret = (char *)path;
	return ret;
}
static inline void convert_slashes(char *path)
{
	for (; *path; path++)
		if (*path == '\\')
			*path = '/';
}
#define find_last_dir_sep mingw_find_last_dir_sep
int mingw_offset_1st_component(const char *path);
#define offset_1st_component mingw_offset_1st_component
#define PATH_SEP ';'
#if !defined(__MINGW64_VERSION_MAJOR) && (!defined(_MSC_VER) || _MSC_VER < 1800)
#define PRIuMAX "I64u"
#define PRId64 "I64d"
#else
#include <inttypes.h>
#endif

/**
 * Converts UTF-8 encoded string to UTF-16LE.
 *
 * To support repositories with legacy-encoded file names, invalid UTF-8 bytes
 * 0xa0 - 0xff are converted to corresponding printable Unicode chars \u00a0 -
 * \u00ff, and invalid UTF-8 bytes 0x80 - 0x9f (which would make non-printable
 * Unicode) are converted to hex-code.
 *
 * Lead-bytes not followed by an appropriate number of trail-bytes, over-long
 * encodings and 4-byte encodings > \u10ffff are detected as invalid UTF-8.
 *
 * Maximum space requirement for the target buffer is two wide chars per UTF-8
 * char (((strlen(utf) * 2) + 1) [* sizeof(wchar_t)]).
 *
 * The maximum space is needed only if the entire input string consists of
 * invalid UTF-8 bytes in range 0x80-0x9f, as per the following table:
 *
 *               |                   | UTF-8 | UTF-16 |
 *   Code point  |  UTF-8 sequence   | bytes | words  | ratio
 * --------------+-------------------+-------+--------+-------
 * 000000-00007f | 0-7f              |   1   |   1    |  1
 * 000080-0007ff | c2-df + 80-bf     |   2   |   1    |  0.5
 * 000800-00ffff | e0-ef + 2 * 80-bf |   3   |   1    |  0.33
 * 010000-10ffff | f0-f4 + 3 * 80-bf |   4   |  2 (a) |  0.5
 * invalid       | 80-9f             |   1   |  2 (b) |  2
 * invalid       | a0-ff             |   1   |   1    |  1
 *
 * (a) encoded as UTF-16 surrogate pair
 * (b) encoded as two hex digits
 *
 * Note that, while the UTF-8 encoding scheme can be extended to 5-byte, 6-byte
 * or even indefinite-byte sequences, the largest valid code point \u10ffff
 * encodes as only 4 UTF-8 bytes.
 *
 * Parameters:
 * wcs: wide char target buffer
 * utf: string to convert
 * wcslen: size of target buffer (in wchar_t's)
 * utflen: size of string to convert, or -1 if 0-terminated
 *
 * Returns:
 * length of converted string (_wcslen(wcs)), or -1 on failure
 *
 * Errors:
 * EINVAL: one of the input parameters is invalid (e.g. NULL)
 * ERANGE: the output buffer is too small
 */
int xutftowcsn(wchar_t *wcs, const char *utf, size_t wcslen, int utflen);

/**
 * Simplified variant of xutftowcsn, assumes input string is \0-terminated.
 */
static inline int xutftowcs(wchar_t *wcs, const char *utf, size_t wcslen)
{
	return xutftowcsn(wcs, utf, wcslen, -1);
}

/**
 * Simplified file system specific variant of xutftowcsn, assumes output
 * buffer size is MAX_PATH wide chars and input string is \0-terminated,
 * fails with ENAMETOOLONG if input string is too long.
 */
static inline int xutftowcs_path(wchar_t *wcs, const char *utf)
{
	int result = xutftowcsn(wcs, utf, MAX_PATH, -1);
	if (result < 0 && errno == ERANGE)
		errno = ENAMETOOLONG;
	return result;
}

/**
 * Converts UTF-16LE encoded string to UTF-8.
 *
 * Maximum space requirement for the target buffer is three UTF-8 chars per
 * wide char ((_wcslen(wcs) * 3) + 1).
 *
 * The maximum space is needed only if the entire input string consists of
 * UTF-16 words in range 0x0800-0xd7ff or 0xe000-0xffff (i.e. \u0800-\uffff
 * modulo surrogate pairs), as per the following table:
 *
 *               |                       | UTF-16 | UTF-8 |
 *   Code point  |  UTF-16 sequence      | words  | bytes | ratio
 * --------------+-----------------------+--------+-------+-------
 * 000000-00007f | 0000-007f             |   1    |   1   |  1
 * 000080-0007ff | 0080-07ff             |   1    |   2   |  2
 * 000800-00ffff | 0800-d7ff / e000-ffff |   1    |   3   |  3
 * 010000-10ffff | d800-dbff + dc00-dfff |   2    |   4   |  2
 *
 * Note that invalid code points > 10ffff cannot be represented in UTF-16.
 *
 * Parameters:
 * utf: target buffer
 * wcs: wide string to convert
 * utflen: size of target buffer
 *
 * Returns:
 * length of converted string, or -1 on failure
 *
 * Errors:
 * EINVAL: one of the input parameters is invalid (e.g. NULL)
 * ERANGE: the output buffer is too small
 */
int xwcstoutf(char *utf, const wchar_t *wcs, size_t utflen);

/*
 * A critical section used in the implementation of the spawn
 * functions (mingw_spawnv[p]e()) and waitpid(). Intialised in
 * the replacement main() macro below.
 */
extern CRITICAL_SECTION pinfo_cs;

/*
 * Git, like most portable C applications, implements a main() function. On
 * Windows, this main() function would receive parameters encoded in the
 * current locale, but Git for Windows would prefer UTF-8 encoded  parameters.
 *
 * To make that happen, we still declare main() here, and then declare and
 * implement wmain() (which is the Unicode variant of main()) and compile with
 * -municode. This wmain() function reencodes the parameters from UTF-16 to
 * UTF-8 format, sets up a couple of other things as required on Windows, and
 * then hands off to the main() function.
 */
int wmain(int argc, const wchar_t **w_argv);
int main(int argc, const char **argv);

/*
 * Used by Pthread API implementation for Windows
 */
extern int err_win_to_posix(DWORD winerr);<|MERGE_RESOLUTION|>--- conflicted
+++ resolved
@@ -361,18 +361,12 @@
 #ifndef __MINGW64_VERSION_MAJOR
 #define off_t off64_t
 #define lseek _lseeki64
-<<<<<<< HEAD
-=======
 #ifndef _MSC_VER
->>>>>>> d38254ae
 struct timespec {
 	time_t tv_sec;
 	long tv_nsec;
 };
-<<<<<<< HEAD
-=======
-#endif
->>>>>>> d38254ae
+#endif
 #endif
 
 struct mingw_stat {

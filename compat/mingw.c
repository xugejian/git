--- conflicted
+++ resolved
@@ -2285,7 +2285,9 @@
 
 	/* initialize Unicode console */
 	winansi_init();
-<<<<<<< HEAD
+
+	/* init length of current directory for handle_long_path */
+	current_directory_len = GetCurrentDirectoryW(0, NULL);
 }
 
 int mingw_isatty(int fd) {
@@ -2321,9 +2323,4 @@
 	}
 
 	return is_tty[fd];
-=======
-
-	/* init length of current directory for handle_long_path */
-	current_directory_len = GetCurrentDirectoryW(0, NULL);
->>>>>>> 71463a02
 }
#include "../git-compat-util.h"
#include "win32.h"
#include <conio.h>
#include <wchar.h>
#include <winioctl.h>
#include "../strbuf.h"
#include "../run-command.h"
#include "../cache.h"
#include "win32/lazyload.h"
#include "../config.h"
#include "../attr.h"

#define HCAST(type, handle) ((type)(intptr_t)handle)

int err_win_to_posix(DWORD winerr)
{
	int error = ENOSYS;
	switch(winerr) {
	case ERROR_ACCESS_DENIED: error = EACCES; break;
	case ERROR_ACCOUNT_DISABLED: error = EACCES; break;
	case ERROR_ACCOUNT_RESTRICTION: error = EACCES; break;
	case ERROR_ALREADY_ASSIGNED: error = EBUSY; break;
	case ERROR_ALREADY_EXISTS: error = EEXIST; break;
	case ERROR_ARITHMETIC_OVERFLOW: error = ERANGE; break;
	case ERROR_BAD_COMMAND: error = EIO; break;
	case ERROR_BAD_DEVICE: error = ENODEV; break;
	case ERROR_BAD_DRIVER_LEVEL: error = ENXIO; break;
	case ERROR_BAD_EXE_FORMAT: error = ENOEXEC; break;
	case ERROR_BAD_FORMAT: error = ENOEXEC; break;
	case ERROR_BAD_LENGTH: error = EINVAL; break;
	case ERROR_BAD_PATHNAME: error = ENOENT; break;
	case ERROR_BAD_PIPE: error = EPIPE; break;
	case ERROR_BAD_UNIT: error = ENODEV; break;
	case ERROR_BAD_USERNAME: error = EINVAL; break;
	case ERROR_BROKEN_PIPE: error = EPIPE; break;
	case ERROR_BUFFER_OVERFLOW: error = ENAMETOOLONG; break;
	case ERROR_BUSY: error = EBUSY; break;
	case ERROR_BUSY_DRIVE: error = EBUSY; break;
	case ERROR_CALL_NOT_IMPLEMENTED: error = ENOSYS; break;
	case ERROR_CANNOT_MAKE: error = EACCES; break;
	case ERROR_CANTOPEN: error = EIO; break;
	case ERROR_CANTREAD: error = EIO; break;
	case ERROR_CANTWRITE: error = EIO; break;
	case ERROR_CRC: error = EIO; break;
	case ERROR_CURRENT_DIRECTORY: error = EACCES; break;
	case ERROR_DEVICE_IN_USE: error = EBUSY; break;
	case ERROR_DEV_NOT_EXIST: error = ENODEV; break;
	case ERROR_DIRECTORY: error = EINVAL; break;
	case ERROR_DIR_NOT_EMPTY: error = ENOTEMPTY; break;
	case ERROR_DISK_CHANGE: error = EIO; break;
	case ERROR_DISK_FULL: error = ENOSPC; break;
	case ERROR_DRIVE_LOCKED: error = EBUSY; break;
	case ERROR_ENVVAR_NOT_FOUND: error = EINVAL; break;
	case ERROR_EXE_MARKED_INVALID: error = ENOEXEC; break;
	case ERROR_FILENAME_EXCED_RANGE: error = ENAMETOOLONG; break;
	case ERROR_FILE_EXISTS: error = EEXIST; break;
	case ERROR_FILE_INVALID: error = ENODEV; break;
	case ERROR_FILE_NOT_FOUND: error = ENOENT; break;
	case ERROR_GEN_FAILURE: error = EIO; break;
	case ERROR_HANDLE_DISK_FULL: error = ENOSPC; break;
	case ERROR_INSUFFICIENT_BUFFER: error = ENOMEM; break;
	case ERROR_INVALID_ACCESS: error = EACCES; break;
	case ERROR_INVALID_ADDRESS: error = EFAULT; break;
	case ERROR_INVALID_BLOCK: error = EFAULT; break;
	case ERROR_INVALID_DATA: error = EINVAL; break;
	case ERROR_INVALID_DRIVE: error = ENODEV; break;
	case ERROR_INVALID_EXE_SIGNATURE: error = ENOEXEC; break;
	case ERROR_INVALID_FLAGS: error = EINVAL; break;
	case ERROR_INVALID_FUNCTION: error = ENOSYS; break;
	case ERROR_INVALID_HANDLE: error = EBADF; break;
	case ERROR_INVALID_LOGON_HOURS: error = EACCES; break;
	case ERROR_INVALID_NAME: error = EINVAL; break;
	case ERROR_INVALID_OWNER: error = EINVAL; break;
	case ERROR_INVALID_PARAMETER: error = EINVAL; break;
	case ERROR_INVALID_PASSWORD: error = EPERM; break;
	case ERROR_INVALID_PRIMARY_GROUP: error = EINVAL; break;
	case ERROR_INVALID_REPARSE_DATA: error = EINVAL; break;
	case ERROR_INVALID_SIGNAL_NUMBER: error = EINVAL; break;
	case ERROR_INVALID_TARGET_HANDLE: error = EIO; break;
	case ERROR_INVALID_WORKSTATION: error = EACCES; break;
	case ERROR_IO_DEVICE: error = EIO; break;
	case ERROR_IO_INCOMPLETE: error = EINTR; break;
	case ERROR_LOCKED: error = EBUSY; break;
	case ERROR_LOCK_VIOLATION: error = EACCES; break;
	case ERROR_LOGON_FAILURE: error = EACCES; break;
	case ERROR_MAPPED_ALIGNMENT: error = EINVAL; break;
	case ERROR_META_EXPANSION_TOO_LONG: error = E2BIG; break;
	case ERROR_MORE_DATA: error = EPIPE; break;
	case ERROR_NEGATIVE_SEEK: error = ESPIPE; break;
	case ERROR_NOACCESS: error = EFAULT; break;
	case ERROR_NONE_MAPPED: error = EINVAL; break;
	case ERROR_NOT_A_REPARSE_POINT: error = EINVAL; break;
	case ERROR_NOT_ENOUGH_MEMORY: error = ENOMEM; break;
	case ERROR_NOT_READY: error = EAGAIN; break;
	case ERROR_NOT_SAME_DEVICE: error = EXDEV; break;
	case ERROR_NO_DATA: error = EPIPE; break;
	case ERROR_NO_MORE_SEARCH_HANDLES: error = EIO; break;
	case ERROR_NO_PROC_SLOTS: error = EAGAIN; break;
	case ERROR_NO_SUCH_PRIVILEGE: error = EACCES; break;
	case ERROR_OPEN_FAILED: error = EIO; break;
	case ERROR_OPEN_FILES: error = EBUSY; break;
	case ERROR_OPERATION_ABORTED: error = EINTR; break;
	case ERROR_OUTOFMEMORY: error = ENOMEM; break;
	case ERROR_PASSWORD_EXPIRED: error = EACCES; break;
	case ERROR_PATH_BUSY: error = EBUSY; break;
	case ERROR_PATH_NOT_FOUND: error = ENOENT; break;
	case ERROR_PIPE_BUSY: error = EBUSY; break;
	case ERROR_PIPE_CONNECTED: error = EPIPE; break;
	case ERROR_PIPE_LISTENING: error = EPIPE; break;
	case ERROR_PIPE_NOT_CONNECTED: error = EPIPE; break;
	case ERROR_PRIVILEGE_NOT_HELD: error = EACCES; break;
	case ERROR_READ_FAULT: error = EIO; break;
	case ERROR_REPARSE_ATTRIBUTE_CONFLICT: error = EINVAL; break;
	case ERROR_REPARSE_TAG_INVALID: error = EINVAL; break;
	case ERROR_REPARSE_TAG_MISMATCH: error = EINVAL; break;
	case ERROR_SEEK: error = EIO; break;
	case ERROR_SEEK_ON_DEVICE: error = ESPIPE; break;
	case ERROR_SHARING_BUFFER_EXCEEDED: error = ENFILE; break;
	case ERROR_SHARING_VIOLATION: error = EACCES; break;
	case ERROR_STACK_OVERFLOW: error = ENOMEM; break;
	case ERROR_SWAPERROR: error = ENOENT; break;
	case ERROR_TOO_MANY_MODULES: error = EMFILE; break;
	case ERROR_TOO_MANY_OPEN_FILES: error = EMFILE; break;
	case ERROR_UNRECOGNIZED_MEDIA: error = ENXIO; break;
	case ERROR_UNRECOGNIZED_VOLUME: error = ENODEV; break;
	case ERROR_WAIT_NO_CHILDREN: error = ECHILD; break;
	case ERROR_WRITE_FAULT: error = EIO; break;
	case ERROR_WRITE_PROTECT: error = EROFS; break;
	}
	return error;
}

static inline int is_file_in_use_error(DWORD errcode)
{
	switch (errcode) {
	case ERROR_SHARING_VIOLATION:
	case ERROR_ACCESS_DENIED:
		return 1;
	}

	return 0;
}

static int read_yes_no_answer(void)
{
	char answer[1024];

	if (fgets(answer, sizeof(answer), stdin)) {
		size_t answer_len = strlen(answer);
		int got_full_line = 0, c;

		/* remove the newline */
		if (answer_len >= 2 && answer[answer_len-2] == '\r') {
			answer[answer_len-2] = '\0';
			got_full_line = 1;
		} else if (answer_len >= 1 && answer[answer_len-1] == '\n') {
			answer[answer_len-1] = '\0';
			got_full_line = 1;
		}
		/* flush the buffer in case we did not get the full line */
		if (!got_full_line)
			while ((c = getchar()) != EOF && c != '\n')
				;
	} else
		/* we could not read, return the
		 * default answer which is no */
		return 0;

	if (tolower(answer[0]) == 'y' && !answer[1])
		return 1;
	if (!strncasecmp(answer, "yes", sizeof(answer)))
		return 1;
	if (tolower(answer[0]) == 'n' && !answer[1])
		return 0;
	if (!strncasecmp(answer, "no", sizeof(answer)))
		return 0;

	/* did not find an answer we understand */
	return -1;
}

static int ask_yes_no_if_possible(const char *format, va_list args)
{
	char question[4096];
	const char *retry_hook[] = { NULL, NULL, NULL };

	vsnprintf(question, sizeof(question), format, args);

	if ((retry_hook[0] = mingw_getenv("GIT_ASK_YESNO"))) {
		retry_hook[1] = question;
		return !run_command_v_opt(retry_hook, 0);
	}

	if (!isatty(_fileno(stdin)) || !isatty(_fileno(stderr)))
		return 0;

	while (1) {
		int answer;
		fprintf(stderr, "%s (y/n) ", question);

		if ((answer = read_yes_no_answer()) >= 0)
			return answer;

		fprintf(stderr, "Sorry, I did not understand your answer. "
				"Please type 'y' or 'n'\n");
	}
}

static int retry_ask_yes_no(int *tries, const char *format, ...)
{
	static const int delay[] = { 0, 1, 10, 20, 40 };
	va_list args;
	int result, saved_errno = errno;

	if ((*tries) < ARRAY_SIZE(delay)) {
		/*
		 * We assume that some other process had the file open at the wrong
		 * moment and retry. In order to give the other process a higher
		 * chance to complete its operation, we give up our time slice now.
		 * If we have to retry again, we do sleep a bit.
		 */
		Sleep(delay[*tries]);
		(*tries)++;
		return 1;
	}

	va_start(args, format);
	result = ask_yes_no_if_possible(format, args);
	va_end(args);
	errno = saved_errno;
	return result;
}

/* Windows only */
enum hide_dotfiles_type {
	HIDE_DOTFILES_FALSE = 0,
	HIDE_DOTFILES_TRUE,
	HIDE_DOTFILES_DOTGITONLY
};

static enum hide_dotfiles_type hide_dotfiles = HIDE_DOTFILES_DOTGITONLY;
static char *unset_environment_variables;
int core_fscache;
int core_long_paths;

int mingw_core_config(const char *var, const char *value, void *cb)
{
	if (!strcmp(var, "core.hidedotfiles")) {
		if (value && !strcasecmp(value, "dotgitonly"))
			hide_dotfiles = HIDE_DOTFILES_DOTGITONLY;
		else
			hide_dotfiles = git_config_bool(var, value);
		return 0;
	}

	if (!strcmp(var, "core.fscache")) {
		core_fscache = git_config_bool(var, value);
		return 0;
	}

	if (!strcmp(var, "core.longpaths")) {
		core_long_paths = git_config_bool(var, value);
		return 0;
	}

	if (!strcmp(var, "core.unsetenvvars")) {
		free(unset_environment_variables);
		unset_environment_variables = xstrdup(value);
		return 0;
	}

	return 0;
}

static DWORD symlink_file_flags = 0, symlink_directory_flags = 1;

enum phantom_symlink_result {
	PHANTOM_SYMLINK_RETRY,
	PHANTOM_SYMLINK_DONE,
	PHANTOM_SYMLINK_DIRECTORY
};

static inline int is_wdir_sep(wchar_t wchar)
{
	return wchar == L'/' || wchar == L'\\';
}

static const wchar_t *make_relative_to(const wchar_t *path,
				       const wchar_t *relative_to, wchar_t *out,
				       size_t size)
{
	size_t i = wcslen(relative_to), len;

	/* Is `path` already absolute? */
	if (is_wdir_sep(path[0]) ||
	    (iswalpha(path[0]) && path[1] == L':' && is_wdir_sep(path[2])))
		return path;

	while (i > 0 && !is_wdir_sep(relative_to[i - 1]))
		i--;

	/* Is `relative_to` in the current directory? */
	if (!i)
		return path;

	len = wcslen(path);
	if (i + len + 1 > size) {
		error("Could not make '%S' relative to '%S' (too large)",
		      path, relative_to);
		return NULL;
	}

	memcpy(out, relative_to, i * sizeof(wchar_t));
	wcscpy(out + i, path);
	return out;
}

/*
 * Changes a file symlink to a directory symlink if the target exists and is a
 * directory.
 */
static enum phantom_symlink_result
process_phantom_symlink(const wchar_t *wtarget, const wchar_t *wlink)
{
	HANDLE hnd;
	BY_HANDLE_FILE_INFORMATION fdata;
	wchar_t relative[MAX_LONG_PATH];
	const wchar_t *rel;

	/* check that wlink is still a file symlink */
	if ((GetFileAttributesW(wlink)
			& (FILE_ATTRIBUTE_REPARSE_POINT | FILE_ATTRIBUTE_DIRECTORY))
			!= FILE_ATTRIBUTE_REPARSE_POINT)
		return PHANTOM_SYMLINK_DONE;

	/* make it relative, if necessary */
	rel = make_relative_to(wtarget, wlink, relative, ARRAY_SIZE(relative));
	if (!rel)
		return PHANTOM_SYMLINK_DONE;

	/* let Windows resolve the link by opening it */
	hnd = CreateFileW(rel, 0,
			FILE_SHARE_READ | FILE_SHARE_WRITE | FILE_SHARE_DELETE, NULL,
			OPEN_EXISTING, FILE_FLAG_BACKUP_SEMANTICS, NULL);
	if (hnd == INVALID_HANDLE_VALUE) {
		errno = err_win_to_posix(GetLastError());
		return PHANTOM_SYMLINK_RETRY;
	}

	if (!GetFileInformationByHandle(hnd, &fdata)) {
		errno = err_win_to_posix(GetLastError());
		CloseHandle(hnd);
		return PHANTOM_SYMLINK_RETRY;
	}
	CloseHandle(hnd);

	/* if target exists and is a file, we're done */
	if (!(fdata.dwFileAttributes & FILE_ATTRIBUTE_DIRECTORY))
		return PHANTOM_SYMLINK_DONE;

	/* otherwise recreate the symlink with directory flag */
	if (DeleteFileW(wlink) &&
	    CreateSymbolicLinkW(wlink, wtarget, symlink_directory_flags))
		return PHANTOM_SYMLINK_DIRECTORY;

	errno = err_win_to_posix(GetLastError());
	return PHANTOM_SYMLINK_RETRY;
}

/* keep track of newly created symlinks to non-existing targets */
struct phantom_symlink_info {
	struct phantom_symlink_info *next;
	wchar_t *wlink;
	wchar_t *wtarget;
};

static struct phantom_symlink_info *phantom_symlinks = NULL;
static CRITICAL_SECTION phantom_symlinks_cs;

static void process_phantom_symlinks(void)
{
	struct phantom_symlink_info *current, **psi;
	EnterCriticalSection(&phantom_symlinks_cs);
	/* process phantom symlinks list */
	psi = &phantom_symlinks;
	while ((current = *psi)) {
		enum phantom_symlink_result result = process_phantom_symlink(
				current->wtarget, current->wlink);
		if (result == PHANTOM_SYMLINK_RETRY) {
			psi = &current->next;
		} else {
			/* symlink was processed, remove from list */
			*psi = current->next;
			free(current);
			/* if symlink was a directory, start over */
			if (result == PHANTOM_SYMLINK_DIRECTORY)
				psi = &phantom_symlinks;
		}
	}
	LeaveCriticalSection(&phantom_symlinks_cs);
}

static int create_phantom_symlink(wchar_t *wtarget, wchar_t *wlink)
{
	int len;

	/* create file symlink */
	if (!CreateSymbolicLinkW(wlink, wtarget, symlink_file_flags)) {
		errno = err_win_to_posix(GetLastError());
		return -1;
	}

	/* convert to directory symlink if target exists */
	switch (process_phantom_symlink(wtarget, wlink)) {
	case PHANTOM_SYMLINK_RETRY: {
		/* if target doesn't exist, add to phantom symlinks list */
		wchar_t wfullpath[MAX_LONG_PATH];
		struct phantom_symlink_info *psi;

		/* convert to absolute path to be independent of cwd */
		len = GetFullPathNameW(wlink, MAX_LONG_PATH, wfullpath, NULL);
		if (!len || len >= MAX_LONG_PATH) {
			errno = err_win_to_posix(GetLastError());
			return -1;
		}

		/* over-allocate and fill phantom_symlink_info structure */
		psi = xmalloc(sizeof(struct phantom_symlink_info) +
			      sizeof(wchar_t) * (len + wcslen(wtarget) + 2));
		psi->wlink = (wchar_t *)(psi + 1);
		wcscpy(psi->wlink, wfullpath);
		psi->wtarget = psi->wlink + len + 1;
		wcscpy(psi->wtarget, wtarget);

		EnterCriticalSection(&phantom_symlinks_cs);
		psi->next = phantom_symlinks;
		phantom_symlinks = psi;
		LeaveCriticalSection(&phantom_symlinks_cs);
		break;
	}
	case PHANTOM_SYMLINK_DIRECTORY:
		/* if we created a dir symlink, process other phantom symlinks */
		process_phantom_symlinks();
		break;
	default:
		break;
	}
	return 0;
}

/* Normalizes NT paths as returned by some low-level APIs. */
static wchar_t *normalize_ntpath(wchar_t *wbuf)
{
	int i;
	/* fix absolute path prefixes */
	if (wbuf[0] == '\\') {
		/* strip NT namespace prefixes */
		if (!wcsncmp(wbuf, L"\\??\\", 4) ||
		    !wcsncmp(wbuf, L"\\\\?\\", 4))
			wbuf += 4;
		else if (!wcsnicmp(wbuf, L"\\DosDevices\\", 12))
			wbuf += 12;
		/* replace remaining '...UNC\' with '\\' */
		if (!wcsnicmp(wbuf, L"UNC\\", 4)) {
			wbuf += 2;
			*wbuf = '\\';
		}
	}
	/* convert backslashes to slashes */
	for (i = 0; wbuf[i]; i++)
		if (wbuf[i] == '\\')
			wbuf[i] = '/';
	return wbuf;
}

int mingw_unlink(const char *pathname)
{
	int tries = 0;
	wchar_t wpathname[MAX_LONG_PATH];
	if (xutftowcs_long_path(wpathname, pathname) < 0)
		return -1;

	do {
		/* read-only files cannot be removed */
		_wchmod(wpathname, 0666);
		if (!_wunlink(wpathname))
			return 0;
		if (!is_file_in_use_error(GetLastError()))
			break;
		/*
		 * _wunlink() / DeleteFileW() for directory symlinks fails with
		 * ERROR_ACCESS_DENIED (EACCES), so try _wrmdir() as well. This is the
		 * same error we get if a file is in use (already checked above).
		 */
		if (!_wrmdir(wpathname))
			return 0;
	} while (retry_ask_yes_no(&tries, "Unlink of file '%s' failed. "
			"Should I try again?", pathname));
	return -1;
}

static int is_dir_empty(const wchar_t *wpath)
{
	WIN32_FIND_DATAW findbuf;
	HANDLE handle;
	wchar_t wbuf[MAX_LONG_PATH + 2];
	wcscpy(wbuf, wpath);
	wcscat(wbuf, L"\\*");
	handle = FindFirstFileW(wbuf, &findbuf);
	if (handle == INVALID_HANDLE_VALUE)
		return GetLastError() == ERROR_NO_MORE_FILES;

	while (!wcscmp(findbuf.cFileName, L".") ||
			!wcscmp(findbuf.cFileName, L".."))
		if (!FindNextFileW(handle, &findbuf)) {
			DWORD err = GetLastError();
			FindClose(handle);
			return err == ERROR_NO_MORE_FILES;
		}
	FindClose(handle);
	return 0;
}

int mingw_rmdir(const char *pathname)
{
	int tries = 0;
	wchar_t wpathname[MAX_LONG_PATH];
	if (xutftowcs_long_path(wpathname, pathname) < 0)
		return -1;

	do {
		if (!_wrmdir(wpathname))
			return 0;
		if (!is_file_in_use_error(GetLastError()))
			errno = err_win_to_posix(GetLastError());
		if (errno != EACCES)
			break;
		if (!is_dir_empty(wpathname)) {
			errno = ENOTEMPTY;
			break;
		}
	} while (retry_ask_yes_no(&tries, "Deletion of directory '%s' failed. "
			"Should I try again?", pathname));
	return -1;
}

static inline int needs_hiding(const char *path)
{
	const char *basename;

	if (hide_dotfiles == HIDE_DOTFILES_FALSE)
		return 0;

	/* We cannot use basename(), as it would remove trailing slashes */
	mingw_skip_dos_drive_prefix((char **)&path);
	if (!*path)
		return 0;

	for (basename = path; *path; path++)
		if (is_dir_sep(*path)) {
			do {
				path++;
			} while (is_dir_sep(*path));
			/* ignore trailing slashes */
			if (*path)
				basename = path;
		}

	if (hide_dotfiles == HIDE_DOTFILES_TRUE)
		return *basename == '.';

	assert(hide_dotfiles == HIDE_DOTFILES_DOTGITONLY);
	return !strncasecmp(".git", basename, 4) &&
		(!basename[4] || is_dir_sep(basename[4]));
}

static int set_hidden_flag(const wchar_t *path, int set)
{
	DWORD original = GetFileAttributesW(path), modified;
	if (set)
		modified = original | FILE_ATTRIBUTE_HIDDEN;
	else
		modified = original & ~FILE_ATTRIBUTE_HIDDEN;
	if (original == modified || SetFileAttributesW(path, modified))
		return 0;
	errno = err_win_to_posix(GetLastError());
	return -1;
}

int mingw_mkdir(const char *path, int mode)
{
	int ret;
	wchar_t wpath[MAX_LONG_PATH];
	/* CreateDirectoryW path limit is 248 (MAX_PATH - 8.3 file name) */
	if (xutftowcs_path_ex(wpath, path, MAX_LONG_PATH, -1, 248,
			core_long_paths) < 0)
		return -1;

	ret = _wmkdir(wpath);
	if (!ret)
		process_phantom_symlinks();
	if (!ret && needs_hiding(path))
		return set_hidden_flag(wpath, 1);
	return ret;
}

static int mingw_open_append(wchar_t const *wfilename, int oflags, ...)
{
	HANDLE handle;
	int fd;
	DWORD create = (oflags & O_CREAT) ? OPEN_ALWAYS : OPEN_EXISTING;

	/* only these flags are supported */
	if ((oflags & ~O_CREAT) != (O_WRONLY | O_APPEND))
		return errno = ENOSYS, -1;

	/*
	 * FILE_SHARE_WRITE is required to permit child processes
	 * to append to the file.
	 */
	handle = CreateFileW(wfilename, FILE_APPEND_DATA,
			FILE_SHARE_WRITE | FILE_SHARE_READ,
			NULL, create, FILE_ATTRIBUTE_NORMAL, NULL);
	if (handle == INVALID_HANDLE_VALUE)
		return errno = err_win_to_posix(GetLastError()), -1;
	/*
	 * No O_APPEND here, because the CRT uses it only to reset the
	 * file pointer to EOF on write(); but that is not necessary
	 * for a file created with FILE_APPEND_DATA.
	 */
	fd = _open_osfhandle((intptr_t)handle, O_BINARY);
	if (fd < 0)
		CloseHandle(handle);
	return fd;
}

int mingw_open (const char *filename, int oflags, ...)
{
	typedef int (*open_fn_t)(wchar_t const *wfilename, int oflags, ...);
	va_list args;
	unsigned mode;
	int fd;
	wchar_t wfilename[MAX_LONG_PATH];
	open_fn_t open_fn;

	va_start(args, oflags);
	mode = va_arg(args, int);
	va_end(args);

	if (filename && !strcmp(filename, "/dev/null"))
		filename = "nul";

	if (oflags & O_APPEND)
		open_fn = mingw_open_append;
	else
		open_fn = _wopen;

	if (xutftowcs_long_path(wfilename, filename) < 0)
		return -1;
	fd = open_fn(wfilename, oflags, mode);

	if (fd < 0 && (oflags & O_ACCMODE) != O_RDONLY && errno == EACCES) {
		DWORD attrs = GetFileAttributesW(wfilename);
		if (attrs != INVALID_FILE_ATTRIBUTES && (attrs & FILE_ATTRIBUTE_DIRECTORY))
			errno = EISDIR;
	}
	if ((oflags & O_CREAT) && needs_hiding(filename)) {
		/*
		 * Internally, _wopen() uses the CreateFile() API which errors
		 * out with an ERROR_ACCESS_DENIED if CREATE_ALWAYS was
		 * specified and an already existing file's attributes do not
		 * match *exactly*. As there is no mode or flag we can set that
		 * would correspond to FILE_ATTRIBUTE_HIDDEN, let's just try
		 * again *without* the O_CREAT flag (that corresponds to the
		 * CREATE_ALWAYS flag of CreateFile()).
		 */
		if (fd < 0 && errno == EACCES)
			fd = open_fn(wfilename, oflags & ~O_CREAT, mode);
		if (fd >= 0 && set_hidden_flag(wfilename, 1))
			warning("could not mark '%s' as hidden.", filename);
	}
	return fd;
}

static BOOL WINAPI ctrl_ignore(DWORD type)
{
	return TRUE;
}

#undef fgetc
int mingw_fgetc(FILE *stream)
{
	int ch;
	if (!isatty(_fileno(stream)))
		return fgetc(stream);

	SetConsoleCtrlHandler(ctrl_ignore, TRUE);
	while (1) {
		ch = fgetc(stream);
		if (ch != EOF || GetLastError() != ERROR_OPERATION_ABORTED)
			break;

		/* Ctrl+C was pressed, simulate SIGINT and retry */
		mingw_raise(SIGINT);
	}
	SetConsoleCtrlHandler(ctrl_ignore, FALSE);
	return ch;
}

#undef fopen
FILE *mingw_fopen (const char *filename, const char *otype)
{
	int hide = needs_hiding(filename);
	FILE *file;
	wchar_t wfilename[MAX_LONG_PATH], wotype[4];
	if (filename && !strcmp(filename, "/dev/null"))
		filename = "nul";
	if (xutftowcs_long_path(wfilename, filename) < 0 ||
		xutftowcs(wotype, otype, ARRAY_SIZE(wotype)) < 0)
		return NULL;
	if (hide && !access(filename, F_OK) && set_hidden_flag(wfilename, 0)) {
		error("could not unhide %s", filename);
		return NULL;
	}
	file = _wfopen(wfilename, wotype);
	if (!file && GetLastError() == ERROR_INVALID_NAME)
		errno = ENOENT;
	if (file && hide && set_hidden_flag(wfilename, 1))
		warning("could not mark '%s' as hidden.", filename);
	return file;
}

FILE *mingw_freopen (const char *filename, const char *otype, FILE *stream)
{
	int hide = needs_hiding(filename);
	FILE *file;
	wchar_t wfilename[MAX_LONG_PATH], wotype[4];
	if (filename && !strcmp(filename, "/dev/null"))
		filename = "nul";
	if (xutftowcs_long_path(wfilename, filename) < 0 ||
		xutftowcs(wotype, otype, ARRAY_SIZE(wotype)) < 0)
		return NULL;
	if (hide && !access(filename, F_OK) && set_hidden_flag(wfilename, 0)) {
		error("could not unhide %s", filename);
		return NULL;
	}
	file = _wfreopen(wfilename, wotype, stream);
	if (file && hide && set_hidden_flag(wfilename, 1))
		warning("could not mark '%s' as hidden.", filename);
	return file;
}

#undef fflush
int mingw_fflush(FILE *stream)
{
	int ret = fflush(stream);

	/*
	 * write() is used behind the scenes of stdio output functions.
	 * Since git code does not check for errors after each stdio write
	 * operation, it can happen that write() is called by a later
	 * stdio function even if an earlier write() call failed. In the
	 * case of a pipe whose readable end was closed, only the first
	 * call to write() reports EPIPE on Windows. Subsequent write()
	 * calls report EINVAL. It is impossible to notice whether this
	 * fflush invocation triggered such a case, therefore, we have to
	 * catch all EINVAL errors whole-sale.
	 */
	if (ret && errno == EINVAL)
		errno = EPIPE;

	return ret;
}

#undef write
ssize_t mingw_write(int fd, const void *buf, size_t len)
{
	ssize_t result = write(fd, buf, len);

	if (result < 0 && errno == EINVAL && buf) {
		/* check if fd is a pipe */
		HANDLE h = (HANDLE) _get_osfhandle(fd);
		if (GetFileType(h) == FILE_TYPE_PIPE)
			errno = EPIPE;
		else
			errno = EINVAL;
	}

	return result;
}

int mingw_access(const char *filename, int mode)
{
	wchar_t wfilename[MAX_LONG_PATH];
	if (xutftowcs_long_path(wfilename, filename) < 0)
		return -1;
	/* X_OK is not supported by the MSVCRT version */
	return _waccess(wfilename, mode & ~X_OK);
}

/* cached length of current directory for handle_long_path */
static int current_directory_len = 0;

int mingw_chdir(const char *dirname)
{
	int result;
	wchar_t wdirname[MAX_LONG_PATH];
	if (xutftowcs_long_path(wdirname, dirname) < 0)
		return -1;

	if (has_symlinks) {
		HANDLE hnd = CreateFileW(wdirname, 0,
				FILE_SHARE_READ | FILE_SHARE_WRITE | FILE_SHARE_DELETE, NULL,
				OPEN_EXISTING, FILE_FLAG_BACKUP_SEMANTICS, NULL);
		if (hnd == INVALID_HANDLE_VALUE) {
			errno = err_win_to_posix(GetLastError());
			return -1;
		}
		if (!GetFinalPathNameByHandleW(hnd, wdirname, ARRAY_SIZE(wdirname), 0)) {
			errno = err_win_to_posix(GetLastError());
			CloseHandle(hnd);
			return -1;
		}
		CloseHandle(hnd);
	}

	result = _wchdir(normalize_ntpath(wdirname));
	current_directory_len = GetCurrentDirectoryW(0, NULL);
	return result;
}

int mingw_chmod(const char *filename, int mode)
{
	wchar_t wfilename[MAX_LONG_PATH];
	if (xutftowcs_long_path(wfilename, filename) < 0)
		return -1;
	return _wchmod(wfilename, mode);
}

/**
 * Verifies that safe_create_leading_directories() would succeed.
 */
static int has_valid_directory_prefix(wchar_t *wfilename)
{
	int n = wcslen(wfilename);

	while (n > 0) {
		wchar_t c = wfilename[--n];
		DWORD attributes;

		if (!is_dir_sep(c))
			continue;

		wfilename[n] = L'\0';
		attributes = GetFileAttributesW(wfilename);
		wfilename[n] = c;
		if (attributes == FILE_ATTRIBUTE_DIRECTORY ||
				attributes == FILE_ATTRIBUTE_DEVICE)
			return 1;
		if (attributes == INVALID_FILE_ATTRIBUTES)
			switch (GetLastError()) {
			case ERROR_PATH_NOT_FOUND:
				continue;
			case ERROR_FILE_NOT_FOUND:
				/* This implies parent directory exists. */
				return 1;
			}
		return 0;
	}
	return 1;
}

int mingw_lstat(const char *file_name, struct stat *buf)
{
	WIN32_FILE_ATTRIBUTE_DATA fdata;
	WIN32_FIND_DATAW findbuf = { 0 };
	wchar_t wfilename[MAX_LONG_PATH];
	int wlen = xutftowcs_long_path(wfilename, file_name);
	if (wlen < 0)
		return -1;

	/* strip trailing '/', or GetFileAttributes will fail */
	while (wlen && is_dir_sep(wfilename[wlen - 1]))
		wfilename[--wlen] = 0;
	if (!wlen) {
		errno = ENOENT;
		return -1;
	}

	if (GetFileAttributesExW(wfilename, GetFileExInfoStandard, &fdata)) {
		/* for reparse points, use FindFirstFile to get the reparse tag */
		if (fdata.dwFileAttributes & FILE_ATTRIBUTE_REPARSE_POINT) {
			HANDLE handle = FindFirstFileW(wfilename, &findbuf);
			if (handle == INVALID_HANDLE_VALUE)
				goto error;
			FindClose(handle);
		}
		buf->st_ino = 0;
		buf->st_gid = 0;
		buf->st_uid = 0;
		buf->st_nlink = 1;
		buf->st_mode = file_attr_to_st_mode(fdata.dwFileAttributes,
				findbuf.dwReserved0, file_name);
		buf->st_size = S_ISLNK(buf->st_mode) ? MAX_LONG_PATH :
			fdata.nFileSizeLow | (((off_t) fdata.nFileSizeHigh) << 32);
		buf->st_dev = buf->st_rdev = 0; /* not used by Git */
		filetime_to_timespec(&(fdata.ftLastAccessTime), &(buf->st_atim));
		filetime_to_timespec(&(fdata.ftLastWriteTime), &(buf->st_mtim));
		filetime_to_timespec(&(fdata.ftCreationTime), &(buf->st_ctim));
		return 0;
	}
error:
	switch (GetLastError()) {
	case ERROR_ACCESS_DENIED:
	case ERROR_SHARING_VIOLATION:
	case ERROR_LOCK_VIOLATION:
	case ERROR_SHARING_BUFFER_EXCEEDED:
		errno = EACCES;
		break;
	case ERROR_BUFFER_OVERFLOW:
		errno = ENAMETOOLONG;
		break;
	case ERROR_NOT_ENOUGH_MEMORY:
		errno = ENOMEM;
		break;
	case ERROR_PATH_NOT_FOUND:
		if (!has_valid_directory_prefix(wfilename)) {
			errno = ENOTDIR;
			break;
		}
		/* fallthru */
	default:
		errno = ENOENT;
		break;
	}
	return -1;
}

int (*lstat)(const char *file_name, struct stat *buf) = mingw_lstat;

static int get_file_info_by_handle(HANDLE hnd, struct stat *buf)
{
	BY_HANDLE_FILE_INFORMATION fdata;

	if (!GetFileInformationByHandle(hnd, &fdata)) {
		errno = err_win_to_posix(GetLastError());
		return -1;
	}

	buf->st_ino = 0;
	buf->st_gid = 0;
	buf->st_uid = 0;
	buf->st_nlink = 1;
	buf->st_mode = file_attr_to_st_mode(fdata.dwFileAttributes, 0, NULL);
	buf->st_size = fdata.nFileSizeLow |
		(((off_t)fdata.nFileSizeHigh)<<32);
	buf->st_dev = buf->st_rdev = 0; /* not used by Git */
	filetime_to_timespec(&(fdata.ftLastAccessTime), &(buf->st_atim));
	filetime_to_timespec(&(fdata.ftLastWriteTime), &(buf->st_mtim));
	filetime_to_timespec(&(fdata.ftCreationTime), &(buf->st_ctim));
	return 0;
}

int mingw_stat(const char *file_name, struct stat *buf)
{
	wchar_t wfile_name[MAX_LONG_PATH];
	HANDLE hnd;
	int result;

	/* open the file and let Windows resolve the links */
	if (xutftowcs_long_path(wfile_name, file_name) < 0)
		return -1;
	hnd = CreateFileW(wfile_name, 0,
			FILE_SHARE_READ | FILE_SHARE_WRITE | FILE_SHARE_DELETE, NULL,
			OPEN_EXISTING, FILE_FLAG_BACKUP_SEMANTICS, NULL);
	if (hnd == INVALID_HANDLE_VALUE) {
		errno = err_win_to_posix(GetLastError());
		return -1;
	}
	result = get_file_info_by_handle(hnd, buf);
	CloseHandle(hnd);
	return result;
}

int mingw_fstat(int fd, struct stat *buf)
{
	HANDLE fh = (HANDLE)_get_osfhandle(fd);
	DWORD avail, type = GetFileType(fh) & ~FILE_TYPE_REMOTE;

	switch (type) {
	case FILE_TYPE_DISK:
		return get_file_info_by_handle(fh, buf);

	case FILE_TYPE_CHAR:
	case FILE_TYPE_PIPE:
		/* initialize stat fields */
		memset(buf, 0, sizeof(*buf));
		buf->st_nlink = 1;

		if (type == FILE_TYPE_CHAR) {
			buf->st_mode = _S_IFCHR;
		} else {
			buf->st_mode = _S_IFIFO;
			if (PeekNamedPipe(fh, NULL, 0, NULL, &avail, NULL))
				buf->st_size = avail;
		}
		return 0;

	default:
		errno = EBADF;
		return -1;
	}
}

static inline void time_t_to_filetime(time_t t, FILETIME *ft)
{
	long long winTime = t * 10000000LL + 116444736000000000LL;
	ft->dwLowDateTime = winTime;
	ft->dwHighDateTime = winTime >> 32;
}

int mingw_utime (const char *file_name, const struct utimbuf *times)
{
	FILETIME mft, aft;
	int fh, rc;
	DWORD attrs;
	wchar_t wfilename[MAX_LONG_PATH];
	if (xutftowcs_long_path(wfilename, file_name) < 0)
		return -1;

	/* must have write permission */
	attrs = GetFileAttributesW(wfilename);
	if (attrs != INVALID_FILE_ATTRIBUTES &&
	    (attrs & FILE_ATTRIBUTE_READONLY)) {
		/* ignore errors here; open() will report them */
		SetFileAttributesW(wfilename, attrs & ~FILE_ATTRIBUTE_READONLY);
	}

	if ((fh = _wopen(wfilename, O_RDWR | O_BINARY)) < 0) {
		rc = -1;
		goto revert_attrs;
	}

	if (times) {
		time_t_to_filetime(times->modtime, &mft);
		time_t_to_filetime(times->actime, &aft);
	} else {
		GetSystemTimeAsFileTime(&mft);
		aft = mft;
	}
	if (!SetFileTime((HANDLE)_get_osfhandle(fh), NULL, &aft, &mft)) {
		errno = EINVAL;
		rc = -1;
	} else
		rc = 0;
	close(fh);

revert_attrs:
	if (attrs != INVALID_FILE_ATTRIBUTES &&
	    (attrs & FILE_ATTRIBUTE_READONLY)) {
		/* ignore errors again */
		SetFileAttributesW(wfilename, attrs);
	}
	return rc;
}

#undef strftime
size_t mingw_strftime(char *s, size_t max,
		      const char *format, const struct tm *tm)
{
	size_t ret = strftime(s, max, format, tm);

	if (!ret && errno == EINVAL)
		die("invalid strftime format: '%s'", format);
	return ret;
}

unsigned int sleep (unsigned int seconds)
{
	Sleep(seconds*1000);
	return 0;
}

char *mingw_mktemp(char *template)
{
	wchar_t wtemplate[MAX_PATH];
	int offset = 0;

	/* we need to return the path, thus no long paths here! */
	if (xutftowcs_path(wtemplate, template) < 0)
		return NULL;

	if (is_dir_sep(template[0]) && !is_dir_sep(template[1]) &&
	    iswalpha(wtemplate[0]) && wtemplate[1] == L':') {
		/* We have an absolute path missing the drive prefix */
		offset = 2;
	}
	if (!_wmktemp(wtemplate))
		return NULL;
	if (xwcstoutf(template, wtemplate + offset, strlen(template) + 1) < 0)
		return NULL;
	return template;
}

int mkstemp(char *template)
{
	char *filename = mktemp(template);
	if (filename == NULL)
		return -1;
	return open(filename, O_RDWR | O_CREAT, 0600);
}

int gettimeofday(struct timeval *tv, void *tz)
{
	FILETIME ft;
	long long hnsec;

	GetSystemTimeAsFileTime(&ft);
	hnsec = filetime_to_hnsec(&ft);
	tv->tv_sec = hnsec / 10000000;
	tv->tv_usec = (hnsec % 10000000) / 10;
	return 0;
}

int pipe(int filedes[2])
{
	HANDLE h[2];

	/* this creates non-inheritable handles */
	if (!CreatePipe(&h[0], &h[1], NULL, 8192)) {
		errno = err_win_to_posix(GetLastError());
		return -1;
	}
	filedes[0] = _open_osfhandle(HCAST(int, h[0]), O_NOINHERIT);
	if (filedes[0] < 0) {
		CloseHandle(h[0]);
		CloseHandle(h[1]);
		return -1;
	}
	filedes[1] = _open_osfhandle(HCAST(int, h[1]), O_NOINHERIT);
	if (filedes[1] < 0) {
		close(filedes[0]);
		CloseHandle(h[1]);
		return -1;
	}
	return 0;
}

struct tm *gmtime_r(const time_t *timep, struct tm *result)
{
	/* gmtime() in MSVCRT.DLL is thread-safe, but not reentrant */
	memcpy(result, gmtime(timep), sizeof(struct tm));
	return result;
}

struct tm *localtime_r(const time_t *timep, struct tm *result)
{
	/* localtime() in MSVCRT.DLL is thread-safe, but not reentrant */
	memcpy(result, localtime(timep), sizeof(struct tm));
	return result;
}

char *mingw_getcwd(char *pointer, int len)
{
	wchar_t cwd[MAX_PATH], wpointer[MAX_PATH];
	DWORD ret = GetCurrentDirectoryW(ARRAY_SIZE(cwd), cwd);

	if (!ret || ret >= ARRAY_SIZE(cwd)) {
		errno = ret ? ENAMETOOLONG : err_win_to_posix(GetLastError());
		return NULL;
	}
	ret = GetLongPathNameW(cwd, wpointer, ARRAY_SIZE(wpointer));
	if (!ret && GetLastError() == ERROR_ACCESS_DENIED) {
		HANDLE hnd = CreateFileW(cwd, 0,
			FILE_SHARE_READ | FILE_SHARE_WRITE | FILE_SHARE_DELETE, NULL,
			OPEN_EXISTING, FILE_FLAG_BACKUP_SEMANTICS, NULL);
		if (hnd == INVALID_HANDLE_VALUE)
			return NULL;
		ret = GetFinalPathNameByHandleW(hnd, wpointer, ARRAY_SIZE(wpointer), 0);
		CloseHandle(hnd);
		if (!ret || ret >= ARRAY_SIZE(wpointer))
			return NULL;
		if (xwcstoutf(pointer, normalize_ntpath(wpointer), len) < 0)
			return NULL;
		return pointer;
	}
	if (!ret || ret >= ARRAY_SIZE(wpointer))
		return NULL;
	if (xwcstoutf(pointer, wpointer, len) < 0)
		return NULL;
	convert_slashes(pointer);
	return pointer;
}

/*
 * See "Parsing C++ Command-Line Arguments" at Microsoft's Docs:
 * https://docs.microsoft.com/en-us/cpp/cpp/parsing-cpp-command-line-arguments
 */
static const char *quote_arg_msvc(const char *arg)
{
	/* count chars to quote */
	int len = 0, n = 0;
	int force_quotes = 0;
	char *q, *d;
	const char *p = arg;
	if (!*p) force_quotes = 1;
	while (*p) {
		if (isspace(*p) || *p == '*' || *p == '?' || *p == '{' || *p == '\'')
			force_quotes = 1;
		else if (*p == '"')
			n++;
		else if (*p == '\\') {
			int count = 0;
			while (*p == '\\') {
				count++;
				p++;
				len++;
			}
			if (*p == '"')
				n += count*2 + 1;
			continue;
		}
		len++;
		p++;
	}
	if (!force_quotes && n == 0)
		return arg;

	/* insert \ where necessary */
	d = q = xmalloc(st_add3(len, n, 3));
	*d++ = '"';
	while (*arg) {
		if (*arg == '"')
			*d++ = '\\';
		else if (*arg == '\\') {
			int count = 0;
			while (*arg == '\\') {
				count++;
				*d++ = *arg++;
			}
			if (*arg == '"') {
				while (count-- > 0)
					*d++ = '\\';
				*d++ = '\\';
			}
		}
		*d++ = *arg++;
	}
	*d++ = '"';
	*d++ = 0;
	return q;
}

#include "quote.h"

static const char *quote_arg_msys2(const char *arg)
{
	struct strbuf buf = STRBUF_INIT;
	const char *p2 = arg, *p;

	for (p = arg; *p; p++) {
		int ws = isspace(*p);
		if (!ws && *p != '\\' && *p != '"' && *p != '{')
			continue;
		if (!buf.len)
			strbuf_addch(&buf, '"');
		if (p != p2)
			strbuf_add(&buf, p2, p - p2);
		if (!ws && *p != '{')
			strbuf_addch(&buf, '\\');
		p2 = p;
	}

	if (p == arg)
		strbuf_addch(&buf, '"');
	else if (!buf.len)
		return arg;
	else
		strbuf_add(&buf, p2, p - p2),

	strbuf_addch(&buf, '"');
	return strbuf_detach(&buf, 0);
}

static const char *parse_interpreter(const char *cmd)
{
	static char buf[100];
	char *p, *opt;
	int n, fd;

	/* don't even try a .exe */
	n = strlen(cmd);
	if (n >= 4 && !strcasecmp(cmd+n-4, ".exe"))
		return NULL;

	fd = open(cmd, O_RDONLY);
	if (fd < 0)
		return NULL;
	n = read(fd, buf, sizeof(buf)-1);
	close(fd);
	if (n < 4)	/* at least '#!/x' and not error */
		return NULL;

	if (buf[0] != '#' || buf[1] != '!')
		return NULL;
	buf[n] = '\0';
	p = buf + strcspn(buf, "\r\n");
	if (!*p)
		return NULL;

	*p = '\0';
	if (!(p = strrchr(buf+2, '/')) && !(p = strrchr(buf+2, '\\')))
		return NULL;
	/* strip options */
	if ((opt = strchr(p+1, ' ')))
		*opt = '\0';
	return p+1;
}

/*
 * exe_only means that we only want to detect .exe files, but not scripts
 * (which do not have an extension)
 */
static char *lookup_prog(const char *dir, int dirlen, const char *cmd,
			 int isexe, int exe_only)
{
	char path[MAX_PATH];
	wchar_t wpath[MAX_PATH];
	snprintf(path, sizeof(path), "%.*s\\%s.exe", dirlen, dir, cmd);

	if (xutftowcs_path(wpath, path) < 0)
		return NULL;

	if (!isexe && _waccess(wpath, F_OK) == 0)
		return xstrdup(path);
	wpath[wcslen(wpath)-4] = '\0';
	if ((!exe_only || isexe) && _waccess(wpath, F_OK) == 0) {
		if (!(GetFileAttributesW(wpath) & FILE_ATTRIBUTE_DIRECTORY)) {
			path[strlen(path)-4] = '\0';
			return xstrdup(path);
		}
	}
	return NULL;
}

/*
 * Determines the absolute path of cmd using the split path in path.
 * If cmd contains a slash or backslash, no lookup is performed.
 */
static char *path_lookup(const char *cmd, int exe_only)
{
	const char *path;
	char *prog = NULL;
	int len = strlen(cmd);
	int isexe = len >= 4 && !strcasecmp(cmd+len-4, ".exe");

	if (strchr(cmd, '/') || strchr(cmd, '\\'))
		return xstrdup(cmd);

	path = mingw_getenv("PATH");
	if (!path)
		return NULL;

	while (!prog) {
		const char *sep = strchrnul(path, ';');
		int dirlen = sep - path;
		if (dirlen)
			prog = lookup_prog(path, dirlen, cmd, isexe, exe_only);
		if (!*sep)
			break;
		path = sep + 1;
	}

	return prog;
}

static const wchar_t *wcschrnul(const wchar_t *s, wchar_t c)
{
	while (*s && *s != c)
		s++;
	return s;
}

/* Compare only keys */
static int wenvcmp(const void *a, const void *b)
{
	wchar_t *p = *(wchar_t **)a, *q = *(wchar_t **)b;
	size_t p_len, q_len;

	/* Find the keys */
	p_len = wcschrnul(p, L'=') - p;
	q_len = wcschrnul(q, L'=') - q;

	/* If the length differs, include the shorter key's NUL */
	if (p_len < q_len)
		p_len++;
	else if (p_len > q_len)
		p_len = q_len + 1;

	return _wcsnicmp(p, q, p_len);
}

/* We need a stable sort to convert the environment between UTF-16 <-> UTF-8 */
#ifndef INTERNAL_QSORT
#include "qsort.c"
#endif

/*
 * Build an environment block combining the inherited environment
 * merged with the given list of settings.
 *
 * Values of the form "KEY=VALUE" in deltaenv override inherited values.
 * Values of the form "KEY" in deltaenv delete inherited values.
 *
 * Multiple entries in deltaenv for the same key are explicitly allowed.
 *
 * We return a contiguous block of UNICODE strings with a final trailing
 * zero word.
 */
static wchar_t *make_environment_block(char **deltaenv)
{
	wchar_t *wenv = GetEnvironmentStringsW(), *wdeltaenv, *result, *p;
	size_t wlen, s, delta_size, size;

	wchar_t **array = NULL;
	size_t alloc = 0, nr = 0, i;

	size = 1; /* for extra NUL at the end */

	/* If there is no deltaenv to apply, simply return a copy. */
	if (!deltaenv || !*deltaenv) {
		for (p = wenv; p && *p; ) {
			size_t s = wcslen(p) + 1;
			size += s;
			p += s;
		}

		ALLOC_ARRAY(result, size);
		memcpy(result, wenv, size * sizeof(*wenv));
		FreeEnvironmentStringsW(wenv);
		return result;
	}

	/*
	 * If there is a deltaenv, let's accumulate all keys into `array`,
	 * sort them using the stable git_qsort() and then copy, skipping
	 * duplicate keys
	 */
	for (p = wenv; p && *p; ) {
		ALLOC_GROW(array, nr + 1, alloc);
		s = wcslen(p) + 1;
		array[nr++] = p;
		p += s;
		size += s;
	}

	/* (over-)assess size needed for wchar version of deltaenv */
	for (delta_size = 0, i = 0; deltaenv[i]; i++)
		delta_size += strlen(deltaenv[i]) * 2 + 1;
	ALLOC_ARRAY(wdeltaenv, delta_size);

	/* convert the deltaenv, appending to array */
	for (i = 0, p = wdeltaenv; deltaenv[i]; i++) {
		ALLOC_GROW(array, nr + 1, alloc);
		wlen = xutftowcs(p, deltaenv[i], wdeltaenv + delta_size - p);
		array[nr++] = p;
		p += wlen + 1;
	}

	git_qsort(array, nr, sizeof(*array), wenvcmp);
	ALLOC_ARRAY(result, size + delta_size);

	for (p = result, i = 0; i < nr; i++) {
		/* Skip any duplicate keys; last one wins */
		while (i + 1 < nr && !wenvcmp(array + i, array + i + 1))
		       i++;

		/* Skip "to delete" entry */
		if (!wcschr(array[i], L'='))
			continue;

		size = wcslen(array[i]) + 1;
		memcpy(p, array[i], size * sizeof(*p));
		p += size;
	}
	*p = L'\0';

	free(array);
	free(wdeltaenv);
	FreeEnvironmentStringsW(wenv);
	return result;
}

static void do_unset_environment_variables(void)
{
	static int done;
	char *p = unset_environment_variables;

	if (done || !p)
		return;
	done = 1;

	for (;;) {
		char *comma = strchr(p, ',');

		if (comma)
			*comma = '\0';
		unsetenv(p);
		if (!comma)
			break;
		p = comma + 1;
	}
}

struct pinfo_t {
	struct pinfo_t *next;
	pid_t pid;
	HANDLE proc;
};
static struct pinfo_t *pinfo = NULL;
CRITICAL_SECTION pinfo_cs;

static int is_msys2_sh(const char *cmd)
{
	if (cmd && !strcmp(cmd, "sh")) {
		static int ret = -1;
		char *p;

		if (ret >= 0)
			return ret;

		p = path_lookup(cmd, 0);
		if (!p)
			ret = 0;
		else {
			size_t len = strlen(p);
			ret = len > 15 &&
				is_dir_sep(p[len - 15]) &&
				!strncasecmp(p + len - 14, "usr", 3) &&
				is_dir_sep(p[len - 11]) &&
				!strncasecmp(p + len - 10, "bin", 3) &&
				is_dir_sep(p[len - 7]) &&
				!strcasecmp(p + len - 6, "sh.exe");
			free(p);
		}
		return ret;
	}
	return 0;
}

static pid_t mingw_spawnve_fd(const char *cmd, const char **argv, char **deltaenv,
			      const char *dir,
			      int prepend_cmd, int fhin, int fhout, int fherr)
{
	STARTUPINFOW si;
	PROCESS_INFORMATION pi;
	struct strbuf args;
	wchar_t wcmd[MAX_PATH], wdir[MAX_PATH], *wargs, *wenvblk = NULL;
	unsigned flags = CREATE_UNICODE_ENVIRONMENT;
	BOOL ret;
	HANDLE cons;
	const char *(*quote_arg)(const char *arg) =
		is_msys2_sh(*argv) ? quote_arg_msys2 : quote_arg_msvc;
	const char *strace_env;

	do_unset_environment_variables();

	/* Determine whether or not we are associated to a console */
	cons = CreateFile("CONOUT$", GENERIC_WRITE,
			FILE_SHARE_WRITE, NULL, OPEN_EXISTING,
			FILE_ATTRIBUTE_NORMAL, NULL);
	if (cons == INVALID_HANDLE_VALUE) {
		/* There is no console associated with this process.
		 * Since the child is a console process, Windows
		 * would normally create a console window. But
		 * since we'll be redirecting std streams, we do
		 * not need the console.
		 * It is necessary to use DETACHED_PROCESS
		 * instead of CREATE_NO_WINDOW to make ssh
		 * recognize that it has no console.
		 */
		flags |= DETACHED_PROCESS;
	} else {
		/* There is already a console. If we specified
		 * DETACHED_PROCESS here, too, Windows would
		 * disassociate the child from the console.
		 * The same is true for CREATE_NO_WINDOW.
		 * Go figure!
		 */
		CloseHandle(cons);
	}
	memset(&si, 0, sizeof(si));
	si.cb = sizeof(si);
	si.dwFlags = STARTF_USESTDHANDLES;
	si.hStdInput = winansi_get_osfhandle(fhin);
	si.hStdOutput = winansi_get_osfhandle(fhout);
	si.hStdError = winansi_get_osfhandle(fherr);

	/* executables and the current directory don't support long paths */
	if (*argv && !strcmp(cmd, *argv))
		wcmd[0] = L'\0';
	else if (xutftowcs_path(wcmd, cmd) < 0)
		return -1;
	if (dir && xutftowcs_path(wdir, dir) < 0)
		return -1;

	/* concatenate argv, quoting args as we go */
	strbuf_init(&args, 0);
	if (prepend_cmd) {
		char *quoted = (char *)quote_arg(cmd);
		strbuf_addstr(&args, quoted);
		if (quoted != cmd)
			free(quoted);
	}
	for (; *argv; argv++) {
		char *quoted = (char *)quote_arg(*argv);
		if (*args.buf)
			strbuf_addch(&args, ' ');
		strbuf_addstr(&args, quoted);
		if (quoted != *argv)
			free(quoted);
	}

	strace_env = getenv("GIT_STRACE_COMMANDS");
	if (strace_env) {
		char *p = path_lookup("strace.exe", 1);
		if (!p)
			return error("strace not found!");
		if (xutftowcs_path(wcmd, p) < 0) {
			free(p);
			return -1;
		}
		free(p);
		if (!strcmp("1", strace_env) ||
		    !strcasecmp("yes", strace_env) ||
		    !strcasecmp("true", strace_env))
			strbuf_insert(&args, 0, "strace ", 7);
		else {
			const char *quoted = quote_arg(strace_env);
			struct strbuf buf = STRBUF_INIT;
			strbuf_addf(&buf, "strace -o %s ", quoted);
			if (quoted != strace_env)
				free((char *)quoted);
			strbuf_insert(&args, 0, buf.buf, buf.len);
			strbuf_release(&buf);
		}
	}

	ALLOC_ARRAY(wargs, st_add(st_mult(2, args.len), 1));
	xutftowcs(wargs, args.buf, 2 * args.len + 1);
	strbuf_release(&args);

	wenvblk = make_environment_block(deltaenv);

	memset(&pi, 0, sizeof(pi));
	ret = CreateProcessW(*wcmd ? wcmd : NULL, wargs, NULL, NULL, TRUE,
		flags, wenvblk, dir ? wdir : NULL, &si, &pi);

	free(wenvblk);
	free(wargs);

	if (!ret) {
		errno = ENOENT;
		return -1;
	}
	CloseHandle(pi.hThread);

	/*
	 * The process ID is the human-readable identifier of the process
	 * that we want to present in log and error messages. The handle
	 * is not useful for this purpose. But we cannot close it, either,
	 * because it is not possible to turn a process ID into a process
	 * handle after the process terminated.
	 * Keep the handle in a list for waitpid.
	 */
	EnterCriticalSection(&pinfo_cs);
	{
		struct pinfo_t *info = xmalloc(sizeof(struct pinfo_t));
		info->pid = pi.dwProcessId;
		info->proc = pi.hProcess;
		info->next = pinfo;
		pinfo = info;
	}
	LeaveCriticalSection(&pinfo_cs);

	return (pid_t)pi.dwProcessId;
}

static pid_t mingw_spawnv(const char *cmd, const char **argv, int prepend_cmd)
{
	return mingw_spawnve_fd(cmd, argv, NULL, NULL, prepend_cmd, 0, 1, 2);
}

pid_t mingw_spawnvpe(const char *cmd, const char **argv, char **deltaenv,
		     const char *dir,
		     int fhin, int fhout, int fherr)
{
	pid_t pid;
	char *prog = path_lookup(cmd, 0);

	if (!prog) {
		errno = ENOENT;
		pid = -1;
	}
	else {
		const char *interpr = parse_interpreter(prog);

		if (interpr) {
			const char *argv0 = argv[0];
			char *iprog = path_lookup(interpr, 1);
			argv[0] = prog;
			if (!iprog) {
				errno = ENOENT;
				pid = -1;
			}
			else {
				pid = mingw_spawnve_fd(iprog, argv, deltaenv, dir, 1,
						       fhin, fhout, fherr);
				free(iprog);
			}
			argv[0] = argv0;
		}
		else
			pid = mingw_spawnve_fd(prog, argv, deltaenv, dir, 0,
					       fhin, fhout, fherr);
		free(prog);
	}
	return pid;
}

static int try_shell_exec(const char *cmd, char *const *argv)
{
	const char *interpr = parse_interpreter(cmd);
	char *prog;
	int pid = 0;

	if (!interpr)
		return 0;
	prog = path_lookup(interpr, 1);
	if (prog) {
		int argc = 0;
#ifndef _MSC_VER
		const
#endif
		char **argv2;
		while (argv[argc]) argc++;
		ALLOC_ARRAY(argv2, argc + 1);
		argv2[0] = (char *)cmd;	/* full path to the script file */
		memcpy(&argv2[1], &argv[1], sizeof(*argv) * argc);
		pid = mingw_spawnv(prog, argv2, 1);
		if (pid >= 0) {
			int status;
			if (waitpid(pid, &status, 0) < 0)
				status = 255;
			exit(status);
		}
		pid = 1;	/* indicate that we tried but failed */
		free(prog);
		free(argv2);
	}
	return pid;
}

int mingw_execv(const char *cmd, char *const *argv)
{
	/* check if git_command is a shell script */
	if (!try_shell_exec(cmd, argv)) {
		int pid, status;

		pid = mingw_spawnv(cmd, (const char **)argv, 0);
		if (pid < 0)
			return -1;
		if (waitpid(pid, &status, 0) < 0)
			status = 255;
		exit(status);
	}
	return -1;
}

int mingw_execvp(const char *cmd, char *const *argv)
{
	char *prog = path_lookup(cmd, 0);

	if (prog) {
		mingw_execv(prog, argv);
		free(prog);
	} else
		errno = ENOENT;

	return -1;
}

int mingw_kill(pid_t pid, int sig)
{
	if (pid > 0 && sig == SIGTERM) {
		HANDLE h = OpenProcess(PROCESS_TERMINATE, FALSE, pid);

		if (TerminateProcess(h, -1)) {
			CloseHandle(h);
			return 0;
		}

		errno = err_win_to_posix(GetLastError());
		CloseHandle(h);
		return -1;
	} else if (pid > 0 && sig == 0) {
		HANDLE h = OpenProcess(PROCESS_QUERY_INFORMATION, FALSE, pid);
		if (h) {
			CloseHandle(h);
			return 0;
		}
	}

	errno = EINVAL;
	return -1;
}

/*
 * UTF-8 versions of getenv(), putenv() and unsetenv().
 * Internally, they use the CRT's stock UNICODE routines
 * to avoid data loss.
 */
char *mingw_getenv(const char *name)
{
#define GETENV_MAX_RETAIN 30
	static char *values[GETENV_MAX_RETAIN];
	static int value_counter;
	int len_key, len_value;
	wchar_t *w_key;
	char *value;
	wchar_t w_value[32768];

	if (!name || !*name)
		return NULL;

	len_key = strlen(name) + 1;
	/* We cannot use xcalloc() here because that uses getenv() itself */
	w_key = calloc(len_key, sizeof(wchar_t));
	if (!w_key)
		die("Out of memory, (tried to allocate %u wchar_t's)", len_key);
	xutftowcs(w_key, name, len_key);
	len_value = GetEnvironmentVariableW(w_key, w_value, ARRAY_SIZE(w_value));
	if (!len_value && GetLastError() == ERROR_ENVVAR_NOT_FOUND) {
		free(w_key);
		return NULL;
	}
	free(w_key);

	len_value = len_value * 3 + 1;
	/* We cannot use xcalloc() here because that uses getenv() itself */
	value = calloc(len_value, sizeof(char));
	if (!value)
		die("Out of memory, (tried to allocate %u bytes)", len_value);
	xwcstoutf(value, w_value, len_value);

	/*
	 * We return `value` which is an allocated value and the caller is NOT
	 * expecting to have to free it, so we keep a round-robin array,
	 * invalidating the buffer after GETENV_MAX_RETAIN getenv() calls.
	 */
	free(values[value_counter]);
	values[value_counter++] = value;
	if (value_counter >= ARRAY_SIZE(values))
		value_counter = 0;

	return value;
}

int mingw_putenv(const char *namevalue)
{
	int size;
	wchar_t *wide, *equal;
	BOOL result;

	if (!namevalue || !*namevalue)
		return 0;

	size = strlen(namevalue) * 2 + 1;
	wide = calloc(size, sizeof(wchar_t));
	if (!wide)
		die("Out of memory, (tried to allocate %u wchar_t's)", size);
	xutftowcs(wide, namevalue, size);
	equal = wcschr(wide, L'=');
	if (!equal)
		result = SetEnvironmentVariableW(wide, NULL);
	else {
		*equal = L'\0';
		result = SetEnvironmentVariableW(wide, equal + 1);
	}
	free(wide);

	if (!result)
		errno = err_win_to_posix(GetLastError());

	return result ? 0 : -1;
}

/*
 * Note, this isn't a complete replacement for getaddrinfo. It assumes
 * that service contains a numerical port, or that it is null. It
 * does a simple search using gethostbyname, and returns one IPv4 host
 * if one was found.
 */
static int WSAAPI getaddrinfo_stub(const char *node, const char *service,
				   const struct addrinfo *hints,
				   struct addrinfo **res)
{
	struct hostent *h = NULL;
	struct addrinfo *ai;
	struct sockaddr_in *sin;

	if (node) {
		h = gethostbyname(node);
		if (!h)
			return WSAGetLastError();
	}

	ai = xmalloc(sizeof(struct addrinfo));
	*res = ai;
	ai->ai_flags = 0;
	ai->ai_family = AF_INET;
	ai->ai_socktype = hints ? hints->ai_socktype : 0;
	switch (ai->ai_socktype) {
	case SOCK_STREAM:
		ai->ai_protocol = IPPROTO_TCP;
		break;
	case SOCK_DGRAM:
		ai->ai_protocol = IPPROTO_UDP;
		break;
	default:
		ai->ai_protocol = 0;
		break;
	}
	ai->ai_addrlen = sizeof(struct sockaddr_in);
	if (hints && (hints->ai_flags & AI_CANONNAME))
		ai->ai_canonname = h ? xstrdup(h->h_name) : NULL;
	else
		ai->ai_canonname = NULL;

	sin = xcalloc(1, ai->ai_addrlen);
	sin->sin_family = AF_INET;
	/* Note: getaddrinfo is supposed to allow service to be a string,
	 * which should be looked up using getservbyname. This is
	 * currently not implemented */
	if (service)
		sin->sin_port = htons(atoi(service));
	if (h)
		sin->sin_addr = *(struct in_addr *)h->h_addr;
	else if (hints && (hints->ai_flags & AI_PASSIVE))
		sin->sin_addr.s_addr = INADDR_ANY;
	else
		sin->sin_addr.s_addr = INADDR_LOOPBACK;
	ai->ai_addr = (struct sockaddr *)sin;
	ai->ai_next = NULL;
	return 0;
}

static void WSAAPI freeaddrinfo_stub(struct addrinfo *res)
{
	free(res->ai_canonname);
	free(res->ai_addr);
	free(res);
}

static int WSAAPI getnameinfo_stub(const struct sockaddr *sa, socklen_t salen,
				   char *host, DWORD hostlen,
				   char *serv, DWORD servlen, int flags)
{
	const struct sockaddr_in *sin = (const struct sockaddr_in *)sa;
	if (sa->sa_family != AF_INET)
		return EAI_FAMILY;
	if (!host && !serv)
		return EAI_NONAME;

	if (host && hostlen > 0) {
		struct hostent *ent = NULL;
		if (!(flags & NI_NUMERICHOST))
			ent = gethostbyaddr((const char *)&sin->sin_addr,
					    sizeof(sin->sin_addr), AF_INET);

		if (ent)
			snprintf(host, hostlen, "%s", ent->h_name);
		else if (flags & NI_NAMEREQD)
			return EAI_NONAME;
		else
			snprintf(host, hostlen, "%s", inet_ntoa(sin->sin_addr));
	}

	if (serv && servlen > 0) {
		struct servent *ent = NULL;
		if (!(flags & NI_NUMERICSERV))
			ent = getservbyport(sin->sin_port,
					    flags & NI_DGRAM ? "udp" : "tcp");

		if (ent)
			snprintf(serv, servlen, "%s", ent->s_name);
		else
			snprintf(serv, servlen, "%d", ntohs(sin->sin_port));
	}

	return 0;
}

static HMODULE ipv6_dll = NULL;
static void (WSAAPI *ipv6_freeaddrinfo)(struct addrinfo *res);
static int (WSAAPI *ipv6_getaddrinfo)(const char *node, const char *service,
				      const struct addrinfo *hints,
				      struct addrinfo **res);
static int (WSAAPI *ipv6_getnameinfo)(const struct sockaddr *sa, socklen_t salen,
				      char *host, DWORD hostlen,
				      char *serv, DWORD servlen, int flags);
/*
 * gai_strerror is an inline function in the ws2tcpip.h header, so we
 * don't need to try to load that one dynamically.
 */

static void socket_cleanup(void)
{
	WSACleanup();
	if (ipv6_dll)
		FreeLibrary(ipv6_dll);
	ipv6_dll = NULL;
	ipv6_freeaddrinfo = freeaddrinfo_stub;
	ipv6_getaddrinfo = getaddrinfo_stub;
	ipv6_getnameinfo = getnameinfo_stub;
}

static void ensure_socket_initialization(void)
{
	WSADATA wsa;
	static int initialized = 0;
	const char *libraries[] = { "ws2_32.dll", "wship6.dll", NULL };
	const char **name;

	if (initialized)
		return;

	if (WSAStartup(MAKEWORD(2,2), &wsa))
		die("unable to initialize winsock subsystem, error %d",
			WSAGetLastError());

	for (name = libraries; *name; name++) {
		ipv6_dll = LoadLibraryExA(*name, NULL,
					  LOAD_LIBRARY_SEARCH_SYSTEM32);
		if (!ipv6_dll)
			continue;

		ipv6_freeaddrinfo = (void (WSAAPI *)(struct addrinfo *))
			GetProcAddress(ipv6_dll, "freeaddrinfo");
		ipv6_getaddrinfo = (int (WSAAPI *)(const char *, const char *,
						   const struct addrinfo *,
						   struct addrinfo **))
			GetProcAddress(ipv6_dll, "getaddrinfo");
		ipv6_getnameinfo = (int (WSAAPI *)(const struct sockaddr *,
						   socklen_t, char *, DWORD,
						   char *, DWORD, int))
			GetProcAddress(ipv6_dll, "getnameinfo");
		if (!ipv6_freeaddrinfo || !ipv6_getaddrinfo || !ipv6_getnameinfo) {
			FreeLibrary(ipv6_dll);
			ipv6_dll = NULL;
		} else
			break;
	}
	if (!ipv6_freeaddrinfo || !ipv6_getaddrinfo || !ipv6_getnameinfo) {
		ipv6_freeaddrinfo = freeaddrinfo_stub;
		ipv6_getaddrinfo = getaddrinfo_stub;
		ipv6_getnameinfo = getnameinfo_stub;
	}

	atexit(socket_cleanup);
	initialized = 1;
}

#undef gethostname
int mingw_gethostname(char *name, int namelen)
{
    ensure_socket_initialization();
    return gethostname(name, namelen);
}

#undef gethostbyname
struct hostent *mingw_gethostbyname(const char *host)
{
	ensure_socket_initialization();
	return gethostbyname(host);
}

void mingw_freeaddrinfo(struct addrinfo *res)
{
	ipv6_freeaddrinfo(res);
}

int mingw_getaddrinfo(const char *node, const char *service,
		      const struct addrinfo *hints, struct addrinfo **res)
{
	ensure_socket_initialization();
	return ipv6_getaddrinfo(node, service, hints, res);
}

int mingw_getnameinfo(const struct sockaddr *sa, socklen_t salen,
		      char *host, DWORD hostlen, char *serv, DWORD servlen,
		      int flags)
{
	ensure_socket_initialization();
	return ipv6_getnameinfo(sa, salen, host, hostlen, serv, servlen, flags);
}

int mingw_socket(int domain, int type, int protocol)
{
	int sockfd;
	SOCKET s;

	ensure_socket_initialization();
	s = WSASocket(domain, type, protocol, NULL, 0, 0);
	if (s == INVALID_SOCKET) {
		/*
		 * WSAGetLastError() values are regular BSD error codes
		 * biased by WSABASEERR.
		 * However, strerror() does not know about networking
		 * specific errors, which are values beginning at 38 or so.
		 * Therefore, we choose to leave the biased error code
		 * in errno so that _if_ someone looks up the code somewhere,
		 * then it is at least the number that are usually listed.
		 */
		errno = WSAGetLastError();
		return -1;
	}
	/* convert into a file descriptor */
	if ((sockfd = _open_osfhandle(s, O_RDWR|O_BINARY)) < 0) {
		closesocket(s);
		return error("unable to make a socket file descriptor: %s",
			strerror(errno));
	}
	return sockfd;
}

#undef connect
int mingw_connect(int sockfd, struct sockaddr *sa, size_t sz)
{
	SOCKET s = (SOCKET)_get_osfhandle(sockfd);
	return connect(s, sa, sz);
}

#undef bind
int mingw_bind(int sockfd, struct sockaddr *sa, size_t sz)
{
	SOCKET s = (SOCKET)_get_osfhandle(sockfd);
	return bind(s, sa, sz);
}

#undef setsockopt
int mingw_setsockopt(int sockfd, int lvl, int optname, void *optval, int optlen)
{
	SOCKET s = (SOCKET)_get_osfhandle(sockfd);
	return setsockopt(s, lvl, optname, (const char*)optval, optlen);
}

#undef shutdown
int mingw_shutdown(int sockfd, int how)
{
	SOCKET s = (SOCKET)_get_osfhandle(sockfd);
	return shutdown(s, how);
}

#undef listen
int mingw_listen(int sockfd, int backlog)
{
	SOCKET s = (SOCKET)_get_osfhandle(sockfd);
	return listen(s, backlog);
}

#undef accept
int mingw_accept(int sockfd1, struct sockaddr *sa, socklen_t *sz)
{
	int sockfd2;

	SOCKET s1 = (SOCKET)_get_osfhandle(sockfd1);
	SOCKET s2 = accept(s1, sa, sz);

	/* convert into a file descriptor */
	if ((sockfd2 = _open_osfhandle(s2, O_RDWR|O_BINARY)) < 0) {
		int err = errno;
		closesocket(s2);
		return error("unable to make a socket file descriptor: %s",
			strerror(err));
	}
	return sockfd2;
}

#undef rename
int mingw_rename(const char *pold, const char *pnew)
{
	DWORD attrs = INVALID_FILE_ATTRIBUTES, gle;
	int tries = 0;
	wchar_t wpold[MAX_LONG_PATH], wpnew[MAX_LONG_PATH];
	if (xutftowcs_long_path(wpold, pold) < 0 ||
	    xutftowcs_long_path(wpnew, pnew) < 0)
		return -1;

repeat:
	if (MoveFileExW(wpold, wpnew,
			MOVEFILE_REPLACE_EXISTING | MOVEFILE_COPY_ALLOWED))
		return 0;
	gle = GetLastError();

	if (gle == ERROR_ACCESS_DENIED && is_inside_windows_container()) {
		/* Fall back to copy to destination & remove source */
		if (CopyFileW(wpold, wpnew, FALSE) && !mingw_unlink(pold))
			return 0;
		gle = GetLastError();
	}

	/* revert file attributes on failure */
	if (attrs != INVALID_FILE_ATTRIBUTES)
		SetFileAttributesW(wpnew, attrs);

	if (!is_file_in_use_error(gle)) {
		errno = err_win_to_posix(gle);
		return -1;
	}

	if (attrs == INVALID_FILE_ATTRIBUTES &&
	    (attrs = GetFileAttributesW(wpnew)) != INVALID_FILE_ATTRIBUTES) {
		if (attrs & FILE_ATTRIBUTE_DIRECTORY) {
			DWORD attrsold = GetFileAttributesW(wpold);
			if (attrsold == INVALID_FILE_ATTRIBUTES ||
			    !(attrsold & FILE_ATTRIBUTE_DIRECTORY))
				errno = EISDIR;
			else if (!_wrmdir(wpnew))
				goto repeat;
			return -1;
		}
		if ((attrs & FILE_ATTRIBUTE_READONLY) &&
		    SetFileAttributesW(wpnew, attrs & ~FILE_ATTRIBUTE_READONLY))
			goto repeat;
	}
	if (retry_ask_yes_no(&tries, "Rename from '%s' to '%s' failed. "
		       "Should I try again?", pold, pnew))
		goto repeat;

	errno = EACCES;
	return -1;
}

/*
 * Note that this doesn't return the actual pagesize, but
 * the allocation granularity. If future Windows specific git code
 * needs the real getpagesize function, we need to find another solution.
 */
int mingw_getpagesize(void)
{
	SYSTEM_INFO si;
	GetSystemInfo(&si);
	return si.dwAllocationGranularity;
}

/* See https://msdn.microsoft.com/en-us/library/windows/desktop/ms724435.aspx */
enum EXTENDED_NAME_FORMAT {
	NameDisplay = 3,
	NameUserPrincipal = 8
};

static char *get_extended_user_info(enum EXTENDED_NAME_FORMAT type)
{
	DECLARE_PROC_ADDR(secur32.dll, BOOL, GetUserNameExW,
		enum EXTENDED_NAME_FORMAT, LPCWSTR, PULONG);
	static wchar_t wbuffer[1024];
	DWORD len;

	if (!INIT_PROC_ADDR(GetUserNameExW))
		return NULL;

	len = ARRAY_SIZE(wbuffer);
	if (GetUserNameExW(type, wbuffer, &len)) {
		char *converted = xmalloc((len *= 3));
		if (xwcstoutf(converted, wbuffer, len) >= 0)
			return converted;
		free(converted);
	}

	return NULL;
}

char *mingw_query_user_email(void)
{
	return get_extended_user_info(NameUserPrincipal);
}

struct passwd *getpwuid(int uid)
{
	static unsigned initialized;
	static char user_name[100];
	static struct passwd *p;
	DWORD len;

	if (initialized)
		return p;

	len = sizeof(user_name);
	if (!GetUserName(user_name, &len)) {
		initialized = 1;
		return NULL;
	}

	p = xmalloc(sizeof(*p));
	p->pw_name = user_name;
	p->pw_gecos = get_extended_user_info(NameDisplay);
	if (!p->pw_gecos)
		p->pw_gecos = "unknown";
	p->pw_dir = NULL;

	initialized = 1;
	return p;
}

static HANDLE timer_event;
static HANDLE timer_thread;
static int timer_interval;
static int one_shot;
static sig_handler_t timer_fn = SIG_DFL, sigint_fn = SIG_DFL;

/* The timer works like this:
 * The thread, ticktack(), is a trivial routine that most of the time
 * only waits to receive the signal to terminate. The main thread tells
 * the thread to terminate by setting the timer_event to the signalled
 * state.
 * But ticktack() interrupts the wait state after the timer's interval
 * length to call the signal handler.
 */

static unsigned __stdcall ticktack(void *dummy)
{
	while (WaitForSingleObject(timer_event, timer_interval) == WAIT_TIMEOUT) {
		mingw_raise(SIGALRM);
		if (one_shot)
			break;
	}
	return 0;
}

static int start_timer_thread(void)
{
	timer_event = CreateEvent(NULL, FALSE, FALSE, NULL);
	if (timer_event) {
		timer_thread = (HANDLE) _beginthreadex(NULL, 0, ticktack, NULL, 0, NULL);
		if (!timer_thread )
			return errno = ENOMEM,
				error("cannot start timer thread");
	} else
		return errno = ENOMEM,
			error("cannot allocate resources for timer");
	return 0;
}

static void stop_timer_thread(void)
{
	if (timer_event)
		SetEvent(timer_event);	/* tell thread to terminate */
	if (timer_thread) {
		int rc = WaitForSingleObject(timer_thread, 1000);
		if (rc == WAIT_TIMEOUT)
			error("timer thread did not terminate timely");
		else if (rc != WAIT_OBJECT_0)
			error("waiting for timer thread failed: %lu",
			      GetLastError());
		CloseHandle(timer_thread);
	}
	if (timer_event)
		CloseHandle(timer_event);
	timer_event = NULL;
	timer_thread = NULL;
}

static inline int is_timeval_eq(const struct timeval *i1, const struct timeval *i2)
{
	return i1->tv_sec == i2->tv_sec && i1->tv_usec == i2->tv_usec;
}

int setitimer(int type, struct itimerval *in, struct itimerval *out)
{
	static const struct timeval zero;
	static int atexit_done;

	if (out != NULL)
		return errno = EINVAL,
			error("setitimer param 3 != NULL not implemented");
	if (!is_timeval_eq(&in->it_interval, &zero) &&
	    !is_timeval_eq(&in->it_interval, &in->it_value))
		return errno = EINVAL,
			error("setitimer: it_interval must be zero or eq it_value");

	if (timer_thread)
		stop_timer_thread();

	if (is_timeval_eq(&in->it_value, &zero) &&
	    is_timeval_eq(&in->it_interval, &zero))
		return 0;

	timer_interval = in->it_value.tv_sec * 1000 + in->it_value.tv_usec / 1000;
	one_shot = is_timeval_eq(&in->it_interval, &zero);
	if (!atexit_done) {
		atexit(stop_timer_thread);
		atexit_done = 1;
	}
	return start_timer_thread();
}

int sigaction(int sig, struct sigaction *in, struct sigaction *out)
{
	if (sig != SIGALRM)
		return errno = EINVAL,
			error("sigaction only implemented for SIGALRM");
	if (out != NULL)
		return errno = EINVAL,
			error("sigaction: param 3 != NULL not implemented");

	timer_fn = in->sa_handler;
	return 0;
}

#undef signal
sig_handler_t mingw_signal(int sig, sig_handler_t handler)
{
	sig_handler_t old;

	switch (sig) {
	case SIGALRM:
		old = timer_fn;
		timer_fn = handler;
		break;

	case SIGINT:
		old = sigint_fn;
		sigint_fn = handler;
		break;

	default:
		return signal(sig, handler);
	}

	return old;
}

#undef raise
int mingw_raise(int sig)
{
	switch (sig) {
	case SIGALRM:
		if (timer_fn == SIG_DFL) {
			if (isatty(STDERR_FILENO))
				fputs("Alarm clock\n", stderr);
			exit(128 + SIGALRM);
		} else if (timer_fn != SIG_IGN)
			timer_fn(SIGALRM);
		return 0;

	case SIGINT:
		if (sigint_fn == SIG_DFL)
			exit(128 + SIGINT);
		else if (sigint_fn != SIG_IGN)
			sigint_fn(SIGINT);
		return 0;

#if defined(_MSC_VER)
		/*
		 * <signal.h> in the CRT defines 8 signals as being
		 * supported on the platform.  Anything else causes
		 * an "Invalid signal or error" (which in DEBUG builds
		 * causes the Abort/Retry/Ignore dialog).  We by-pass
		 * the CRT for things we already know will fail.
		 */
		/*case SIGINT:*/
	case SIGILL:
	case SIGFPE:
	case SIGSEGV:
	case SIGTERM:
	case SIGBREAK:
	case SIGABRT:
	case SIGABRT_COMPAT:
		return raise(sig);
	default:
		errno = EINVAL;
		return -1;

#else

	default:
		return raise(sig);

#endif

	}
}

int link(const char *oldpath, const char *newpath)
{
	wchar_t woldpath[MAX_LONG_PATH], wnewpath[MAX_LONG_PATH];
	if (xutftowcs_long_path(woldpath, oldpath) < 0 ||
	    xutftowcs_long_path(wnewpath, newpath) < 0)
		return -1;

	if (!CreateHardLinkW(wnewpath, woldpath, NULL)) {
		errno = err_win_to_posix(GetLastError());
		return -1;
	}
	return 0;
}

enum symlink_type {
	SYMLINK_TYPE_UNSPECIFIED = 0,
	SYMLINK_TYPE_FILE,
	SYMLINK_TYPE_DIRECTORY,
};

static enum symlink_type check_symlink_attr(const char *link)
{
	static struct attr_check *check;
	const char *value;
	int r;

	if (!check)
		check = attr_check_initl("symlink", NULL);

	r = git_check_attr(&the_index, link, check);
	assert(!r);

	value = check->items[0].value;
	if (value == NULL)
		;
	else if (!strcmp(value, "file"))
		return SYMLINK_TYPE_FILE;
	else if (!strcmp(value, "dir"))
		return SYMLINK_TYPE_DIRECTORY;

	return SYMLINK_TYPE_UNSPECIFIED;
}

int symlink(const char *target, const char *link)
{
	wchar_t wtarget[MAX_LONG_PATH], wlink[MAX_LONG_PATH];
	int len;

	/* fail if symlinks are disabled or API is not supported (WinXP) */
	if (!has_symlinks) {
		errno = ENOSYS;
		return -1;
	}

	if ((len = xutftowcs_long_path(wtarget, target)) < 0
			|| xutftowcs_long_path(wlink, link) < 0)
		return -1;

	/* convert target dir separators to backslashes */
	while (len--)
		if (wtarget[len] == '/')
			wtarget[len] = '\\';

	switch (check_symlink_attr(link)) {
	case SYMLINK_TYPE_UNSPECIFIED:
		/* Create a phantom symlink: it is initially created as a file
		 * symlink, but may change to a directory symlink later if/when
		 * the target exists. */
		return create_phantom_symlink(wtarget, wlink);
	case SYMLINK_TYPE_FILE:
		if (!CreateSymbolicLinkW(wlink, wtarget, symlink_file_flags))
			break;
		return 0;
	case SYMLINK_TYPE_DIRECTORY:
		if (!CreateSymbolicLinkW(wlink, wtarget,
					 symlink_directory_flags))
			break;
		/* There may be dangling phantom symlinks that point at this
		 * one, which should now morph into directory symlinks. */
		process_phantom_symlinks();
		return 0;
	default:
		BUG("unhandled symlink type");
	}

	/* CreateSymbolicLinkW failed. */
	errno = err_win_to_posix(GetLastError());
	return -1;
}

#ifndef _WINNT_H
/*
 * The REPARSE_DATA_BUFFER structure is defined in the Windows DDK (in
 * ntifs.h) and in MSYS1's winnt.h (which defines _WINNT_H). So define
 * it ourselves if we are on MSYS2 (whose winnt.h defines _WINNT_).
 */
typedef struct _REPARSE_DATA_BUFFER {
	DWORD  ReparseTag;
	WORD   ReparseDataLength;
	WORD   Reserved;
#ifndef _MSC_VER
	_ANONYMOUS_UNION
#endif
	union {
		struct {
			WORD   SubstituteNameOffset;
			WORD   SubstituteNameLength;
			WORD   PrintNameOffset;
			WORD   PrintNameLength;
			ULONG  Flags;
			WCHAR PathBuffer[1];
		} SymbolicLinkReparseBuffer;
		struct {
			WORD   SubstituteNameOffset;
			WORD   SubstituteNameLength;
			WORD   PrintNameOffset;
			WORD   PrintNameLength;
			WCHAR PathBuffer[1];
		} MountPointReparseBuffer;
		struct {
			BYTE   DataBuffer[1];
		} GenericReparseBuffer;
	} DUMMYUNIONNAME;
} REPARSE_DATA_BUFFER, *PREPARSE_DATA_BUFFER;
#endif

int readlink(const char *path, char *buf, size_t bufsiz)
{
	HANDLE handle;
	WCHAR wpath[MAX_LONG_PATH], *wbuf;
	REPARSE_DATA_BUFFER *b = alloca(MAXIMUM_REPARSE_DATA_BUFFER_SIZE);
	DWORD dummy;
	char tmpbuf[MAX_LONG_PATH];
	int len;

	if (xutftowcs_long_path(wpath, path) < 0)
		return -1;

	/* read reparse point data */
	handle = CreateFileW(wpath, 0,
			FILE_SHARE_READ | FILE_SHARE_WRITE | FILE_SHARE_DELETE, NULL,
			OPEN_EXISTING,
			FILE_FLAG_BACKUP_SEMANTICS | FILE_FLAG_OPEN_REPARSE_POINT, NULL);
	if (handle == INVALID_HANDLE_VALUE) {
		errno = err_win_to_posix(GetLastError());
		return -1;
	}
	if (!DeviceIoControl(handle, FSCTL_GET_REPARSE_POINT, NULL, 0, b,
			MAXIMUM_REPARSE_DATA_BUFFER_SIZE, &dummy, NULL)) {
		errno = err_win_to_posix(GetLastError());
		CloseHandle(handle);
		return -1;
	}
	CloseHandle(handle);

	/* get target path for symlinks or mount points (aka 'junctions') */
	switch (b->ReparseTag) {
	case IO_REPARSE_TAG_SYMLINK:
		wbuf = (WCHAR*) (((char*) b->SymbolicLinkReparseBuffer.PathBuffer)
				+ b->SymbolicLinkReparseBuffer.SubstituteNameOffset);
		*(WCHAR*) (((char*) wbuf)
				+ b->SymbolicLinkReparseBuffer.SubstituteNameLength) = 0;
		break;
	case IO_REPARSE_TAG_MOUNT_POINT:
		wbuf = (WCHAR*) (((char*) b->MountPointReparseBuffer.PathBuffer)
				+ b->MountPointReparseBuffer.SubstituteNameOffset);
		*(WCHAR*) (((char*) wbuf)
				+ b->MountPointReparseBuffer.SubstituteNameLength) = 0;
		break;
	default:
		errno = EINVAL;
		return -1;
	}

	/*
	 * Adapt to strange readlink() API: Copy up to bufsiz *bytes*, potentially
	 * cutting off a UTF-8 sequence. Insufficient bufsize is *not* a failure
	 * condition. There is no conversion function that produces invalid UTF-8,
	 * so convert to a (hopefully large enough) temporary buffer, then memcpy
	 * the requested number of bytes (including '\0' for robustness).
	 */
	if ((len = xwcstoutf(tmpbuf, normalize_ntpath(wbuf), MAX_LONG_PATH)) < 0)
		return -1;
	memcpy(buf, tmpbuf, min(bufsiz, len + 1));
	return min(bufsiz, len);
}

pid_t waitpid(pid_t pid, int *status, int options)
{
	HANDLE h = OpenProcess(SYNCHRONIZE | PROCESS_QUERY_INFORMATION,
	    FALSE, pid);
	if (!h) {
		errno = ECHILD;
		return -1;
	}

	if (pid > 0 && options & WNOHANG) {
		if (WAIT_OBJECT_0 != WaitForSingleObject(h, 0)) {
			CloseHandle(h);
			return 0;
		}
		options &= ~WNOHANG;
	}

	if (options == 0) {
		struct pinfo_t **ppinfo;
		if (WaitForSingleObject(h, INFINITE) != WAIT_OBJECT_0) {
			CloseHandle(h);
			return 0;
		}

		if (status)
			GetExitCodeProcess(h, (LPDWORD)status);

		EnterCriticalSection(&pinfo_cs);

		ppinfo = &pinfo;
		while (*ppinfo) {
			struct pinfo_t *info = *ppinfo;
			if (info->pid == pid) {
				CloseHandle(info->proc);
				*ppinfo = info->next;
				free(info);
				break;
			}
			ppinfo = &info->next;
		}

		LeaveCriticalSection(&pinfo_cs);

		CloseHandle(h);
		return pid;
	}
	CloseHandle(h);

	errno = EINVAL;
	return -1;
}

int mingw_skip_dos_drive_prefix(char **path)
{
	int ret = has_dos_drive_prefix(*path);
	*path += ret;
	return ret;
}

int mingw_offset_1st_component(const char *path)
{
	char *pos = (char *)path;

	/* unc paths */
	if (!skip_dos_drive_prefix(&pos) &&
			is_dir_sep(pos[0]) && is_dir_sep(pos[1])) {
		/* skip server name */
		pos = strpbrk(pos + 2, "\\/");
		if (!pos)
			return 0; /* Error: malformed unc path */

		do {
			pos++;
		} while (*pos && !is_dir_sep(*pos));
	}

	return pos + is_dir_sep(*pos) - path;
}

int xutftowcsn(wchar_t *wcs, const char *utfs, size_t wcslen, int utflen)
{
	int upos = 0, wpos = 0;
	const unsigned char *utf = (const unsigned char*) utfs;
	if (!utf || !wcs || wcslen < 1) {
		errno = EINVAL;
		return -1;
	}
	/* reserve space for \0 */
	wcslen--;
	if (utflen < 0)
		utflen = INT_MAX;

	while (upos < utflen) {
		int c = utf[upos++] & 0xff;
		if (utflen == INT_MAX && c == 0)
			break;

		if (wpos >= wcslen) {
			wcs[wpos] = 0;
			errno = ERANGE;
			return -1;
		}

		if (c < 0x80) {
			/* ASCII */
			wcs[wpos++] = c;
		} else if (c >= 0xc2 && c < 0xe0 && upos < utflen &&
				(utf[upos] & 0xc0) == 0x80) {
			/* 2-byte utf-8 */
			c = ((c & 0x1f) << 6);
			c |= (utf[upos++] & 0x3f);
			wcs[wpos++] = c;
		} else if (c >= 0xe0 && c < 0xf0 && upos + 1 < utflen &&
				!(c == 0xe0 && utf[upos] < 0xa0) && /* over-long encoding */
				(utf[upos] & 0xc0) == 0x80 &&
				(utf[upos + 1] & 0xc0) == 0x80) {
			/* 3-byte utf-8 */
			c = ((c & 0x0f) << 12);
			c |= ((utf[upos++] & 0x3f) << 6);
			c |= (utf[upos++] & 0x3f);
			wcs[wpos++] = c;
		} else if (c >= 0xf0 && c < 0xf5 && upos + 2 < utflen &&
				wpos + 1 < wcslen &&
				!(c == 0xf0 && utf[upos] < 0x90) && /* over-long encoding */
				!(c == 0xf4 && utf[upos] >= 0x90) && /* > \u10ffff */
				(utf[upos] & 0xc0) == 0x80 &&
				(utf[upos + 1] & 0xc0) == 0x80 &&
				(utf[upos + 2] & 0xc0) == 0x80) {
			/* 4-byte utf-8: convert to \ud8xx \udcxx surrogate pair */
			c = ((c & 0x07) << 18);
			c |= ((utf[upos++] & 0x3f) << 12);
			c |= ((utf[upos++] & 0x3f) << 6);
			c |= (utf[upos++] & 0x3f);
			c -= 0x10000;
			wcs[wpos++] = 0xd800 | (c >> 10);
			wcs[wpos++] = 0xdc00 | (c & 0x3ff);
		} else if (c >= 0xa0) {
			/* invalid utf-8 byte, printable unicode char: convert 1:1 */
			wcs[wpos++] = c;
		} else {
			/* invalid utf-8 byte, non-printable unicode: convert to hex */
			static const char *hex = "0123456789abcdef";
			wcs[wpos++] = hex[c >> 4];
			if (wpos < wcslen)
				wcs[wpos++] = hex[c & 0x0f];
		}
	}
	wcs[wpos] = 0;
	return wpos;
}

int xwcstoutf(char *utf, const wchar_t *wcs, size_t utflen)
{
	if (!wcs || !utf || utflen < 1) {
		errno = EINVAL;
		return -1;
	}
	utflen = WideCharToMultiByte(CP_UTF8, 0, wcs, -1, utf, utflen, NULL, NULL);
	if (utflen)
		return utflen - 1;
	errno = ERANGE;
	return -1;
}

static void setup_windows_environment(void)
{
	char *tmp = getenv("TMPDIR");

	/* on Windows it is TMP and TEMP */
	if (!tmp) {
		if (!(tmp = getenv("TMP")))
			tmp = getenv("TEMP");
		if (tmp) {
			setenv("TMPDIR", tmp, 1);
			tmp = getenv("TMPDIR");
		}
	}

	if (tmp) {
		/*
		 * Convert all dir separators to forward slashes,
		 * to help shell commands called from the Git
		 * executable (by not mistaking the dir separators
		 * for escape characters).
		 */
		convert_slashes(tmp);
	}

	/* simulate TERM to enable auto-color (see color.c) */
	if (!getenv("TERM"))
		setenv("TERM", "cygwin", 1);

	/* calculate HOME if not set */
	if (!getenv("HOME")) {
		/*
		 * try $HOMEDRIVE$HOMEPATH - the home share may be a network
		 * location, thus also check if the path exists (i.e. is not
		 * disconnected)
		 */
		if ((tmp = getenv("HOMEDRIVE"))) {
			struct strbuf buf = STRBUF_INIT;
			strbuf_addstr(&buf, tmp);
			if ((tmp = getenv("HOMEPATH"))) {
				strbuf_addstr(&buf, tmp);
				if (is_directory(buf.buf))
					setenv("HOME", buf.buf, 1);
				else
					tmp = NULL; /* use $USERPROFILE */
			}
			strbuf_release(&buf);
		}
		/* use $USERPROFILE if the home share is not available */
		if (!tmp && (tmp = getenv("USERPROFILE")))
			setenv("HOME", tmp, 1);
	}

	/*
	 * Change 'core.symlinks' default to false, unless native symlinks are
	 * enabled in MSys2 (via 'MSYS=winsymlinks:nativestrict'). Thus we can
	 * run the test suite (which doesn't obey config files) with or without
	 * symlink support.
	 */
	if (!(tmp = getenv("MSYS")) || !strstr(tmp, "winsymlinks:nativestrict"))
		has_symlinks = 0;

	if (!getenv("LC_ALL") && !getenv("LC_CTYPE") && !getenv("LANG"))
		setenv("LC_CTYPE", "C", 1);
}

int handle_long_path(wchar_t *path, int len, int max_path, int expand)
{
	int result;
	wchar_t buf[MAX_LONG_PATH];

	/*
	 * we don't need special handling if path is relative to the current
	 * directory, and current directory + path don't exceed the desired
	 * max_path limit. This should cover > 99 % of cases with minimal
	 * performance impact (git almost always uses relative paths).
	 */
	if ((len < 2 || (!is_dir_sep(path[0]) && path[1] != ':')) &&
	    (current_directory_len + len < max_path))
		return len;

	/*
	 * handle everything else:
	 * - absolute paths: "C:\dir\file"
	 * - absolute UNC paths: "\\server\share\dir\file"
	 * - absolute paths on current drive: "\dir\file"
	 * - relative paths on other drive: "X:file"
	 * - prefixed paths: "\\?\...", "\\.\..."
	 */

	/* convert to absolute path using GetFullPathNameW */
	result = GetFullPathNameW(path, MAX_LONG_PATH, buf, NULL);
	if (!result) {
		errno = err_win_to_posix(GetLastError());
		return -1;
	}

	/*
	 * return absolute path if it fits within max_path (even if
	 * "cwd + path" doesn't due to '..' components)
	 */
	if (result < max_path) {
		wcscpy(path, buf);
		return result;
	}

	/* error out if we shouldn't expand the path or buf is too small */
	if (!expand || result >= MAX_LONG_PATH - 6) {
		errno = ENAMETOOLONG;
		return -1;
	}

	/* prefix full path with "\\?\" or "\\?\UNC\" */
	if (buf[0] == '\\') {
		/* ...unless already prefixed */
		if (buf[1] == '\\' && (buf[2] == '?' || buf[2] == '.'))
			return len;

		wcscpy(path, L"\\\\?\\UNC\\");
		wcscpy(path + 8, buf + 2);
		return result + 6;
	} else {
		wcscpy(path, L"\\\\?\\");
		wcscpy(path + 4, buf);
		return result + 4;
	}
}

#if !defined(_MSC_VER)
/*
 * Disable MSVCRT command line wildcard expansion (__getmainargs called from
 * mingw startup code, see init.c in mingw runtime).
 */
int _CRT_glob = 0;
#endif

static NORETURN void die_startup(void)
{
	fputs("fatal: not enough memory for initialization", stderr);
	exit(128);
}

static void *malloc_startup(size_t size)
{
	void *result = malloc(size);
	if (!result)
		die_startup();
	return result;
}

static char *wcstoutfdup_startup(char *buffer, const wchar_t *wcs, size_t len)
{
	len = xwcstoutf(buffer, wcs, len) + 1;
	return memcpy(malloc_startup(len), buffer, len);
}

static void maybe_redirect_std_handle(const wchar_t *key, DWORD std_id, int fd,
				      DWORD desired_access, DWORD flags)
{
	DWORD create_flag = fd ? OPEN_ALWAYS : OPEN_EXISTING;
	wchar_t buf[MAX_PATH];
	DWORD max = ARRAY_SIZE(buf);
	HANDLE handle;
	DWORD ret = GetEnvironmentVariableW(key, buf, max);

	if (!ret || ret >= max)
		return;

	/* make sure this does not leak into child processes */
	SetEnvironmentVariableW(key, NULL);
	if (!wcscmp(buf, L"off")) {
		close(fd);
		handle = GetStdHandle(std_id);
		if (handle != INVALID_HANDLE_VALUE)
			CloseHandle(handle);
		return;
	}
	if (std_id == STD_ERROR_HANDLE && !wcscmp(buf, L"2>&1")) {
		handle = GetStdHandle(STD_OUTPUT_HANDLE);
		if (handle == INVALID_HANDLE_VALUE) {
			close(fd);
			handle = GetStdHandle(std_id);
			if (handle != INVALID_HANDLE_VALUE)
				CloseHandle(handle);
		} else {
			int new_fd = _open_osfhandle((intptr_t)handle, O_BINARY);
			SetStdHandle(std_id, handle);
			dup2(new_fd, fd);
			/* do *not* close the new_fd: that would close stdout */
		}
		return;
	}
	handle = CreateFileW(buf, desired_access, 0, NULL, create_flag,
			     flags, NULL);
	if (handle != INVALID_HANDLE_VALUE) {
		int new_fd = _open_osfhandle((intptr_t)handle, O_BINARY);
		SetStdHandle(std_id, handle);
		dup2(new_fd, fd);
		close(new_fd);
	}
}

static void maybe_redirect_std_handles(void)
{
	maybe_redirect_std_handle(L"GIT_REDIRECT_STDIN", STD_INPUT_HANDLE, 0,
				  GENERIC_READ, FILE_ATTRIBUTE_NORMAL);
	maybe_redirect_std_handle(L"GIT_REDIRECT_STDOUT", STD_OUTPUT_HANDLE, 1,
				  GENERIC_WRITE, FILE_ATTRIBUTE_NORMAL);
	maybe_redirect_std_handle(L"GIT_REDIRECT_STDERR", STD_ERROR_HANDLE, 2,
				  GENERIC_WRITE, FILE_FLAG_NO_BUFFERING);
}

static void adjust_symlink_flags(void)
{
	/*
	 * Starting with Windows 10 Build 14972, symbolic links can be created
	 * using CreateSymbolicLink() without elevation by passing the flag
	 * SYMBOLIC_LINK_FLAG_ALLOW_UNPRIVILEGED_CREATE (0x02) as last
	 * parameter, provided the Developer Mode has been enabled. Some
	 * earlier Windows versions complain about this flag with an
	 * ERROR_INVALID_PARAMETER, hence we have to test the build number
	 * specifically.
	 */
	if (GetVersion() >= 14972 << 16) {
		symlink_file_flags |= 2;
		symlink_directory_flags |= 2;
	}

}

#ifdef _MSC_VER
#ifdef _DEBUG
#include <crtdbg.h>
#endif
#endif

/*
 * We implement wmain() and compile with -municode, which would
 * normally ignore main(), but we call the latter from the former
 * so that we can handle non-ASCII command-line parameters
 * appropriately.
 *
 * To be more compatible with the core git code, we convert
 * argv into UTF8 and pass them directly to main().
 */
int wmain(int argc, const wchar_t **wargv)
{
	int i, maxlen, exit_status;
	char *buffer, **save;
	const char **argv;

#ifdef _MSC_VER
#ifdef _DEBUG
	_CrtSetReportMode(_CRT_ASSERT, _CRTDBG_MODE_DEBUG);
#endif

#ifdef USE_MSVC_CRTDBG
	_CrtSetDbgFlag(_CRTDBG_ALLOC_MEM_DF | _CRTDBG_LEAK_CHECK_DF);
#endif
#endif

	maybe_redirect_std_handles();
	adjust_symlink_flags();

	/* determine size of argv and environ conversion buffer */
	maxlen = wcslen(wargv[0]);
	for (i = 1; i < argc; i++)
		maxlen = max(maxlen, wcslen(wargv[i]));

	/* allocate buffer (wchar_t encodes to max 3 UTF-8 bytes) */
	maxlen = 3 * maxlen + 1;
	buffer = malloc_startup(maxlen);

	/*
	 * Create a UTF-8 version of w_argv. Also create a "save" copy
	 * to remember all the string pointers because parse_options()
	 * will remove claimed items from the argv that we pass down.
	 */
	ALLOC_ARRAY(argv, argc + 1);
	ALLOC_ARRAY(save, argc + 1);
	for (i = 0; i < argc; i++)
		argv[i] = save[i] = wcstoutfdup_startup(buffer, wargv[i], maxlen);
	argv[i] = save[i] = NULL;
	free(buffer);

	/* fix Windows specific environment settings */
	setup_windows_environment();

	unset_environment_variables = xstrdup("PERL5LIB");

	/* initialize critical section for waitpid pinfo_t list */
	InitializeCriticalSection(&pinfo_cs);
	InitializeCriticalSection(&phantom_symlinks_cs);

	/* set up default file mode and file modes for stdin/out/err */
	_fmode = _O_BINARY;
	_setmode(_fileno(stdin), _O_BINARY);
	_setmode(_fileno(stdout), _O_BINARY);
	_setmode(_fileno(stderr), _O_BINARY);

	/* initialize Unicode console */
	winansi_init();

	/* init length of current directory for handle_long_path */
	current_directory_len = GetCurrentDirectoryW(0, NULL);

	/* invoke the real main() using our utf8 version of argv. */
	exit_status = main(argc, argv);

	for (i = 0; i < argc; i++)
		free(save[i]);
	free(save);
	free(argv);

	return exit_status;
}

int uname(struct utsname *buf)
{
	unsigned v = (unsigned)GetVersion();
	memset(buf, 0, sizeof(*buf));
	xsnprintf(buf->sysname, sizeof(buf->sysname), "Windows");
	xsnprintf(buf->release, sizeof(buf->release),
		 "%u.%u", v & 0xff, (v >> 8) & 0xff);
	/* assuming NT variants only.. */
	xsnprintf(buf->version, sizeof(buf->version),
		  "%u", (v >> 16) & 0x7fff);
	return 0;
}

const char *program_data_config(void)
{
	static struct strbuf path = STRBUF_INIT;
	static unsigned initialized;

	if (!initialized) {
		const char *env = mingw_getenv("PROGRAMDATA");
		if (env)
			strbuf_addf(&path, "%s/Git/config", env);
		initialized = 1;
	}
	return *path.buf ? path.buf : NULL;
<<<<<<< HEAD
=======
}

/*
 * Based on https://stackoverflow.com/questions/43002803
 *
 * [HKLM\SYSTEM\CurrentControlSet\Services\cexecsvc]
 * "DisplayName"="@%systemroot%\\system32\\cexecsvc.exe,-100"
 * "ErrorControl"=dword:00000001
 * "ImagePath"=hex(2):25,00,73,00,79,00,73,00,74,00,65,00,6d,00,72,00,6f,00,
 *    6f,00,74,00,25,00,5c,00,73,00,79,00,73,00,74,00,65,00,6d,00,33,00,32,00,
 *    5c,00,63,00,65,00,78,00,65,00,63,00,73,00,76,00,63,00,2e,00,65,00,78,00,
 *    65,00,00,00
 * "Start"=dword:00000002
 * "Type"=dword:00000010
 * "Description"="@%systemroot%\\system32\\cexecsvc.exe,-101"
 * "ObjectName"="LocalSystem"
 * "ServiceSidType"=dword:00000001
 */
int is_inside_windows_container(void)
{
	static int inside_container = -1; /* -1 uninitialized */
	const char *key = "SYSTEM\\CurrentControlSet\\Services\\cexecsvc";
	HKEY handle = NULL;

	if (inside_container != -1)
		return inside_container;

	inside_container = ERROR_SUCCESS ==
		RegOpenKeyEx(HKEY_LOCAL_MACHINE, key, 0, KEY_READ, &handle);
	RegCloseKey(handle);

	return inside_container;
}

int file_attr_to_st_mode (DWORD attr, DWORD tag, const char *path)
{
	int fMode = S_IREAD;
	if ((attr & FILE_ATTRIBUTE_REPARSE_POINT) &&
	    tag == IO_REPARSE_TAG_SYMLINK) {
		int flag = S_IFLNK;
		char buf[MAX_LONG_PATH];

		/*
		 * Windows containers' mapped volumes are marked as reparse
		 * points and look like symbolic links, but they are not.
		 */
		if (path && is_inside_windows_container() &&
		    readlink(path, buf, sizeof(buf)) > 27 &&
		    starts_with(buf, "/ContainerMappedDirectories/"))
			flag = S_IFDIR;

		fMode |= flag;
	} else if (attr & FILE_ATTRIBUTE_DIRECTORY)
		fMode |= S_IFDIR;
	else
		fMode |= S_IFREG;
	if (!(attr & FILE_ATTRIBUTE_READONLY))
		fMode |= S_IWRITE;
	return fMode;
>>>>>>> 4d78d4dc
}<|MERGE_RESOLUTION|>--- conflicted
+++ resolved
@@ -3184,8 +3184,6 @@
 		initialized = 1;
 	}
 	return *path.buf ? path.buf : NULL;
-<<<<<<< HEAD
-=======
 }
 
 /*
@@ -3245,5 +3243,4 @@
 	if (!(attr & FILE_ATTRIBUTE_READONLY))
 		fMode |= S_IWRITE;
 	return fMode;
->>>>>>> 4d78d4dc
 }
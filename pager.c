--- conflicted
+++ resolved
@@ -5,12 +5,9 @@
  * something different on Windows.
  */
 
-<<<<<<< HEAD
-#ifndef __MINGW32__
-=======
 static int spawned_pager;
 
->>>>>>> 1e8df762
+#ifndef __MINGW32__
 static void run_pager(const char *pager)
 {
 	/*
@@ -93,7 +90,6 @@
 	run_pager(pager);
 	die("unable to execute pager '%s'", pager);
 	exit(255);
-<<<<<<< HEAD
 #else
 	/* spawn the pager */
 	pager_argv[2] = pager;
@@ -107,7 +103,6 @@
 	/* this makes sure that the parent terminates after the pager */
 	atexit(wait_for_pager);
 #endif
-=======
 }
 
 int pager_in_use(void)
@@ -119,5 +114,4 @@
 
 	env = getenv("GIT_PAGER_IN_USE");
 	return env ? git_config_bool("GIT_PAGER_IN_USE", env) : 0;
->>>>>>> 1e8df762
 }
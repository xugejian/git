--- conflicted
+++ resolved
@@ -720,15 +720,12 @@
 			result_size = buf.len;
 			result = strbuf_detach(&buf, NULL);
 			elem->mode = canon_mode(st.st_mode);
-<<<<<<< HEAD
-=======
 		} else if (S_ISDIR(st.st_mode)) {
 			unsigned char sha1[20];
 			if (resolve_gitlink_ref(elem->path, "HEAD", sha1) < 0)
 				result = grab_blob(elem->sha1, elem->mode, &result_size);
 			else
 				result = grab_blob(sha1, elem->mode, &result_size);
->>>>>>> a2dc04ba
 		} else if (0 <= (fd = open(elem->path, O_RDONLY))) {
 			size_t len = xsize_t(st.st_size);
 			ssize_t done;

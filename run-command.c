--- conflicted
+++ resolved
@@ -11,15 +11,11 @@
 
 int start_command(struct child_process *cmd)
 {
-<<<<<<< HEAD
-	int need_in, need_out;
+	int need_in, need_out, need_err;
 	int fdin[2] = { -1, -1 };
 	int fdout[2] = { -1, -1 };
+	int fderr[2] = { -1, -1 };
 	char **env = environ;
-=======
-	int need_in, need_out, need_err;
-	int fdin[2], fdout[2], fderr[2];
->>>>>>> 546bb582
 
 	need_in = !cmd->no_stdin && cmd->in < 0;
 	if (need_in) {
@@ -42,9 +38,6 @@
 		cmd->close_out = 1;
 	}
 
-<<<<<<< HEAD
-	{
-=======
 	need_err = cmd->err < 0;
 	if (need_err) {
 		if (pipe(fderr) < 0) {
@@ -57,19 +50,7 @@
 		cmd->err = fderr[0];
 	}
 
-	cmd->pid = fork();
-	if (cmd->pid < 0) {
-		if (need_in)
-			close_pair(fdin);
-		if (need_out)
-			close_pair(fdout);
-		if (need_err)
-			close_pair(fderr);
-		return -ERR_RUN_COMMAND_FORK;
-	}
-
-	if (!cmd->pid) {
->>>>>>> 546bb582
+	{
 		if (cmd->no_stdin)
 			fdin[0] = open("/dev/null", O_RDWR);
 		else if (need_in) {
@@ -88,16 +69,12 @@
 			fdout[1] = cmd->out;
 		}
 
-<<<<<<< HEAD
+		if (need_err) {
+			fderr[1] = cmd->err;
+		}
+
 		if (cmd->dir)
 			die("chdir in start_command() not implemented");
-=======
-		if (need_err) {
-			dup2(fderr[1], 2);
-			close_pair(fderr);
-		}
-
->>>>>>> 546bb582
 		if (cmd->dir && chdir(cmd->dir))
 			die("exec %s: cd to %s failed (%s)", cmd->argv[0],
 			    cmd->dir, strerror(errno));
@@ -123,11 +100,10 @@
 			close_pair(fdin);
 		if (need_out)
 			close_pair(fdout);
+		if (need_err)
+			close_pair(fderr);
 		return -ERR_RUN_COMMAND_FORK;
 	}
-
-	if (need_err)
-		close(fderr[1]);
 
 	return 0;
 }

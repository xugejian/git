#!/bin/sh
# Tcl ignores the next line -*- tcl -*- \
exec wish "$0" -- "$@"

# Copyright © 2005-2008 Paul Mackerras.  All rights reserved.
# This program is free software; it may be used, copied, modified
# and distributed under the terms of the GNU General Public Licence,
# either version 2, or (at your option) any later version.

proc gitdir {} {
    global env
    if {[info exists env(GIT_DIR)]} {
	return $env(GIT_DIR)
    } else {
	return [exec git rev-parse --git-dir]
    }
}

# A simple scheduler for compute-intensive stuff.
# The aim is to make sure that event handlers for GUI actions can
# run at least every 50-100 ms.  Unfortunately fileevent handlers are
# run before X event handlers, so reading from a fast source can
# make the GUI completely unresponsive.
proc run args {
    global isonrunq runq

    set script $args
    if {[info exists isonrunq($script)]} return
    if {$runq eq {}} {
	after idle dorunq
    }
    lappend runq [list {} $script]
    set isonrunq($script) 1
}

proc filerun {fd script} {
    fileevent $fd readable [list filereadable $fd $script]
}

proc filereadable {fd script} {
    global runq

    fileevent $fd readable {}
    if {$runq eq {}} {
	after idle dorunq
    }
    lappend runq [list $fd $script]
}

proc nukefile {fd} {
    global runq

    for {set i 0} {$i < [llength $runq]} {} {
	if {[lindex $runq $i 0] eq $fd} {
	    set runq [lreplace $runq $i $i]
	} else {
	    incr i
	}
    }
}

proc dorunq {} {
    global isonrunq runq

    set tstart [clock clicks -milliseconds]
    set t0 $tstart
    while {[llength $runq] > 0} {
	set fd [lindex $runq 0 0]
	set script [lindex $runq 0 1]
	set repeat [eval $script]
	set t1 [clock clicks -milliseconds]
	set t [expr {$t1 - $t0}]
	set runq [lrange $runq 1 end]
	if {$repeat ne {} && $repeat} {
	    if {$fd eq {} || $repeat == 2} {
		# script returns 1 if it wants to be readded
		# file readers return 2 if they could do more straight away
		lappend runq [list $fd $script]
	    } else {
		fileevent $fd readable [list filereadable $fd $script]
	    }
	} elseif {$fd eq {}} {
	    unset isonrunq($script)
	}
	set t0 $t1
	if {$t1 - $tstart >= 80} break
    }
    if {$runq ne {}} {
	after idle dorunq
    }
}

proc reg_instance {fd} {
    global commfd leftover loginstance

    set i [incr loginstance]
    set commfd($i) $fd
    set leftover($i) {}
    return $i
}

proc unmerged_files {files} {
    global nr_unmerged

    # find the list of unmerged files
    set mlist {}
    set nr_unmerged 0
    if {[catch {
	set fd [open "| git ls-files -u" r]
    } err]} {
	show_error {} . "[mc "Couldn't get list of unmerged files:"] $err"
	exit 1
    }
    while {[gets $fd line] >= 0} {
	set i [string first "\t" $line]
	if {$i < 0} continue
	set fname [string range $line [expr {$i+1}] end]
	if {[lsearch -exact $mlist $fname] >= 0} continue
	incr nr_unmerged
	if {$files eq {} || [path_filter $files $fname]} {
	    lappend mlist $fname
	}
    }
    catch {close $fd}
    return $mlist
}

proc parseviewargs {n arglist} {
    global vdatemode vmergeonly vflags vdflags vrevs vfiltered vorigargs

    set vdatemode($n) 0
    set vmergeonly($n) 0
    set glflags {}
    set diffargs {}
    set nextisval 0
    set revargs {}
    set origargs $arglist
    set allknown 1
    set filtered 0
    set i -1
    foreach arg $arglist {
	incr i
	if {$nextisval} {
	    lappend glflags $arg
	    set nextisval 0
	    continue
	}
	switch -glob -- $arg {
	    "-d" -
	    "--date-order" {
		set vdatemode($n) 1
		# remove from origargs in case we hit an unknown option
		set origargs [lreplace $origargs $i $i]
		incr i -1
	    }
	    # These request or affect diff output, which we don't want.
	    # Some could be used to set our defaults for diff display.
	    "-[puabwcrRBMC]" -
	    "--no-renames" - "--full-index" - "--binary" - "--abbrev=*" -
	    "--find-copies-harder" - "-l*" - "--ext-diff" - "--no-ext-diff" -
	    "--src-prefix=*" - "--dst-prefix=*" - "--no-prefix" -
	    "-O*" - "--text" - "--full-diff" - "--ignore-space-at-eol" -
	    "--ignore-space-change" - "-U*" - "--unified=*" {
		lappend diffargs $arg
	    }
	    # These cause our parsing of git log's output to fail, or else
	    # they're options we want to set ourselves, so ignore them.
	    "--raw" - "--patch-with-raw" - "--patch-with-stat" -
	    "--name-only" - "--name-status" - "--color" - "--color-words" -
	    "--log-size" - "--pretty=*" - "--decorate" - "--abbrev-commit" -
	    "--cc" - "-z" - "--header" - "--parents" - "--boundary" -
	    "--no-color" - "-g" - "--walk-reflogs" - "--no-walk" -
	    "--timestamp" - "relative-date" - "--date=*" - "--stdin" -
	    "--objects" - "--objects-edge" - "--reverse" {
	    }
	    # These are harmless, and some are even useful
	    "--stat=*" - "--numstat" - "--shortstat" - "--summary" -
	    "--check" - "--exit-code" - "--quiet" - "--topo-order" -
	    "--full-history" - "--dense" - "--sparse" -
	    "--follow" - "--left-right" - "--encoding=*" {
		lappend glflags $arg
	    }
	    # These mean that we get a subset of the commits
	    "--diff-filter=*" - "--no-merges" - "--unpacked" -
	    "--max-count=*" - "--skip=*" - "--since=*" - "--after=*" -
	    "--until=*" - "--before=*" - "--max-age=*" - "--min-age=*" -
	    "--author=*" - "--committer=*" - "--grep=*" - "-[iE]" -
	    "--remove-empty" - "--first-parent" - "--cherry-pick" -
	    "-S*" - "--pickaxe-all" - "--pickaxe-regex" - {
		set filtered 1
		lappend glflags $arg
	    }
	    # This appears to be the only one that has a value as a
	    # separate word following it
	    "-n" {
		set filtered 1
		set nextisval 1
		lappend glflags $arg
	    }
	    "--not" {
		set notflag [expr {!$notflag}]
		lappend revargs $arg
	    }
	    "--all" {
		lappend revargs $arg
	    }
	    "--merge" {
		set vmergeonly($n) 1
		# git rev-parse doesn't understand --merge
		lappend revargs --gitk-symmetric-diff-marker MERGE_HEAD...HEAD
	    }
	    # Other flag arguments including -<n>
	    "-*" {
		if {[string is digit -strict [string range $arg 1 end]]} {
		    set filtered 1
		} else {
		    # a flag argument that we don't recognize;
		    # that means we can't optimize
		    set allknown 0
		}
		lappend glflags $arg
	    }
	    # Non-flag arguments specify commits or ranges of commits
	    default {
		if {[string match "*...*" $arg]} {
		    lappend revargs --gitk-symmetric-diff-marker
		}
		lappend revargs $arg
	    }
	}
    }
    set vdflags($n) $diffargs
    set vflags($n) $glflags
    set vrevs($n) $revargs
    set vfiltered($n) $filtered
    set vorigargs($n) $origargs
    return $allknown
}

proc parseviewrevs {view revs} {
    global vposids vnegids

    if {$revs eq {}} {
	set revs HEAD
    }
    if {[catch {set ids [eval exec git rev-parse $revs]} err]} {
	# we get stdout followed by stderr in $err
	# for an unknown rev, git rev-parse echoes it and then errors out
	set errlines [split $err "\n"]
	set badrev {}
	for {set l 0} {$l < [llength $errlines]} {incr l} {
	    set line [lindex $errlines $l]
	    if {!([string length $line] == 40 && [string is xdigit $line])} {
		if {[string match "fatal:*" $line]} {
		    if {[string match "fatal: ambiguous argument*" $line]
			&& $badrev ne {}} {
			if {[llength $badrev] == 1} {
			    set err "unknown revision $badrev"
			} else {
			    set err "unknown revisions: [join $badrev ", "]"
			}
		    } else {
			set err [join [lrange $errlines $l end] "\n"]
		    }
		    break
		}
		lappend badrev $line
	    }
	}		    
	error_popup "Error parsing revisions: $err"
	return {}
    }
    set ret {}
    set pos {}
    set neg {}
    set sdm 0
    foreach id [split $ids "\n"] {
	if {$id eq "--gitk-symmetric-diff-marker"} {
	    set sdm 4
	} elseif {[string match "^*" $id]} {
	    if {$sdm != 1} {
		lappend ret $id
		if {$sdm == 3} {
		    set sdm 0
		}
	    }
	    lappend neg [string range $id 1 end]
	} else {
	    if {$sdm != 2} {
		lappend ret $id
	    } else {
		lset ret end [lindex $ret end]...$id
	    }
	    lappend pos $id
	}
	incr sdm -1
    }
    set vposids($view) $pos
    set vnegids($view) $neg
    return $ret
}

# Start off a git log process and arrange to read its output
proc start_rev_list {view} {
    global startmsecs commitidx viewcomplete curview
    global tclencoding
    global viewargs viewargscmd viewfiles vfilelimit
    global showlocalchanges commitinterest
    global viewactive viewinstances vmergeonly
    global mainheadid
    global vcanopt vflags vrevs vorigargs

    set startmsecs [clock clicks -milliseconds]
    set commitidx($view) 0
    # these are set this way for the error exits
    set viewcomplete($view) 1
    set viewactive($view) 0
    varcinit $view

    set args $viewargs($view)
    if {$viewargscmd($view) ne {}} {
	if {[catch {
	    set str [exec sh -c $viewargscmd($view)]
	} err]} {
	    error_popup "Error executing --argscmd command: $err"
	    return 0
	}
	set args [concat $args [split $str "\n"]]
    }
    set vcanopt($view) [parseviewargs $view $args]

    set files $viewfiles($view)
    if {$vmergeonly($view)} {
	set files [unmerged_files $files]
	if {$files eq {}} {
	    global nr_unmerged
	    if {$nr_unmerged == 0} {
		error_popup [mc "No files selected: --merge specified but\
			     no files are unmerged."]
	    } else {
		error_popup [mc "No files selected: --merge specified but\
			     no unmerged files are within file limit."]
	    }
	    return 0
	}
    }
    set vfilelimit($view) $files

    if {$vcanopt($view)} {
	set revs [parseviewrevs $view $vrevs($view)]
	if {$revs eq {}} {
	    return 0
	}
	set args [concat $vflags($view) $revs]
    } else {
	set args $vorigargs($view)
    }

    if {[catch {
	set fd [open [concat | git log --no-color -z --pretty=raw --parents \
			 --boundary $args "--" $files] r]
    } err]} {
	error_popup "[mc "Error executing git log:"] $err"
	return 0
    }
    set i [reg_instance $fd]
    set viewinstances($view) [list $i]
    if {$showlocalchanges && $mainheadid ne {}} {
	lappend commitinterest($mainheadid) {dodiffindex}
    }
    fconfigure $fd -blocking 0 -translation lf -eofchar {}
    if {$tclencoding != {}} {
	fconfigure $fd -encoding $tclencoding
    }
    filerun $fd [list getcommitlines $fd $i $view 0]
    nowbusy $view [mc "Reading"]
    set viewcomplete($view) 0
    set viewactive($view) 1
    return 1
}

proc stop_instance {inst} {
    global commfd leftover

    set fd $commfd($inst)
    catch {
	set pid [pid $fd]

	if {$::tcl_platform(platform) eq {windows}} {
	    exec kill -f $pid
	} else {
	    exec kill $pid
	}
    }
    catch {close $fd}
    nukefile $fd
    unset commfd($inst)
    unset leftover($inst)
}

proc stop_backends {} {
    global commfd

    foreach inst [array names commfd] {
	stop_instance $inst
    }
}

proc stop_rev_list {view} {
    global viewinstances

    foreach inst $viewinstances($view) {
	stop_instance $inst
    }
    set viewinstances($view) {}
}

proc reset_pending_select {selid} {
    global pending_select mainheadid

    if {$selid ne {}} {
	set pending_select $selid
    } else {
	set pending_select $mainheadid
    }
}

proc getcommits {selid} {
    global canv curview need_redisplay viewactive

    initlayout
    if {[start_rev_list $curview]} {
	reset_pending_select $selid
	show_status [mc "Reading commits..."]
	set need_redisplay 1
    } else {
	show_status [mc "No commits selected"]
    }
}

proc updatecommits {} {
    global curview vcanopt vorigargs vfilelimit viewinstances
    global viewactive viewcomplete tclencoding
    global startmsecs showneartags showlocalchanges
    global mainheadid pending_select
    global isworktree
    global varcid vposids vnegids vflags vrevs

    set isworktree [expr {[exec git rev-parse --is-inside-work-tree] == "true"}]
    set oldmainid $mainheadid
    rereadrefs
    if {$showlocalchanges} {
	if {$mainheadid ne $oldmainid} {
	    dohidelocalchanges
	}
	if {[commitinview $mainheadid $curview]} {
	    dodiffindex
	}
    }
    set view $curview
    if {$vcanopt($view)} {
	set oldpos $vposids($view)
	set oldneg $vnegids($view)
	set revs [parseviewrevs $view $vrevs($view)]
	if {$revs eq {}} {
	    return
	}
	# note: getting the delta when negative refs change is hard,
	# and could require multiple git log invocations, so in that
	# case we ask git log for all the commits (not just the delta)
	if {$oldneg eq $vnegids($view)} {
	    set newrevs {}
	    set npos 0
	    # take out positive refs that we asked for before or
	    # that we have already seen
	    foreach rev $revs {
		if {[string length $rev] == 40} {
		    if {[lsearch -exact $oldpos $rev] < 0
			&& ![info exists varcid($view,$rev)]} {
			lappend newrevs $rev
			incr npos
		    }
		} else {
		    lappend $newrevs $rev
		}
	    }
	    if {$npos == 0} return
	    set revs $newrevs
	    set vposids($view) [lsort -unique [concat $oldpos $vposids($view)]]
	}
	set args [concat $vflags($view) $revs --not $oldpos]
    } else {
	set args $vorigargs($view)
    }
    if {[catch {
	set fd [open [concat | git log --no-color -z --pretty=raw --parents \
			  --boundary $args "--" $vfilelimit($view)] r]
    } err]} {
	error_popup "Error executing git log: $err"
	return
    }
    if {$viewactive($view) == 0} {
	set startmsecs [clock clicks -milliseconds]
    }
    set i [reg_instance $fd]
    lappend viewinstances($view) $i
    fconfigure $fd -blocking 0 -translation lf -eofchar {}
    if {$tclencoding != {}} {
	fconfigure $fd -encoding $tclencoding
    }
    filerun $fd [list getcommitlines $fd $i $view 1]
    incr viewactive($view)
    set viewcomplete($view) 0
    reset_pending_select {}
    nowbusy $view "Reading"
    if {$showneartags} {
	getallcommits
    }
}

proc reloadcommits {} {
    global curview viewcomplete selectedline currentid thickerline
    global showneartags treediffs commitinterest cached_commitrow
    global targetid

    set selid {}
    if {$selectedline ne {}} {
	set selid $currentid
    }

    if {!$viewcomplete($curview)} {
	stop_rev_list $curview
    }
    resetvarcs $curview
    set selectedline {}
    catch {unset currentid}
    catch {unset thickerline}
    catch {unset treediffs}
    readrefs
    changedrefs
    if {$showneartags} {
	getallcommits
    }
    clear_display
    catch {unset commitinterest}
    catch {unset cached_commitrow}
    catch {unset targetid}
    setcanvscroll
    getcommits $selid
    return 0
}

# This makes a string representation of a positive integer which
# sorts as a string in numerical order
proc strrep {n} {
    if {$n < 16} {
	return [format "%x" $n]
    } elseif {$n < 256} {
	return [format "x%.2x" $n]
    } elseif {$n < 65536} {
	return [format "y%.4x" $n]
    }
    return [format "z%.8x" $n]
}

# Procedures used in reordering commits from git log (without
# --topo-order) into the order for display.

proc varcinit {view} {
    global varcstart vupptr vdownptr vleftptr vbackptr varctok varcrow
    global vtokmod varcmod vrowmod varcix vlastins

    set varcstart($view) {{}}
    set vupptr($view) {0}
    set vdownptr($view) {0}
    set vleftptr($view) {0}
    set vbackptr($view) {0}
    set varctok($view) {{}}
    set varcrow($view) {{}}
    set vtokmod($view) {}
    set varcmod($view) 0
    set vrowmod($view) 0
    set varcix($view) {{}}
    set vlastins($view) {0}
}

proc resetvarcs {view} {
    global varcid varccommits parents children vseedcount ordertok

    foreach vid [array names varcid $view,*] {
	unset varcid($vid)
	unset children($vid)
	unset parents($vid)
    }
    # some commits might have children but haven't been seen yet
    foreach vid [array names children $view,*] {
	unset children($vid)
    }
    foreach va [array names varccommits $view,*] {
	unset varccommits($va)
    }
    foreach vd [array names vseedcount $view,*] {
	unset vseedcount($vd)
    }
    catch {unset ordertok}
}

# returns a list of the commits with no children
proc seeds {v} {
    global vdownptr vleftptr varcstart

    set ret {}
    set a [lindex $vdownptr($v) 0]
    while {$a != 0} {
	lappend ret [lindex $varcstart($v) $a]
	set a [lindex $vleftptr($v) $a]
    }
    return $ret
}

proc newvarc {view id} {
    global varcid varctok parents children vdatemode
    global vupptr vdownptr vleftptr vbackptr varcrow varcix varcstart
    global commitdata commitinfo vseedcount varccommits vlastins

    set a [llength $varctok($view)]
    set vid $view,$id
    if {[llength $children($vid)] == 0 || $vdatemode($view)} {
	if {![info exists commitinfo($id)]} {
	    parsecommit $id $commitdata($id) 1
	}
	set cdate [lindex $commitinfo($id) 4]
	if {![string is integer -strict $cdate]} {
	    set cdate 0
	}
	if {![info exists vseedcount($view,$cdate)]} {
	    set vseedcount($view,$cdate) -1
	}
	set c [incr vseedcount($view,$cdate)]
	set cdate [expr {$cdate ^ 0xffffffff}]
	set tok "s[strrep $cdate][strrep $c]"
    } else {
	set tok {}
    }
    set ka 0
    if {[llength $children($vid)] > 0} {
	set kid [lindex $children($vid) end]
	set k $varcid($view,$kid)
	if {[string compare [lindex $varctok($view) $k] $tok] > 0} {
	    set ki $kid
	    set ka $k
	    set tok [lindex $varctok($view) $k]
	}
    }
    if {$ka != 0} {
	set i [lsearch -exact $parents($view,$ki) $id]
	set j [expr {[llength $parents($view,$ki)] - 1 - $i}]
	append tok [strrep $j]
    }
    set c [lindex $vlastins($view) $ka]
    if {$c == 0 || [string compare $tok [lindex $varctok($view) $c]] < 0} {
	set c $ka
	set b [lindex $vdownptr($view) $ka]
    } else {
	set b [lindex $vleftptr($view) $c]
    }
    while {$b != 0 && [string compare $tok [lindex $varctok($view) $b]] >= 0} {
	set c $b
	set b [lindex $vleftptr($view) $c]
    }
    if {$c == $ka} {
	lset vdownptr($view) $ka $a
	lappend vbackptr($view) 0
    } else {
	lset vleftptr($view) $c $a
	lappend vbackptr($view) $c
    }
    lset vlastins($view) $ka $a
    lappend vupptr($view) $ka
    lappend vleftptr($view) $b
    if {$b != 0} {
	lset vbackptr($view) $b $a
    }
    lappend varctok($view) $tok
    lappend varcstart($view) $id
    lappend vdownptr($view) 0
    lappend varcrow($view) {}
    lappend varcix($view) {}
    set varccommits($view,$a) {}
    lappend vlastins($view) 0
    return $a
}

proc splitvarc {p v} {
    global varcid varcstart varccommits varctok
    global vupptr vdownptr vleftptr vbackptr varcix varcrow vlastins

    set oa $varcid($v,$p)
    set ac $varccommits($v,$oa)
    set i [lsearch -exact $varccommits($v,$oa) $p]
    if {$i <= 0} return
    set na [llength $varctok($v)]
    # "%" sorts before "0"...
    set tok "[lindex $varctok($v) $oa]%[strrep $i]"
    lappend varctok($v) $tok
    lappend varcrow($v) {}
    lappend varcix($v) {}
    set varccommits($v,$oa) [lrange $ac 0 [expr {$i - 1}]]
    set varccommits($v,$na) [lrange $ac $i end]
    lappend varcstart($v) $p
    foreach id $varccommits($v,$na) {
	set varcid($v,$id) $na
    }
    lappend vdownptr($v) [lindex $vdownptr($v) $oa]
    lappend vlastins($v) [lindex $vlastins($v) $oa]
    lset vdownptr($v) $oa $na
    lset vlastins($v) $oa 0
    lappend vupptr($v) $oa
    lappend vleftptr($v) 0
    lappend vbackptr($v) 0
    for {set b [lindex $vdownptr($v) $na]} {$b != 0} {set b [lindex $vleftptr($v) $b]} {
	lset vupptr($v) $b $na
    }
}

proc renumbervarc {a v} {
    global parents children varctok varcstart varccommits
    global vupptr vdownptr vleftptr vbackptr vlastins varcid vtokmod vdatemode

    set t1 [clock clicks -milliseconds]
    set todo {}
    set isrelated($a) 1
    set kidchanged($a) 1
    set ntot 0
    while {$a != 0} {
	if {[info exists isrelated($a)]} {
	    lappend todo $a
	    set id [lindex $varccommits($v,$a) end]
	    foreach p $parents($v,$id) {
		if {[info exists varcid($v,$p)]} {
		    set isrelated($varcid($v,$p)) 1
		}
	    }
	}
	incr ntot
	set b [lindex $vdownptr($v) $a]
	if {$b == 0} {
	    while {$a != 0} {
		set b [lindex $vleftptr($v) $a]
		if {$b != 0} break
		set a [lindex $vupptr($v) $a]
	    }
	}
	set a $b
    }
    foreach a $todo {
	if {![info exists kidchanged($a)]} continue
	set id [lindex $varcstart($v) $a]
	if {[llength $children($v,$id)] > 1} {
	    set children($v,$id) [lsort -command [list vtokcmp $v] \
				      $children($v,$id)]
	}
	set oldtok [lindex $varctok($v) $a]
	if {!$vdatemode($v)} {
	    set tok {}
	} else {
	    set tok $oldtok
	}
	set ka 0
	set kid [last_real_child $v,$id]
	if {$kid ne {}} {
	    set k $varcid($v,$kid)
	    if {[string compare [lindex $varctok($v) $k] $tok] > 0} {
		set ki $kid
		set ka $k
		set tok [lindex $varctok($v) $k]
	    }
	}
	if {$ka != 0} {
	    set i [lsearch -exact $parents($v,$ki) $id]
	    set j [expr {[llength $parents($v,$ki)] - 1 - $i}]
	    append tok [strrep $j]
	}
	if {$tok eq $oldtok} {
	    continue
	}
	set id [lindex $varccommits($v,$a) end]
	foreach p $parents($v,$id) {
	    if {[info exists varcid($v,$p)]} {
		set kidchanged($varcid($v,$p)) 1
	    } else {
		set sortkids($p) 1
	    }
	}
	lset varctok($v) $a $tok
	set b [lindex $vupptr($v) $a]
	if {$b != $ka} {
	    if {[string compare [lindex $varctok($v) $ka] $vtokmod($v)] < 0} {
		modify_arc $v $ka
	    }
	    if {[string compare [lindex $varctok($v) $b] $vtokmod($v)] < 0} {
		modify_arc $v $b
	    }
	    set c [lindex $vbackptr($v) $a]
	    set d [lindex $vleftptr($v) $a]
	    if {$c == 0} {
		lset vdownptr($v) $b $d
	    } else {
		lset vleftptr($v) $c $d
	    }
	    if {$d != 0} {
		lset vbackptr($v) $d $c
	    }
	    if {[lindex $vlastins($v) $b] == $a} {
		lset vlastins($v) $b $c
	    }
	    lset vupptr($v) $a $ka
	    set c [lindex $vlastins($v) $ka]
	    if {$c == 0 || \
		    [string compare $tok [lindex $varctok($v) $c]] < 0} {
		set c $ka
		set b [lindex $vdownptr($v) $ka]
	    } else {
		set b [lindex $vleftptr($v) $c]
	    }
	    while {$b != 0 && \
		      [string compare $tok [lindex $varctok($v) $b]] >= 0} {
		set c $b
		set b [lindex $vleftptr($v) $c]
	    }
	    if {$c == $ka} {
 		lset vdownptr($v) $ka $a
		lset vbackptr($v) $a 0
	    } else {
		lset vleftptr($v) $c $a
		lset vbackptr($v) $a $c
	    }
	    lset vleftptr($v) $a $b
	    if {$b != 0} {
		lset vbackptr($v) $b $a
	    }
	    lset vlastins($v) $ka $a
	}
    }
    foreach id [array names sortkids] {
	if {[llength $children($v,$id)] > 1} {
	    set children($v,$id) [lsort -command [list vtokcmp $v] \
				      $children($v,$id)]
	}
    }
    set t2 [clock clicks -milliseconds]
    #puts "renumbervarc did [llength $todo] of $ntot arcs in [expr {$t2-$t1}]ms"
}

# Fix up the graph after we have found out that in view $v,
# $p (a commit that we have already seen) is actually the parent
# of the last commit in arc $a.
proc fix_reversal {p a v} {
    global varcid varcstart varctok vupptr

    set pa $varcid($v,$p)
    if {$p ne [lindex $varcstart($v) $pa]} {
	splitvarc $p $v
	set pa $varcid($v,$p)
    }
    # seeds always need to be renumbered
    if {[lindex $vupptr($v) $pa] == 0 ||
	[string compare [lindex $varctok($v) $a] \
	     [lindex $varctok($v) $pa]] > 0} {
	renumbervarc $pa $v
    }
}

proc insertrow {id p v} {
    global cmitlisted children parents varcid varctok vtokmod
    global varccommits ordertok commitidx numcommits curview
    global targetid targetrow

    readcommit $id
    set vid $v,$id
    set cmitlisted($vid) 1
    set children($vid) {}
    set parents($vid) [list $p]
    set a [newvarc $v $id]
    set varcid($vid) $a
    if {[string compare [lindex $varctok($v) $a] $vtokmod($v)] < 0} {
	modify_arc $v $a
    }
    lappend varccommits($v,$a) $id
    set vp $v,$p
    if {[llength [lappend children($vp) $id]] > 1} {
	set children($vp) [lsort -command [list vtokcmp $v] $children($vp)]
	catch {unset ordertok}
    }
    fix_reversal $p $a $v
    incr commitidx($v)
    if {$v == $curview} {
	set numcommits $commitidx($v)
	setcanvscroll
	if {[info exists targetid]} {
	    if {![comes_before $targetid $p]} {
		incr targetrow
	    }
	}
    }
}

proc insertfakerow {id p} {
    global varcid varccommits parents children cmitlisted
    global commitidx varctok vtokmod targetid targetrow curview numcommits

    set v $curview
    set a $varcid($v,$p)
    set i [lsearch -exact $varccommits($v,$a) $p]
    if {$i < 0} {
	puts "oops: insertfakerow can't find [shortids $p] on arc $a"
	return
    }
    set children($v,$id) {}
    set parents($v,$id) [list $p]
    set varcid($v,$id) $a
    lappend children($v,$p) $id
    set cmitlisted($v,$id) 1
    set numcommits [incr commitidx($v)]
    # note we deliberately don't update varcstart($v) even if $i == 0
    set varccommits($v,$a) [linsert $varccommits($v,$a) $i $id]
    modify_arc $v $a $i
    if {[info exists targetid]} {
	if {![comes_before $targetid $p]} {
	    incr targetrow
	}
    }
    setcanvscroll
    drawvisible
}

proc removefakerow {id} {
    global varcid varccommits parents children commitidx
    global varctok vtokmod cmitlisted currentid selectedline
    global targetid curview numcommits

    set v $curview
    if {[llength $parents($v,$id)] != 1} {
	puts "oops: removefakerow [shortids $id] has [llength $parents($v,$id)] parents"
	return
    }
    set p [lindex $parents($v,$id) 0]
    set a $varcid($v,$id)
    set i [lsearch -exact $varccommits($v,$a) $id]
    if {$i < 0} {
	puts "oops: removefakerow can't find [shortids $id] on arc $a"
	return
    }
    unset varcid($v,$id)
    set varccommits($v,$a) [lreplace $varccommits($v,$a) $i $i]
    unset parents($v,$id)
    unset children($v,$id)
    unset cmitlisted($v,$id)
    set numcommits [incr commitidx($v) -1]
    set j [lsearch -exact $children($v,$p) $id]
    if {$j >= 0} {
	set children($v,$p) [lreplace $children($v,$p) $j $j]
    }
    modify_arc $v $a $i
    if {[info exist currentid] && $id eq $currentid} {
	unset currentid
	set selectedline {}
    }
    if {[info exists targetid] && $targetid eq $id} {
	set targetid $p
    }
    setcanvscroll
    drawvisible
}

proc first_real_child {vp} {
    global children nullid nullid2

    foreach id $children($vp) {
	if {$id ne $nullid && $id ne $nullid2} {
	    return $id
	}
    }
    return {}
}

proc last_real_child {vp} {
    global children nullid nullid2

    set kids $children($vp)
    for {set i [llength $kids]} {[incr i -1] >= 0} {} {
	set id [lindex $kids $i]
	if {$id ne $nullid && $id ne $nullid2} {
	    return $id
	}
    }
    return {}
}

proc vtokcmp {v a b} {
    global varctok varcid

    return [string compare [lindex $varctok($v) $varcid($v,$a)] \
		[lindex $varctok($v) $varcid($v,$b)]]
}

# This assumes that if lim is not given, the caller has checked that
# arc a's token is less than $vtokmod($v)
proc modify_arc {v a {lim {}}} {
    global varctok vtokmod varcmod varcrow vupptr curview vrowmod varccommits

    if {$lim ne {}} {
	set c [string compare [lindex $varctok($v) $a] $vtokmod($v)]
	if {$c > 0} return
	if {$c == 0} {
	    set r [lindex $varcrow($v) $a]
	    if {$r ne {} && $vrowmod($v) <= $r + $lim} return
	}
    }
    set vtokmod($v) [lindex $varctok($v) $a]
    set varcmod($v) $a
    if {$v == $curview} {
	while {$a != 0 && [lindex $varcrow($v) $a] eq {}} {
	    set a [lindex $vupptr($v) $a]
	    set lim {}
	}
	set r 0
	if {$a != 0} {
	    if {$lim eq {}} {
		set lim [llength $varccommits($v,$a)]
	    }
	    set r [expr {[lindex $varcrow($v) $a] + $lim}]
	}
	set vrowmod($v) $r
	undolayout $r
    }
}

proc update_arcrows {v} {
    global vtokmod varcmod vrowmod varcrow commitidx currentid selectedline
    global varcid vrownum varcorder varcix varccommits
    global vupptr vdownptr vleftptr varctok
    global displayorder parentlist curview cached_commitrow

    if {$vrowmod($v) == $commitidx($v)} return
    if {$v == $curview} {
	if {[llength $displayorder] > $vrowmod($v)} {
	    set displayorder [lrange $displayorder 0 [expr {$vrowmod($v) - 1}]]
	    set parentlist [lrange $parentlist 0 [expr {$vrowmod($v) - 1}]]
	}
	catch {unset cached_commitrow}
    }
    set narctot [expr {[llength $varctok($v)] - 1}]
    set a $varcmod($v)
    while {$a != 0 && [lindex $varcix($v) $a] eq {}} {
	# go up the tree until we find something that has a row number,
	# or we get to a seed
	set a [lindex $vupptr($v) $a]
    }
    if {$a == 0} {
	set a [lindex $vdownptr($v) 0]
	if {$a == 0} return
	set vrownum($v) {0}
	set varcorder($v) [list $a]
	lset varcix($v) $a 0
	lset varcrow($v) $a 0
	set arcn 0
	set row 0
    } else {
	set arcn [lindex $varcix($v) $a]
	if {[llength $vrownum($v)] > $arcn + 1} {
	    set vrownum($v) [lrange $vrownum($v) 0 $arcn]
	    set varcorder($v) [lrange $varcorder($v) 0 $arcn]
	}
	set row [lindex $varcrow($v) $a]
    }
    while {1} {
	set p $a
	incr row [llength $varccommits($v,$a)]
	# go down if possible
	set b [lindex $vdownptr($v) $a]
	if {$b == 0} {
	    # if not, go left, or go up until we can go left
	    while {$a != 0} {
		set b [lindex $vleftptr($v) $a]
		if {$b != 0} break
		set a [lindex $vupptr($v) $a]
	    }
	    if {$a == 0} break
	}
	set a $b
	incr arcn
	lappend vrownum($v) $row
	lappend varcorder($v) $a
	lset varcix($v) $a $arcn
	lset varcrow($v) $a $row
    }
    set vtokmod($v) [lindex $varctok($v) $p]
    set varcmod($v) $p
    set vrowmod($v) $row
    if {[info exists currentid]} {
	set selectedline [rowofcommit $currentid]
    }
}

# Test whether view $v contains commit $id
proc commitinview {id v} {
    global varcid

    return [info exists varcid($v,$id)]
}

# Return the row number for commit $id in the current view
proc rowofcommit {id} {
    global varcid varccommits varcrow curview cached_commitrow
    global varctok vtokmod

    set v $curview
    if {![info exists varcid($v,$id)]} {
	puts "oops rowofcommit no arc for [shortids $id]"
	return {}
    }
    set a $varcid($v,$id)
    if {[string compare [lindex $varctok($v) $a] $vtokmod($v)] >= 0} {
	update_arcrows $v
    }
    if {[info exists cached_commitrow($id)]} {
	return $cached_commitrow($id)
    }
    set i [lsearch -exact $varccommits($v,$a) $id]
    if {$i < 0} {
	puts "oops didn't find commit [shortids $id] in arc $a"
	return {}
    }
    incr i [lindex $varcrow($v) $a]
    set cached_commitrow($id) $i
    return $i
}

# Returns 1 if a is on an earlier row than b, otherwise 0
proc comes_before {a b} {
    global varcid varctok curview

    set v $curview
    if {$a eq $b || ![info exists varcid($v,$a)] || \
	    ![info exists varcid($v,$b)]} {
	return 0
    }
    if {$varcid($v,$a) != $varcid($v,$b)} {
	return [expr {[string compare [lindex $varctok($v) $varcid($v,$a)] \
			   [lindex $varctok($v) $varcid($v,$b)]] < 0}]
    }
    return [expr {[rowofcommit $a] < [rowofcommit $b]}]
}

proc bsearch {l elt} {
    if {[llength $l] == 0 || $elt <= [lindex $l 0]} {
	return 0
    }
    set lo 0
    set hi [llength $l]
    while {$hi - $lo > 1} {
	set mid [expr {int(($lo + $hi) / 2)}]
	set t [lindex $l $mid]
	if {$elt < $t} {
	    set hi $mid
	} elseif {$elt > $t} {
	    set lo $mid
	} else {
	    return $mid
	}
    }
    return $lo
}

# Make sure rows $start..$end-1 are valid in displayorder and parentlist
proc make_disporder {start end} {
    global vrownum curview commitidx displayorder parentlist
    global varccommits varcorder parents vrowmod varcrow
    global d_valid_start d_valid_end

    if {$end > $vrowmod($curview)} {
	update_arcrows $curview
    }
    set ai [bsearch $vrownum($curview) $start]
    set start [lindex $vrownum($curview) $ai]
    set narc [llength $vrownum($curview)]
    for {set r $start} {$ai < $narc && $r < $end} {incr ai} {
	set a [lindex $varcorder($curview) $ai]
	set l [llength $displayorder]
	set al [llength $varccommits($curview,$a)]
	if {$l < $r + $al} {
	    if {$l < $r} {
		set pad [ntimes [expr {$r - $l}] {}]
		set displayorder [concat $displayorder $pad]
		set parentlist [concat $parentlist $pad]
	    } elseif {$l > $r} {
		set displayorder [lrange $displayorder 0 [expr {$r - 1}]]
		set parentlist [lrange $parentlist 0 [expr {$r - 1}]]
	    }
	    foreach id $varccommits($curview,$a) {
		lappend displayorder $id
		lappend parentlist $parents($curview,$id)
	    }
	} elseif {[lindex $displayorder [expr {$r + $al - 1}]] eq {}} {
	    set i $r
	    foreach id $varccommits($curview,$a) {
		lset displayorder $i $id
		lset parentlist $i $parents($curview,$id)
		incr i
	    }
	}
	incr r $al
    }
}

proc commitonrow {row} {
    global displayorder

    set id [lindex $displayorder $row]
    if {$id eq {}} {
	make_disporder $row [expr {$row + 1}]
	set id [lindex $displayorder $row]
    }
    return $id
}

proc closevarcs {v} {
    global varctok varccommits varcid parents children
    global cmitlisted commitidx commitinterest vtokmod

    set missing_parents 0
    set scripts {}
    set narcs [llength $varctok($v)]
    for {set a 1} {$a < $narcs} {incr a} {
	set id [lindex $varccommits($v,$a) end]
	foreach p $parents($v,$id) {
	    if {[info exists varcid($v,$p)]} continue
	    # add p as a new commit
	    incr missing_parents
	    set cmitlisted($v,$p) 0
	    set parents($v,$p) {}
	    if {[llength $children($v,$p)] == 1 &&
		[llength $parents($v,$id)] == 1} {
		set b $a
	    } else {
		set b [newvarc $v $p]
	    }
	    set varcid($v,$p) $b
	    if {[string compare [lindex $varctok($v) $b] $vtokmod($v)] < 0} {
		modify_arc $v $b
	    }
	    lappend varccommits($v,$b) $p
	    incr commitidx($v)
	    if {[info exists commitinterest($p)]} {
		foreach script $commitinterest($p) {
		    lappend scripts [string map [list "%I" $p] $script]
		}
		unset commitinterest($id)
	    }
	}
    }
    if {$missing_parents > 0} {
	foreach s $scripts {
	    eval $s
	}
    }
}

# Use $rwid as a substitute for $id, i.e. reparent $id's children to $rwid
# Assumes we already have an arc for $rwid.
proc rewrite_commit {v id rwid} {
    global children parents varcid varctok vtokmod varccommits

    foreach ch $children($v,$id) {
	# make $rwid be $ch's parent in place of $id
	set i [lsearch -exact $parents($v,$ch) $id]
	if {$i < 0} {
	    puts "oops rewrite_commit didn't find $id in parent list for $ch"
	}
	set parents($v,$ch) [lreplace $parents($v,$ch) $i $i $rwid]
	# add $ch to $rwid's children and sort the list if necessary
	if {[llength [lappend children($v,$rwid) $ch]] > 1} {
	    set children($v,$rwid) [lsort -command [list vtokcmp $v] \
					$children($v,$rwid)]
	}
	# fix the graph after joining $id to $rwid
	set a $varcid($v,$ch)
	fix_reversal $rwid $a $v
	# parentlist is wrong for the last element of arc $a
	# even if displayorder is right, hence the 3rd arg here
	modify_arc $v $a [expr {[llength $varccommits($v,$a)] - 1}]
    }
}

proc getcommitlines {fd inst view updating}  {
    global cmitlisted commitinterest leftover
    global commitidx commitdata vdatemode
    global parents children curview hlview
    global idpending ordertok
    global varccommits varcid varctok vtokmod vfilelimit

    set stuff [read $fd 500000]
    # git log doesn't terminate the last commit with a null...
    if {$stuff == {} && $leftover($inst) ne {} && [eof $fd]} {
	set stuff "\0"
    }
    if {$stuff == {}} {
	if {![eof $fd]} {
	    return 1
	}
	global commfd viewcomplete viewactive viewname
	global viewinstances
	unset commfd($inst)
	set i [lsearch -exact $viewinstances($view) $inst]
	if {$i >= 0} {
	    set viewinstances($view) [lreplace $viewinstances($view) $i $i]
	}
	# set it blocking so we wait for the process to terminate
	fconfigure $fd -blocking 1
	if {[catch {close $fd} err]} {
	    set fv {}
	    if {$view != $curview} {
		set fv " for the \"$viewname($view)\" view"
	    }
	    if {[string range $err 0 4] == "usage"} {
		set err "Gitk: error reading commits$fv:\
			bad arguments to git log."
		if {$viewname($view) eq "Command line"} {
		    append err \
			"  (Note: arguments to gitk are passed to git log\
			 to allow selection of commits to be displayed.)"
		}
	    } else {
		set err "Error reading commits$fv: $err"
	    }
	    error_popup $err
	}
	if {[incr viewactive($view) -1] <= 0} {
	    set viewcomplete($view) 1
	    # Check if we have seen any ids listed as parents that haven't
	    # appeared in the list
	    closevarcs $view
	    notbusy $view
	}
	if {$view == $curview} {
	    run chewcommits
	}
	return 0
    }
    set start 0
    set gotsome 0
    set scripts {}
    while 1 {
	set i [string first "\0" $stuff $start]
	if {$i < 0} {
	    append leftover($inst) [string range $stuff $start end]
	    break
	}
	if {$start == 0} {
	    set cmit $leftover($inst)
	    append cmit [string range $stuff 0 [expr {$i - 1}]]
	    set leftover($inst) {}
	} else {
	    set cmit [string range $stuff $start [expr {$i - 1}]]
	}
	set start [expr {$i + 1}]
	set j [string first "\n" $cmit]
	set ok 0
	set listed 1
	if {$j >= 0 && [string match "commit *" $cmit]} {
	    set ids [string range $cmit 7 [expr {$j - 1}]]
	    if {[string match {[-^<>]*} $ids]} {
		switch -- [string index $ids 0] {
		    "-" {set listed 0}
		    "^" {set listed 2}
		    "<" {set listed 3}
		    ">" {set listed 4}
		}
		set ids [string range $ids 1 end]
	    }
	    set ok 1
	    foreach id $ids {
		if {[string length $id] != 40} {
		    set ok 0
		    break
		}
	    }
	}
	if {!$ok} {
	    set shortcmit $cmit
	    if {[string length $shortcmit] > 80} {
		set shortcmit "[string range $shortcmit 0 80]..."
	    }
	    error_popup "[mc "Can't parse git log output:"] {$shortcmit}"
	    exit 1
	}
	set id [lindex $ids 0]
	set vid $view,$id

	if {!$listed && $updating && ![info exists varcid($vid)] &&
	    $vfilelimit($view) ne {}} {
	    # git log doesn't rewrite parents for unlisted commits
	    # when doing path limiting, so work around that here
	    # by working out the rewritten parent with git rev-list
	    # and if we already know about it, using the rewritten
	    # parent as a substitute parent for $id's children.
	    if {![catch {
		set rwid [exec git rev-list --first-parent --max-count=1 \
			      $id -- $vfilelimit($view)]
	    }]} {
		if {$rwid ne {} && [info exists varcid($view,$rwid)]} {
		    # use $rwid in place of $id
		    rewrite_commit $view $id $rwid
		    continue
		}
	    }
	}

	set a 0
	if {[info exists varcid($vid)]} {
	    if {$cmitlisted($vid) || !$listed} continue
	    set a $varcid($vid)
	}
	if {$listed} {
	    set olds [lrange $ids 1 end]
	} else {
	    set olds {}
	}
	set commitdata($id) [string range $cmit [expr {$j + 1}] end]
	set cmitlisted($vid) $listed
	set parents($vid) $olds
	if {![info exists children($vid)]} {
	    set children($vid) {}
	} elseif {$a == 0 && [llength $children($vid)] == 1} {
	    set k [lindex $children($vid) 0]
	    if {[llength $parents($view,$k)] == 1 &&
		(!$vdatemode($view) ||
		 $varcid($view,$k) == [llength $varctok($view)] - 1)} {
		set a $varcid($view,$k)
	    }
	}
	if {$a == 0} {
	    # new arc
	    set a [newvarc $view $id]
	}
	if {[string compare [lindex $varctok($view) $a] $vtokmod($view)] < 0} {
	    modify_arc $view $a
	}
	if {![info exists varcid($vid)]} {
	    set varcid($vid) $a
	    lappend varccommits($view,$a) $id
	    incr commitidx($view)
	}

	set i 0
	foreach p $olds {
	    if {$i == 0 || [lsearch -exact $olds $p] >= $i} {
		set vp $view,$p
		if {[llength [lappend children($vp) $id]] > 1 &&
		    [vtokcmp $view [lindex $children($vp) end-1] $id] > 0} {
		    set children($vp) [lsort -command [list vtokcmp $view] \
					   $children($vp)]
		    catch {unset ordertok}
		}
		if {[info exists varcid($view,$p)]} {
		    fix_reversal $p $a $view
		}
	    }
	    incr i
	}

	if {[info exists commitinterest($id)]} {
	    foreach script $commitinterest($id) {
		lappend scripts [string map [list "%I" $id] $script]
	    }
	    unset commitinterest($id)
	}
	set gotsome 1
    }
    if {$gotsome} {
	global numcommits hlview

	if {$view == $curview} {
	    set numcommits $commitidx($view)
	    run chewcommits
	}
	if {[info exists hlview] && $view == $hlview} {
	    # we never actually get here...
	    run vhighlightmore
	}
	foreach s $scripts {
	    eval $s
	}
    }
    return 2
}

proc chewcommits {} {
    global curview hlview viewcomplete
    global pending_select

    layoutmore
    if {$viewcomplete($curview)} {
	global commitidx varctok
	global numcommits startmsecs

	if {[info exists pending_select]} {
	    update
	    reset_pending_select {}

	    if {[commitinview $pending_select $curview]} {
		selectline [rowofcommit $pending_select] 1
	    } else {
		set row [first_real_row]
		selectline $row 1
	    }
	}
	if {$commitidx($curview) > 0} {
	    #set ms [expr {[clock clicks -milliseconds] - $startmsecs}]
	    #puts "overall $ms ms for $numcommits commits"
	    #puts "[llength $varctok($view)] arcs, $commitidx($view) commits"
	} else {
	    show_status [mc "No commits selected"]
	}
	notbusy layout
    }
    return 0
}

proc readcommit {id} {
    if {[catch {set contents [exec git cat-file commit $id]}]} return
    parsecommit $id $contents 0
}

proc parsecommit {id contents listed} {
    global commitinfo cdate

    set inhdr 1
    set comment {}
    set headline {}
    set auname {}
    set audate {}
    set comname {}
    set comdate {}
    set hdrend [string first "\n\n" $contents]
    if {$hdrend < 0} {
	# should never happen...
	set hdrend [string length $contents]
    }
    set header [string range $contents 0 [expr {$hdrend - 1}]]
    set comment [string range $contents [expr {$hdrend + 2}] end]
    foreach line [split $header "\n"] {
	set tag [lindex $line 0]
	if {$tag == "author"} {
	    set audate [lindex $line end-1]
	    set auname [lrange $line 1 end-2]
	} elseif {$tag == "committer"} {
	    set comdate [lindex $line end-1]
	    set comname [lrange $line 1 end-2]
	}
    }
    set headline {}
    # take the first non-blank line of the comment as the headline
    set headline [string trimleft $comment]
    set i [string first "\n" $headline]
    if {$i >= 0} {
	set headline [string range $headline 0 $i]
    }
    set headline [string trimright $headline]
    set i [string first "\r" $headline]
    if {$i >= 0} {
	set headline [string trimright [string range $headline 0 $i]]
    }
    if {!$listed} {
	# git log indents the comment by 4 spaces;
	# if we got this via git cat-file, add the indentation
	set newcomment {}
	foreach line [split $comment "\n"] {
	    append newcomment "    "
	    append newcomment $line
	    append newcomment "\n"
	}
	set comment $newcomment
    }
    if {$comdate != {}} {
	set cdate($id) $comdate
    }
    set commitinfo($id) [list $headline $auname $audate \
			     $comname $comdate $comment]
}

proc getcommit {id} {
    global commitdata commitinfo

    if {[info exists commitdata($id)]} {
	parsecommit $id $commitdata($id) 1
    } else {
	readcommit $id
	if {![info exists commitinfo($id)]} {
	    set commitinfo($id) [list [mc "No commit information available"]]
	}
    }
    return 1
}

proc readrefs {} {
    global tagids idtags headids idheads tagobjid
    global otherrefids idotherrefs mainhead mainheadid

    foreach v {tagids idtags headids idheads otherrefids idotherrefs} {
	catch {unset $v}
    }
    set refd [open [list | git show-ref -d] r]
    while {[gets $refd line] >= 0} {
	if {[string index $line 40] ne " "} continue
	set id [string range $line 0 39]
	set ref [string range $line 41 end]
	if {![string match "refs/*" $ref]} continue
	set name [string range $ref 5 end]
	if {[string match "remotes/*" $name]} {
	    if {![string match "*/HEAD" $name]} {
		set headids($name) $id
		lappend idheads($id) $name
	    }
	} elseif {[string match "heads/*" $name]} {
	    set name [string range $name 6 end]
	    set headids($name) $id
	    lappend idheads($id) $name
	} elseif {[string match "tags/*" $name]} {
	    # this lets refs/tags/foo^{} overwrite refs/tags/foo,
	    # which is what we want since the former is the commit ID
	    set name [string range $name 5 end]
	    if {[string match "*^{}" $name]} {
		set name [string range $name 0 end-3]
	    } else {
		set tagobjid($name) $id
	    }
	    set tagids($name) $id
	    lappend idtags($id) $name
	} else {
	    set otherrefids($name) $id
	    lappend idotherrefs($id) $name
	}
    }
    catch {close $refd}
    set mainhead {}
    set mainheadid {}
    catch {
	set mainheadid [exec git rev-parse HEAD]
	set thehead [exec git symbolic-ref HEAD]
	if {[string match "refs/heads/*" $thehead]} {
	    set mainhead [string range $thehead 11 end]
	}
    }
}

# skip over fake commits
proc first_real_row {} {
    global nullid nullid2 numcommits

    for {set row 0} {$row < $numcommits} {incr row} {
	set id [commitonrow $row]
	if {$id ne $nullid && $id ne $nullid2} {
	    break
	}
    }
    return $row
}

# update things for a head moved to a child of its previous location
proc movehead {id name} {
    global headids idheads

    removehead $headids($name) $name
    set headids($name) $id
    lappend idheads($id) $name
}

# update things when a head has been removed
proc removehead {id name} {
    global headids idheads

    if {$idheads($id) eq $name} {
	unset idheads($id)
    } else {
	set i [lsearch -exact $idheads($id) $name]
	if {$i >= 0} {
	    set idheads($id) [lreplace $idheads($id) $i $i]
	}
    }
    unset headids($name)
}

proc show_error {w top msg} {
    message $w.m -text $msg -justify center -aspect 400
    pack $w.m -side top -fill x -padx 20 -pady 20
    button $w.ok -text [mc OK] -command "destroy $top"
    pack $w.ok -side bottom -fill x
    bind $top <Visibility> "grab $top; focus $top"
    bind $top <Key-Return> "destroy $top"
    tkwait window $top
}

proc error_popup msg {
    set w .error
    toplevel $w
    wm transient $w .
    show_error $w $w $msg
}

proc confirm_popup msg {
    global confirm_ok
    set confirm_ok 0
    set w .confirm
    toplevel $w
    wm transient $w .
    message $w.m -text $msg -justify center -aspect 400
    pack $w.m -side top -fill x -padx 20 -pady 20
    button $w.ok -text [mc OK] -command "set confirm_ok 1; destroy $w"
    pack $w.ok -side left -fill x
    button $w.cancel -text [mc Cancel] -command "destroy $w"
    pack $w.cancel -side right -fill x
    bind $w <Visibility> "grab $w; focus $w"
    tkwait window $w
    return $confirm_ok
}

proc setoptions {} {
    option add *Panedwindow.showHandle 1 startupFile
    option add *Panedwindow.sashRelief raised startupFile
    option add *Button.font uifont startupFile
    option add *Checkbutton.font uifont startupFile
    option add *Radiobutton.font uifont startupFile
    option add *Menu.font uifont startupFile
    option add *Menubutton.font uifont startupFile
    option add *Label.font uifont startupFile
    option add *Message.font uifont startupFile
    option add *Entry.font uifont startupFile
}

proc makewindow {} {
    global canv canv2 canv3 linespc charspc ctext cflist cscroll
    global tabstop
    global findtype findtypemenu findloc findstring fstring geometry
    global entries sha1entry sha1string sha1but
    global diffcontextstring diffcontext
    global ignorespace
    global maincursor textcursor curtextcursor
    global rowctxmenu fakerowmenu mergemax wrapcomment
    global highlight_files gdttype
    global searchstring sstring
    global bgcolor fgcolor bglist fglist diffcolors selectbgcolor
    global headctxmenu progresscanv progressitem progresscoords statusw
    global fprogitem fprogcoord lastprogupdate progupdatepending
    global rprogitem rprogcoord rownumsel numcommits
    global have_tk85

    menu .bar
    .bar add cascade -label [mc "File"] -menu .bar.file
    menu .bar.file
    .bar.file add command -label [mc "Update"] -command updatecommits
    .bar.file add command -label [mc "Reload"] -command reloadcommits
    .bar.file add command -label [mc "Reread references"] -command rereadrefs
    .bar.file add command -label [mc "List references"] -command showrefs
    .bar.file add command -label [mc "Quit"] -command doquit
    menu .bar.edit
    .bar add cascade -label [mc "Edit"] -menu .bar.edit
    .bar.edit add command -label [mc "Preferences"] -command doprefs

    menu .bar.view
    .bar add cascade -label [mc "View"] -menu .bar.view
    .bar.view add command -label [mc "New view..."] -command {newview 0}
    .bar.view add command -label [mc "Edit view..."] -command editview \
	-state disabled
    .bar.view add command -label [mc "Delete view"] -command delview -state disabled
    .bar.view add separator
    .bar.view add radiobutton -label [mc "All files"] -command {showview 0} \
	-variable selectedview -value 0

    menu .bar.help
    .bar add cascade -label [mc "Help"] -menu .bar.help
    .bar.help add command -label [mc "About gitk"] -command about
    .bar.help add command -label [mc "Key bindings"] -command keys
    .bar.help configure
    . configure -menu .bar

    # the gui has upper and lower half, parts of a paned window.
    panedwindow .ctop -orient vertical

    # possibly use assumed geometry
    if {![info exists geometry(pwsash0)]} {
        set geometry(topheight) [expr {15 * $linespc}]
        set geometry(topwidth) [expr {80 * $charspc}]
        set geometry(botheight) [expr {15 * $linespc}]
        set geometry(botwidth) [expr {50 * $charspc}]
        set geometry(pwsash0) "[expr {40 * $charspc}] 2"
        set geometry(pwsash1) "[expr {60 * $charspc}] 2"
    }

    # the upper half will have a paned window, a scroll bar to the right, and some stuff below
    frame .tf -height $geometry(topheight) -width $geometry(topwidth)
    frame .tf.histframe
    panedwindow .tf.histframe.pwclist -orient horizontal -sashpad 0 -handlesize 4

    # create three canvases
    set cscroll .tf.histframe.csb
    set canv .tf.histframe.pwclist.canv
    canvas $canv \
	-selectbackground $selectbgcolor \
	-background $bgcolor -bd 0 \
	-yscrollincr $linespc -yscrollcommand "scrollcanv $cscroll"
    .tf.histframe.pwclist add $canv
    set canv2 .tf.histframe.pwclist.canv2
    canvas $canv2 \
	-selectbackground $selectbgcolor \
	-background $bgcolor -bd 0 -yscrollincr $linespc
    .tf.histframe.pwclist add $canv2
    set canv3 .tf.histframe.pwclist.canv3
    canvas $canv3 \
	-selectbackground $selectbgcolor \
	-background $bgcolor -bd 0 -yscrollincr $linespc
    .tf.histframe.pwclist add $canv3
    eval .tf.histframe.pwclist sash place 0 $geometry(pwsash0)
    eval .tf.histframe.pwclist sash place 1 $geometry(pwsash1)

    # a scroll bar to rule them
    scrollbar $cscroll -command {allcanvs yview} -highlightthickness 0
    pack $cscroll -side right -fill y
    bind .tf.histframe.pwclist <Configure> {resizeclistpanes %W %w}
    lappend bglist $canv $canv2 $canv3
    pack .tf.histframe.pwclist -fill both -expand 1 -side left

    # we have two button bars at bottom of top frame. Bar 1
    frame .tf.bar
    frame .tf.lbar -height 15

    set sha1entry .tf.bar.sha1
    set entries $sha1entry
    set sha1but .tf.bar.sha1label
    button $sha1but -text [mc "SHA1 ID: "] -state disabled -relief flat \
	-command gotocommit -width 8
    $sha1but conf -disabledforeground [$sha1but cget -foreground]
    pack .tf.bar.sha1label -side left
    entry $sha1entry -width 40 -font textfont -textvariable sha1string
    trace add variable sha1string write sha1change
    pack $sha1entry -side left -pady 2

    image create bitmap bm-left -data {
	#define left_width 16
	#define left_height 16
	static unsigned char left_bits[] = {
	0x00, 0x00, 0xc0, 0x01, 0xe0, 0x00, 0x70, 0x00, 0x38, 0x00, 0x1c, 0x00,
	0x0e, 0x00, 0xff, 0x7f, 0xff, 0x7f, 0xff, 0x7f, 0x0e, 0x00, 0x1c, 0x00,
	0x38, 0x00, 0x70, 0x00, 0xe0, 0x00, 0xc0, 0x01};
    }
    image create bitmap bm-right -data {
	#define right_width 16
	#define right_height 16
	static unsigned char right_bits[] = {
	0x00, 0x00, 0xc0, 0x01, 0x80, 0x03, 0x00, 0x07, 0x00, 0x0e, 0x00, 0x1c,
	0x00, 0x38, 0xff, 0x7f, 0xff, 0x7f, 0xff, 0x7f, 0x00, 0x38, 0x00, 0x1c,
	0x00, 0x0e, 0x00, 0x07, 0x80, 0x03, 0xc0, 0x01};
    }
    button .tf.bar.leftbut -image bm-left -command goback \
	-state disabled -width 26
    pack .tf.bar.leftbut -side left -fill y
    button .tf.bar.rightbut -image bm-right -command goforw \
	-state disabled -width 26
    pack .tf.bar.rightbut -side left -fill y

    label .tf.bar.rowlabel -text [mc "Row"]
    set rownumsel {}
    label .tf.bar.rownum -width 7 -font textfont -textvariable rownumsel \
	-relief sunken -anchor e
    label .tf.bar.rowlabel2 -text "/"
    label .tf.bar.numcommits -width 7 -font textfont -textvariable numcommits \
	-relief sunken -anchor e
    pack .tf.bar.rowlabel .tf.bar.rownum .tf.bar.rowlabel2 .tf.bar.numcommits \
	-side left
    global selectedline
    trace add variable selectedline write selectedline_change

    # Status label and progress bar
    set statusw .tf.bar.status
    label $statusw -width 15 -relief sunken
    pack $statusw -side left -padx 5
    set h [expr {[font metrics uifont -linespace] + 2}]
    set progresscanv .tf.bar.progress
    canvas $progresscanv -relief sunken -height $h -borderwidth 2
    set progressitem [$progresscanv create rect -1 0 0 $h -fill green]
    set fprogitem [$progresscanv create rect -1 0 0 $h -fill yellow]
    set rprogitem [$progresscanv create rect -1 0 0 $h -fill red]
    pack $progresscanv -side right -expand 1 -fill x
    set progresscoords {0 0}
    set fprogcoord 0
    set rprogcoord 0
    bind $progresscanv <Configure> adjustprogress
    set lastprogupdate [clock clicks -milliseconds]
    set progupdatepending 0

    # build up the bottom bar of upper window
    label .tf.lbar.flabel -text "[mc "Find"] "
    button .tf.lbar.fnext -text [mc "next"] -command {dofind 1 1}
    button .tf.lbar.fprev -text [mc "prev"] -command {dofind -1 1}
    label .tf.lbar.flab2 -text " [mc "commit"] "
    pack .tf.lbar.flabel .tf.lbar.fnext .tf.lbar.fprev .tf.lbar.flab2 \
	-side left -fill y
    set gdttype [mc "containing:"]
    set gm [tk_optionMenu .tf.lbar.gdttype gdttype \
		[mc "containing:"] \
		[mc "touching paths:"] \
		[mc "adding/removing string:"]]
    trace add variable gdttype write gdttype_change
    pack .tf.lbar.gdttype -side left -fill y

    set findstring {}
    set fstring .tf.lbar.findstring
    lappend entries $fstring
    entry $fstring -width 30 -font textfont -textvariable findstring
    trace add variable findstring write find_change
    set findtype [mc "Exact"]
    set findtypemenu [tk_optionMenu .tf.lbar.findtype \
		      findtype [mc "Exact"] [mc "IgnCase"] [mc "Regexp"]]
    trace add variable findtype write findcom_change
    set findloc [mc "All fields"]
    tk_optionMenu .tf.lbar.findloc findloc [mc "All fields"] [mc "Headline"] \
	[mc "Comments"] [mc "Author"] [mc "Committer"]
    trace add variable findloc write find_change
    pack .tf.lbar.findloc -side right
    pack .tf.lbar.findtype -side right
    pack $fstring -side left -expand 1 -fill x

    # Finish putting the upper half of the viewer together
    pack .tf.lbar -in .tf -side bottom -fill x
    pack .tf.bar -in .tf -side bottom -fill x
    pack .tf.histframe -fill both -side top -expand 1
    .ctop add .tf
    .ctop paneconfigure .tf -height $geometry(topheight)
    .ctop paneconfigure .tf -width $geometry(topwidth)

    # now build up the bottom
    panedwindow .pwbottom -orient horizontal

    # lower left, a text box over search bar, scroll bar to the right
    # if we know window height, then that will set the lower text height, otherwise
    # we set lower text height which will drive window height
    if {[info exists geometry(main)]} {
        frame .bleft -width $geometry(botwidth)
    } else {
        frame .bleft -width $geometry(botwidth) -height $geometry(botheight)
    }
    frame .bleft.top
    frame .bleft.mid
    frame .bleft.bottom

    button .bleft.top.search -text [mc "Search"] -command dosearch
    pack .bleft.top.search -side left -padx 5
    set sstring .bleft.top.sstring
    entry $sstring -width 20 -font textfont -textvariable searchstring
    lappend entries $sstring
    trace add variable searchstring write incrsearch
    pack $sstring -side left -expand 1 -fill x
    radiobutton .bleft.mid.diff -text [mc "Diff"] \
	-command changediffdisp -variable diffelide -value {0 0}
    radiobutton .bleft.mid.old -text [mc "Old version"] \
	-command changediffdisp -variable diffelide -value {0 1}
    radiobutton .bleft.mid.new -text [mc "New version"] \
	-command changediffdisp -variable diffelide -value {1 0}
    label .bleft.mid.labeldiffcontext -text "      [mc "Lines of context"]: "
    pack .bleft.mid.diff .bleft.mid.old .bleft.mid.new -side left
    spinbox .bleft.mid.diffcontext -width 5 -font textfont \
	-from 1 -increment 1 -to 10000000 \
	-validate all -validatecommand "diffcontextvalidate %P" \
	-textvariable diffcontextstring
    .bleft.mid.diffcontext set $diffcontext
    trace add variable diffcontextstring write diffcontextchange
    lappend entries .bleft.mid.diffcontext
    pack .bleft.mid.labeldiffcontext .bleft.mid.diffcontext -side left
    checkbutton .bleft.mid.ignspace -text [mc "Ignore space change"] \
	-command changeignorespace -variable ignorespace
    pack .bleft.mid.ignspace -side left -padx 5
    set ctext .bleft.bottom.ctext
    text $ctext -background $bgcolor -foreground $fgcolor \
	-state disabled -font textfont \
	-yscrollcommand scrolltext -wrap none \
	-xscrollcommand ".bleft.bottom.sbhorizontal set"
    if {$have_tk85} {
	$ctext conf -tabstyle wordprocessor
    }
    scrollbar .bleft.bottom.sb -command "$ctext yview"
    scrollbar .bleft.bottom.sbhorizontal -command "$ctext xview" -orient h \
	-width 10
    pack .bleft.top -side top -fill x
    pack .bleft.mid -side top -fill x
    grid $ctext .bleft.bottom.sb -sticky nsew
    grid .bleft.bottom.sbhorizontal -sticky ew
    grid columnconfigure .bleft.bottom 0 -weight 1
    grid rowconfigure .bleft.bottom 0 -weight 1
    grid rowconfigure .bleft.bottom 1 -weight 0
    pack .bleft.bottom -side top -fill both -expand 1
    lappend bglist $ctext
    lappend fglist $ctext

    $ctext tag conf comment -wrap $wrapcomment
    $ctext tag conf filesep -font textfontbold -back "#aaaaaa"
    $ctext tag conf hunksep -fore [lindex $diffcolors 2]
    $ctext tag conf d0 -fore [lindex $diffcolors 0]
    $ctext tag conf d1 -fore [lindex $diffcolors 1]
    $ctext tag conf m0 -fore red
    $ctext tag conf m1 -fore blue
    $ctext tag conf m2 -fore green
    $ctext tag conf m3 -fore purple
    $ctext tag conf m4 -fore brown
    $ctext tag conf m5 -fore "#009090"
    $ctext tag conf m6 -fore magenta
    $ctext tag conf m7 -fore "#808000"
    $ctext tag conf m8 -fore "#009000"
    $ctext tag conf m9 -fore "#ff0080"
    $ctext tag conf m10 -fore cyan
    $ctext tag conf m11 -fore "#b07070"
    $ctext tag conf m12 -fore "#70b0f0"
    $ctext tag conf m13 -fore "#70f0b0"
    $ctext tag conf m14 -fore "#f0b070"
    $ctext tag conf m15 -fore "#ff70b0"
    $ctext tag conf mmax -fore darkgrey
    set mergemax 16
    $ctext tag conf mresult -font textfontbold
    $ctext tag conf msep -font textfontbold
    $ctext tag conf found -back yellow

    .pwbottom add .bleft
    .pwbottom paneconfigure .bleft -width $geometry(botwidth)

    # lower right
    frame .bright
    frame .bright.mode
    radiobutton .bright.mode.patch -text [mc "Patch"] \
	-command reselectline -variable cmitmode -value "patch"
    radiobutton .bright.mode.tree -text [mc "Tree"] \
	-command reselectline -variable cmitmode -value "tree"
    grid .bright.mode.patch .bright.mode.tree -sticky ew
    pack .bright.mode -side top -fill x
    set cflist .bright.cfiles
    set indent [font measure mainfont "nn"]
    text $cflist \
	-selectbackground $selectbgcolor \
	-background $bgcolor -foreground $fgcolor \
	-font mainfont \
	-tabs [list $indent [expr {2 * $indent}]] \
	-yscrollcommand ".bright.sb set" \
	-cursor [. cget -cursor] \
	-spacing1 1 -spacing3 1
    lappend bglist $cflist
    lappend fglist $cflist
    scrollbar .bright.sb -command "$cflist yview"
    pack .bright.sb -side right -fill y
    pack $cflist -side left -fill both -expand 1
    $cflist tag configure highlight \
	-background [$cflist cget -selectbackground]
    $cflist tag configure bold -font mainfontbold

    .pwbottom add .bright
    .ctop add .pwbottom

    # restore window width & height if known
    if {[info exists geometry(main)]} {
	if {[scan $geometry(main) "%dx%d" w h] >= 2} {
	    if {$w > [winfo screenwidth .]} {
		set w [winfo screenwidth .]
	    }
	    if {$h > [winfo screenheight .]} {
		set h [winfo screenheight .]
	    }
	    wm geometry . "${w}x$h"
	}
    }

    if {[tk windowingsystem] eq {aqua}} {
        set M1B M1
    } else {
        set M1B Control
    }

    bind .pwbottom <Configure> {resizecdetpanes %W %w}
    pack .ctop -fill both -expand 1
    bindall <1> {selcanvline %W %x %y}
    #bindall <B1-Motion> {selcanvline %W %x %y}
    if {[tk windowingsystem] == "win32"} {
	bind . <MouseWheel> { windows_mousewheel_redirector %W %X %Y %D }
	bind $ctext <MouseWheel> { windows_mousewheel_redirector %W %X %Y %D ; break }
    } else {
	bindall <ButtonRelease-4> "allcanvs yview scroll -5 units"
	bindall <ButtonRelease-5> "allcanvs yview scroll 5 units"
        if {[tk windowingsystem] eq "aqua"} {
            bindall <MouseWheel> {
                set delta [expr {- (%D)}]
                allcanvs yview scroll $delta units
            }
        }
    }
    bindall <2> "canvscan mark %W %x %y"
    bindall <B2-Motion> "canvscan dragto %W %x %y"
    bindkey <Home> selfirstline
    bindkey <End> sellastline
    bind . <Key-Up> "selnextline -1"
    bind . <Key-Down> "selnextline 1"
    bind . <Shift-Key-Up> "dofind -1 0"
    bind . <Shift-Key-Down> "dofind 1 0"
    bindkey <Key-Right> "goforw"
    bindkey <Key-Left> "goback"
    bind . <Key-Prior> "selnextpage -1"
    bind . <Key-Next> "selnextpage 1"
    bind . <$M1B-Home> "allcanvs yview moveto 0.0"
    bind . <$M1B-End> "allcanvs yview moveto 1.0"
    bind . <$M1B-Key-Up> "allcanvs yview scroll -1 units"
    bind . <$M1B-Key-Down> "allcanvs yview scroll 1 units"
    bind . <$M1B-Key-Prior> "allcanvs yview scroll -1 pages"
    bind . <$M1B-Key-Next> "allcanvs yview scroll 1 pages"
    bindkey <Key-Delete> "$ctext yview scroll -1 pages"
    bindkey <Key-BackSpace> "$ctext yview scroll -1 pages"
    bindkey <Key-space> "$ctext yview scroll 1 pages"
    bindkey p "selnextline -1"
    bindkey n "selnextline 1"
    bindkey z "goback"
    bindkey x "goforw"
    bindkey i "selnextline -1"
    bindkey k "selnextline 1"
    bindkey j "goback"
    bindkey l "goforw"
    bindkey b prevfile
    bindkey d "$ctext yview scroll 18 units"
    bindkey u "$ctext yview scroll -18 units"
    bindkey / {dofind 1 1}
    bindkey <Key-Return> {dofind 1 1}
    bindkey ? {dofind -1 1}
    bindkey f nextfile
    bindkey <F5> updatecommits
    bind . <$M1B-q> doquit
    bind . <$M1B-f> {dofind 1 1}
    bind . <$M1B-g> {dofind 1 0}
    bind . <$M1B-r> dosearchback
    bind . <$M1B-s> dosearch
    bind . <$M1B-equal> {incrfont 1}
    bind . <$M1B-plus> {incrfont 1}
    bind . <$M1B-KP_Add> {incrfont 1}
    bind . <$M1B-minus> {incrfont -1}
    bind . <$M1B-KP_Subtract> {incrfont -1}
    wm protocol . WM_DELETE_WINDOW doquit
    bind . <Destroy> {stop_backends}
    bind . <Button-1> "click %W"
    bind $fstring <Key-Return> {dofind 1 1}
    bind $sha1entry <Key-Return> gotocommit
    bind $sha1entry <<PasteSelection>> clearsha1
    bind $cflist <1> {sel_flist %W %x %y; break}
    bind $cflist <B1-Motion> {sel_flist %W %x %y; break}
    bind $cflist <ButtonRelease-1> {treeclick %W %x %y}
    bind $cflist <Button-3> {pop_flist_menu %W %X %Y %x %y}

    set maincursor [. cget -cursor]
    set textcursor [$ctext cget -cursor]
    set curtextcursor $textcursor

    set rowctxmenu .rowctxmenu
    menu $rowctxmenu -tearoff 0
    $rowctxmenu add command -label [mc "Diff this -> selected"] \
	-command {diffvssel 0}
    $rowctxmenu add command -label [mc "Diff selected -> this"] \
	-command {diffvssel 1}
    $rowctxmenu add command -label [mc "Make patch"] -command mkpatch
    $rowctxmenu add command -label [mc "Create tag"] -command mktag
    $rowctxmenu add command -label [mc "Write commit to file"] -command writecommit
    $rowctxmenu add command -label [mc "Create new branch"] -command mkbranch
    $rowctxmenu add command -label [mc "Cherry-pick this commit"] \
	-command cherrypick
    $rowctxmenu add command -label [mc "Reset HEAD branch to here"] \
	-command resethead

    set fakerowmenu .fakerowmenu
    menu $fakerowmenu -tearoff 0
    $fakerowmenu add command -label [mc "Diff this -> selected"] \
	-command {diffvssel 0}
    $fakerowmenu add command -label [mc "Diff selected -> this"] \
	-command {diffvssel 1}
    $fakerowmenu add command -label [mc "Make patch"] -command mkpatch
#    $fakerowmenu add command -label [mc "Commit"] -command {mkcommit 0}
#    $fakerowmenu add command -label [mc "Commit all"] -command {mkcommit 1}
#    $fakerowmenu add command -label [mc "Revert local changes"] -command revertlocal

    set headctxmenu .headctxmenu
    menu $headctxmenu -tearoff 0
    $headctxmenu add command -label [mc "Check out this branch"] \
	-command cobranch
    $headctxmenu add command -label [mc "Remove this branch"] \
	-command rmbranch

    global flist_menu
    set flist_menu .flistctxmenu
    menu $flist_menu -tearoff 0
    $flist_menu add command -label [mc "Highlight this too"] \
	-command {flist_hl 0}
    $flist_menu add command -label [mc "Highlight this only"] \
	-command {flist_hl 1}
    $flist_menu add command -label [mc "External diff"] \
        -command {external_diff}
}

# Windows sends all mouse wheel events to the current focused window, not
# the one where the mouse hovers, so bind those events here and redirect
# to the correct window
proc windows_mousewheel_redirector {W X Y D} {
    global canv canv2 canv3
    set w [winfo containing -displayof $W $X $Y]
    if {$w ne ""} {
	set u [expr {$D < 0 ? 5 : -5}]
	if {$w == $canv || $w == $canv2 || $w == $canv3} {
	    allcanvs yview scroll $u units
	} else {
	    catch {
		$w yview scroll $u units
	    }
	}
    }
}

# Update row number label when selectedline changes
proc selectedline_change {n1 n2 op} {
    global selectedline rownumsel

    if {$selectedline eq {}} {
	set rownumsel {}
    } else {
	set rownumsel [expr {$selectedline + 1}]
    }
}

# mouse-2 makes all windows scan vertically, but only the one
# the cursor is in scans horizontally
proc canvscan {op w x y} {
    global canv canv2 canv3
    foreach c [list $canv $canv2 $canv3] {
	if {$c == $w} {
	    $c scan $op $x $y
	} else {
	    $c scan $op 0 $y
	}
    }
}

proc scrollcanv {cscroll f0 f1} {
    $cscroll set $f0 $f1
    drawvisible
    flushhighlights
}

# when we make a key binding for the toplevel, make sure
# it doesn't get triggered when that key is pressed in the
# find string entry widget.
proc bindkey {ev script} {
    global entries
    bind . $ev $script
    set escript [bind Entry $ev]
    if {$escript == {}} {
	set escript [bind Entry <Key>]
    }
    foreach e $entries {
	bind $e $ev "$escript; break"
    }
}

# set the focus back to the toplevel for any click outside
# the entry widgets
proc click {w} {
    global ctext entries
    foreach e [concat $entries $ctext] {
	if {$w == $e} return
    }
    focus .
}

# Adjust the progress bar for a change in requested extent or canvas size
proc adjustprogress {} {
    global progresscanv progressitem progresscoords
    global fprogitem fprogcoord lastprogupdate progupdatepending
    global rprogitem rprogcoord

    set w [expr {[winfo width $progresscanv] - 4}]
    set x0 [expr {$w * [lindex $progresscoords 0]}]
    set x1 [expr {$w * [lindex $progresscoords 1]}]
    set h [winfo height $progresscanv]
    $progresscanv coords $progressitem $x0 0 $x1 $h
    $progresscanv coords $fprogitem 0 0 [expr {$w * $fprogcoord}] $h
    $progresscanv coords $rprogitem 0 0 [expr {$w * $rprogcoord}] $h
    set now [clock clicks -milliseconds]
    if {$now >= $lastprogupdate + 100} {
	set progupdatepending 0
	update
    } elseif {!$progupdatepending} {
	set progupdatepending 1
	after [expr {$lastprogupdate + 100 - $now}] doprogupdate
    }
}

proc doprogupdate {} {
    global lastprogupdate progupdatepending

    if {$progupdatepending} {
	set progupdatepending 0
	set lastprogupdate [clock clicks -milliseconds]
	update
    }
}

proc savestuff {w} {
    global canv canv2 canv3 mainfont textfont uifont tabstop
    global stuffsaved findmergefiles maxgraphpct
    global maxwidth showneartags showlocalchanges
    global viewname viewfiles viewargs viewargscmd viewperm nextviewnum
    global cmitmode wrapcomment datetimeformat limitdiffs
    global colors bgcolor fgcolor diffcolors diffcontext selectbgcolor
    global autoselect extdifftool

    if {$stuffsaved} return
    if {![winfo viewable .]} return
    catch {
	set f [open "~/.gitk-new" w]
	puts $f [list set mainfont $mainfont]
	puts $f [list set textfont $textfont]
	puts $f [list set uifont $uifont]
	puts $f [list set tabstop $tabstop]
	puts $f [list set findmergefiles $findmergefiles]
	puts $f [list set maxgraphpct $maxgraphpct]
	puts $f [list set maxwidth $maxwidth]
	puts $f [list set cmitmode $cmitmode]
	puts $f [list set wrapcomment $wrapcomment]
	puts $f [list set autoselect $autoselect]
	puts $f [list set showneartags $showneartags]
	puts $f [list set showlocalchanges $showlocalchanges]
	puts $f [list set datetimeformat $datetimeformat]
	puts $f [list set limitdiffs $limitdiffs]
	puts $f [list set bgcolor $bgcolor]
	puts $f [list set fgcolor $fgcolor]
	puts $f [list set colors $colors]
	puts $f [list set diffcolors $diffcolors]
	puts $f [list set diffcontext $diffcontext]
	puts $f [list set selectbgcolor $selectbgcolor]
	puts $f [list set extdifftool $extdifftool]

	puts $f "set geometry(main) [wm geometry .]"
	puts $f "set geometry(topwidth) [winfo width .tf]"
	puts $f "set geometry(topheight) [winfo height .tf]"
        puts $f "set geometry(pwsash0) \"[.tf.histframe.pwclist sash coord 0]\""
        puts $f "set geometry(pwsash1) \"[.tf.histframe.pwclist sash coord 1]\""
	puts $f "set geometry(botwidth) [winfo width .bleft]"
	puts $f "set geometry(botheight) [winfo height .bleft]"

	puts -nonewline $f "set permviews {"
	for {set v 0} {$v < $nextviewnum} {incr v} {
	    if {$viewperm($v)} {
		puts $f "{[list $viewname($v) $viewfiles($v) $viewargs($v) $viewargscmd($v)]}"
	    }
	}
	puts $f "}"
	close $f
	catch {file delete "~/.gitk"}
	file rename -force "~/.gitk-new" "~/.gitk"
    }
    set stuffsaved 1
}

proc resizeclistpanes {win w} {
    global oldwidth
    if {[info exists oldwidth($win)]} {
	set s0 [$win sash coord 0]
	set s1 [$win sash coord 1]
	if {$w < 60} {
	    set sash0 [expr {int($w/2 - 2)}]
	    set sash1 [expr {int($w*5/6 - 2)}]
	} else {
	    set factor [expr {1.0 * $w / $oldwidth($win)}]
	    set sash0 [expr {int($factor * [lindex $s0 0])}]
	    set sash1 [expr {int($factor * [lindex $s1 0])}]
	    if {$sash0 < 30} {
		set sash0 30
	    }
	    if {$sash1 < $sash0 + 20} {
		set sash1 [expr {$sash0 + 20}]
	    }
	    if {$sash1 > $w - 10} {
		set sash1 [expr {$w - 10}]
		if {$sash0 > $sash1 - 20} {
		    set sash0 [expr {$sash1 - 20}]
		}
	    }
	}
	$win sash place 0 $sash0 [lindex $s0 1]
	$win sash place 1 $sash1 [lindex $s1 1]
    }
    set oldwidth($win) $w
}

proc resizecdetpanes {win w} {
    global oldwidth
    if {[info exists oldwidth($win)]} {
	set s0 [$win sash coord 0]
	if {$w < 60} {
	    set sash0 [expr {int($w*3/4 - 2)}]
	} else {
	    set factor [expr {1.0 * $w / $oldwidth($win)}]
	    set sash0 [expr {int($factor * [lindex $s0 0])}]
	    if {$sash0 < 45} {
		set sash0 45
	    }
	    if {$sash0 > $w - 15} {
		set sash0 [expr {$w - 15}]
	    }
	}
	$win sash place 0 $sash0 [lindex $s0 1]
    }
    set oldwidth($win) $w
}

proc allcanvs args {
    global canv canv2 canv3
    eval $canv $args
    eval $canv2 $args
    eval $canv3 $args
}

proc bindall {event action} {
    global canv canv2 canv3
    bind $canv $event $action
    bind $canv2 $event $action
    bind $canv3 $event $action
}

proc about {} {
    global uifont
    set w .about
    if {[winfo exists $w]} {
	raise $w
	return
    }
    toplevel $w
    wm title $w [mc "About gitk"]
    message $w.m -text [mc "
Gitk - a commit viewer for git

Copyright © 2005-2008 Paul Mackerras

Use and redistribute under the terms of the GNU General Public License"] \
	    -justify center -aspect 400 -border 2 -bg white -relief groove
    pack $w.m -side top -fill x -padx 2 -pady 2
    button $w.ok -text [mc "Close"] -command "destroy $w" -default active
    pack $w.ok -side bottom
    bind $w <Visibility> "focus $w.ok"
    bind $w <Key-Escape> "destroy $w"
    bind $w <Key-Return> "destroy $w"
}

proc keys {} {
    set w .keys
    if {[winfo exists $w]} {
	raise $w
	return
    }
    if {[tk windowingsystem] eq {aqua}} {
	set M1T Cmd
    } else {
	set M1T Ctrl
    }
    toplevel $w
    wm title $w [mc "Gitk key bindings"]
    message $w.m -text "
[mc "Gitk key bindings:"]

[mc "<%s-Q>		Quit" $M1T]
[mc "<Home>		Move to first commit"]
[mc "<End>		Move to last commit"]
[mc "<Up>, p, i	Move up one commit"]
[mc "<Down>, n, k	Move down one commit"]
[mc "<Left>, z, j	Go back in history list"]
[mc "<Right>, x, l	Go forward in history list"]
[mc "<PageUp>	Move up one page in commit list"]
[mc "<PageDown>	Move down one page in commit list"]
[mc "<%s-Home>	Scroll to top of commit list" $M1T]
[mc "<%s-End>	Scroll to bottom of commit list" $M1T]
[mc "<%s-Up>	Scroll commit list up one line" $M1T]
[mc "<%s-Down>	Scroll commit list down one line" $M1T]
[mc "<%s-PageUp>	Scroll commit list up one page" $M1T]
[mc "<%s-PageDown>	Scroll commit list down one page" $M1T]
[mc "<Shift-Up>	Find backwards (upwards, later commits)"]
[mc "<Shift-Down>	Find forwards (downwards, earlier commits)"]
[mc "<Delete>, b	Scroll diff view up one page"]
[mc "<Backspace>	Scroll diff view up one page"]
[mc "<Space>		Scroll diff view down one page"]
[mc "u		Scroll diff view up 18 lines"]
[mc "d		Scroll diff view down 18 lines"]
[mc "<%s-F>		Find" $M1T]
[mc "<%s-G>		Move to next find hit" $M1T]
[mc "<Return>	Move to next find hit"]
[mc "/		Move to next find hit, or redo find"]
[mc "?		Move to previous find hit"]
[mc "f		Scroll diff view to next file"]
[mc "<%s-S>		Search for next hit in diff view" $M1T]
[mc "<%s-R>		Search for previous hit in diff view" $M1T]
[mc "<%s-KP+>	Increase font size" $M1T]
[mc "<%s-plus>	Increase font size" $M1T]
[mc "<%s-KP->	Decrease font size" $M1T]
[mc "<%s-minus>	Decrease font size" $M1T]
[mc "<F5>		Update"]
" \
	    -justify left -bg white -border 2 -relief groove
    pack $w.m -side top -fill both -padx 2 -pady 2
    button $w.ok -text [mc "Close"] -command "destroy $w" -default active
    pack $w.ok -side bottom
    bind $w <Visibility> "focus $w.ok"
    bind $w <Key-Escape> "destroy $w"
    bind $w <Key-Return> "destroy $w"
}

# Procedures for manipulating the file list window at the
# bottom right of the overall window.

proc treeview {w l openlevs} {
    global treecontents treediropen treeheight treeparent treeindex

    set ix 0
    set treeindex() 0
    set lev 0
    set prefix {}
    set prefixend -1
    set prefendstack {}
    set htstack {}
    set ht 0
    set treecontents() {}
    $w conf -state normal
    foreach f $l {
	while {[string range $f 0 $prefixend] ne $prefix} {
	    if {$lev <= $openlevs} {
		$w mark set e:$treeindex($prefix) "end -1c"
		$w mark gravity e:$treeindex($prefix) left
	    }
	    set treeheight($prefix) $ht
	    incr ht [lindex $htstack end]
	    set htstack [lreplace $htstack end end]
	    set prefixend [lindex $prefendstack end]
	    set prefendstack [lreplace $prefendstack end end]
	    set prefix [string range $prefix 0 $prefixend]
	    incr lev -1
	}
	set tail [string range $f [expr {$prefixend+1}] end]
	while {[set slash [string first "/" $tail]] >= 0} {
	    lappend htstack $ht
	    set ht 0
	    lappend prefendstack $prefixend
	    incr prefixend [expr {$slash + 1}]
	    set d [string range $tail 0 $slash]
	    lappend treecontents($prefix) $d
	    set oldprefix $prefix
	    append prefix $d
	    set treecontents($prefix) {}
	    set treeindex($prefix) [incr ix]
	    set treeparent($prefix) $oldprefix
	    set tail [string range $tail [expr {$slash+1}] end]
	    if {$lev <= $openlevs} {
		set ht 1
		set treediropen($prefix) [expr {$lev < $openlevs}]
		set bm [expr {$lev == $openlevs? "tri-rt": "tri-dn"}]
		$w mark set d:$ix "end -1c"
		$w mark gravity d:$ix left
		set str "\n"
		for {set i 0} {$i < $lev} {incr i} {append str "\t"}
		$w insert end $str
		$w image create end -align center -image $bm -padx 1 \
		    -name a:$ix
		$w insert end $d [highlight_tag $prefix]
		$w mark set s:$ix "end -1c"
		$w mark gravity s:$ix left
	    }
	    incr lev
	}
	if {$tail ne {}} {
	    if {$lev <= $openlevs} {
		incr ht
		set str "\n"
		for {set i 0} {$i < $lev} {incr i} {append str "\t"}
		$w insert end $str
		$w insert end $tail [highlight_tag $f]
	    }
	    lappend treecontents($prefix) $tail
	}
    }
    while {$htstack ne {}} {
	set treeheight($prefix) $ht
	incr ht [lindex $htstack end]
	set htstack [lreplace $htstack end end]
	set prefixend [lindex $prefendstack end]
	set prefendstack [lreplace $prefendstack end end]
	set prefix [string range $prefix 0 $prefixend]
    }
    $w conf -state disabled
}

proc linetoelt {l} {
    global treeheight treecontents

    set y 2
    set prefix {}
    while {1} {
	foreach e $treecontents($prefix) {
	    if {$y == $l} {
		return "$prefix$e"
	    }
	    set n 1
	    if {[string index $e end] eq "/"} {
		set n $treeheight($prefix$e)
		if {$y + $n > $l} {
		    append prefix $e
		    incr y
		    break
		}
	    }
	    incr y $n
	}
    }
}

proc highlight_tree {y prefix} {
    global treeheight treecontents cflist

    foreach e $treecontents($prefix) {
	set path $prefix$e
	if {[highlight_tag $path] ne {}} {
	    $cflist tag add bold $y.0 "$y.0 lineend"
	}
	incr y
	if {[string index $e end] eq "/" && $treeheight($path) > 1} {
	    set y [highlight_tree $y $path]
	}
    }
    return $y
}

proc treeclosedir {w dir} {
    global treediropen treeheight treeparent treeindex

    set ix $treeindex($dir)
    $w conf -state normal
    $w delete s:$ix e:$ix
    set treediropen($dir) 0
    $w image configure a:$ix -image tri-rt
    $w conf -state disabled
    set n [expr {1 - $treeheight($dir)}]
    while {$dir ne {}} {
	incr treeheight($dir) $n
	set dir $treeparent($dir)
    }
}

proc treeopendir {w dir} {
    global treediropen treeheight treeparent treecontents treeindex

    set ix $treeindex($dir)
    $w conf -state normal
    $w image configure a:$ix -image tri-dn
    $w mark set e:$ix s:$ix
    $w mark gravity e:$ix right
    set lev 0
    set str "\n"
    set n [llength $treecontents($dir)]
    for {set x $dir} {$x ne {}} {set x $treeparent($x)} {
	incr lev
	append str "\t"
	incr treeheight($x) $n
    }
    foreach e $treecontents($dir) {
	set de $dir$e
	if {[string index $e end] eq "/"} {
	    set iy $treeindex($de)
	    $w mark set d:$iy e:$ix
	    $w mark gravity d:$iy left
	    $w insert e:$ix $str
	    set treediropen($de) 0
	    $w image create e:$ix -align center -image tri-rt -padx 1 \
		-name a:$iy
	    $w insert e:$ix $e [highlight_tag $de]
	    $w mark set s:$iy e:$ix
	    $w mark gravity s:$iy left
	    set treeheight($de) 1
	} else {
	    $w insert e:$ix $str
	    $w insert e:$ix $e [highlight_tag $de]
	}
    }
    $w mark gravity e:$ix left
    $w conf -state disabled
    set treediropen($dir) 1
    set top [lindex [split [$w index @0,0] .] 0]
    set ht [$w cget -height]
    set l [lindex [split [$w index s:$ix] .] 0]
    if {$l < $top} {
	$w yview $l.0
    } elseif {$l + $n + 1 > $top + $ht} {
	set top [expr {$l + $n + 2 - $ht}]
	if {$l < $top} {
	    set top $l
	}
	$w yview $top.0
    }
}

proc treeclick {w x y} {
    global treediropen cmitmode ctext cflist cflist_top

    if {$cmitmode ne "tree"} return
    if {![info exists cflist_top]} return
    set l [lindex [split [$w index "@$x,$y"] "."] 0]
    $cflist tag remove highlight $cflist_top.0 "$cflist_top.0 lineend"
    $cflist tag add highlight $l.0 "$l.0 lineend"
    set cflist_top $l
    if {$l == 1} {
	$ctext yview 1.0
	return
    }
    set e [linetoelt $l]
    if {[string index $e end] ne "/"} {
	showfile $e
    } elseif {$treediropen($e)} {
	treeclosedir $w $e
    } else {
	treeopendir $w $e
    }
}

proc setfilelist {id} {
    global treefilelist cflist

    treeview $cflist $treefilelist($id) 0
}

image create bitmap tri-rt -background black -foreground blue -data {
    #define tri-rt_width 13
    #define tri-rt_height 13
    static unsigned char tri-rt_bits[] = {
       0x00, 0x00, 0x00, 0x00, 0x10, 0x00, 0x30, 0x00, 0x70, 0x00, 0xf0, 0x00,
       0xf0, 0x01, 0xf0, 0x00, 0x70, 0x00, 0x30, 0x00, 0x10, 0x00, 0x00, 0x00,
       0x00, 0x00};
} -maskdata {
    #define tri-rt-mask_width 13
    #define tri-rt-mask_height 13
    static unsigned char tri-rt-mask_bits[] = {
       0x08, 0x00, 0x18, 0x00, 0x38, 0x00, 0x78, 0x00, 0xf8, 0x00, 0xf8, 0x01,
       0xf8, 0x03, 0xf8, 0x01, 0xf8, 0x00, 0x78, 0x00, 0x38, 0x00, 0x18, 0x00,
       0x08, 0x00};
}
image create bitmap tri-dn -background black -foreground blue -data {
    #define tri-dn_width 13
    #define tri-dn_height 13
    static unsigned char tri-dn_bits[] = {
       0x00, 0x00, 0x00, 0x00, 0x00, 0x00, 0x00, 0x00, 0xfc, 0x07, 0xf8, 0x03,
       0xf0, 0x01, 0xe0, 0x00, 0x40, 0x00, 0x00, 0x00, 0x00, 0x00, 0x00, 0x00,
       0x00, 0x00};
} -maskdata {
    #define tri-dn-mask_width 13
    #define tri-dn-mask_height 13
    static unsigned char tri-dn-mask_bits[] = {
       0x00, 0x00, 0x00, 0x00, 0x00, 0x00, 0xff, 0x1f, 0xfe, 0x0f, 0xfc, 0x07,
       0xf8, 0x03, 0xf0, 0x01, 0xe0, 0x00, 0x40, 0x00, 0x00, 0x00, 0x00, 0x00,
       0x00, 0x00};
}

image create bitmap reficon-T -background black -foreground yellow -data {
    #define tagicon_width 13
    #define tagicon_height 9
    static unsigned char tagicon_bits[] = {
       0x00, 0x00, 0x00, 0x00, 0xf0, 0x07, 0xf8, 0x07,
       0xfc, 0x07, 0xf8, 0x07, 0xf0, 0x07, 0x00, 0x00, 0x00, 0x00};
} -maskdata {
    #define tagicon-mask_width 13
    #define tagicon-mask_height 9
    static unsigned char tagicon-mask_bits[] = {
       0x00, 0x00, 0xf0, 0x0f, 0xf8, 0x0f, 0xfc, 0x0f,
       0xfe, 0x0f, 0xfc, 0x0f, 0xf8, 0x0f, 0xf0, 0x0f, 0x00, 0x00};
}
set rectdata {
    #define headicon_width 13
    #define headicon_height 9
    static unsigned char headicon_bits[] = {
       0x00, 0x00, 0x00, 0x00, 0xf8, 0x07, 0xf8, 0x07,
       0xf8, 0x07, 0xf8, 0x07, 0xf8, 0x07, 0x00, 0x00, 0x00, 0x00};
}
set rectmask {
    #define headicon-mask_width 13
    #define headicon-mask_height 9
    static unsigned char headicon-mask_bits[] = {
       0x00, 0x00, 0xfc, 0x0f, 0xfc, 0x0f, 0xfc, 0x0f,
       0xfc, 0x0f, 0xfc, 0x0f, 0xfc, 0x0f, 0xfc, 0x0f, 0x00, 0x00};
}
image create bitmap reficon-H -background black -foreground green \
    -data $rectdata -maskdata $rectmask
image create bitmap reficon-o -background black -foreground "#ddddff" \
    -data $rectdata -maskdata $rectmask

proc init_flist {first} {
    global cflist cflist_top difffilestart

    $cflist conf -state normal
    $cflist delete 0.0 end
    if {$first ne {}} {
	$cflist insert end $first
	set cflist_top 1
	$cflist tag add highlight 1.0 "1.0 lineend"
    } else {
	catch {unset cflist_top}
    }
    $cflist conf -state disabled
    set difffilestart {}
}

proc highlight_tag {f} {
    global highlight_paths

    foreach p $highlight_paths {
	if {[string match $p $f]} {
	    return "bold"
	}
    }
    return {}
}

proc highlight_filelist {} {
    global cmitmode cflist

    $cflist conf -state normal
    if {$cmitmode ne "tree"} {
	set end [lindex [split [$cflist index end] .] 0]
	for {set l 2} {$l < $end} {incr l} {
	    set line [$cflist get $l.0 "$l.0 lineend"]
	    if {[highlight_tag $line] ne {}} {
		$cflist tag add bold $l.0 "$l.0 lineend"
	    }
	}
    } else {
	highlight_tree 2 {}
    }
    $cflist conf -state disabled
}

proc unhighlight_filelist {} {
    global cflist

    $cflist conf -state normal
    $cflist tag remove bold 1.0 end
    $cflist conf -state disabled
}

proc add_flist {fl} {
    global cflist

    $cflist conf -state normal
    foreach f $fl {
	$cflist insert end "\n"
	$cflist insert end $f [highlight_tag $f]
    }
    $cflist conf -state disabled
}

proc sel_flist {w x y} {
    global ctext difffilestart cflist cflist_top cmitmode

    if {$cmitmode eq "tree"} return
    if {![info exists cflist_top]} return
    set l [lindex [split [$w index "@$x,$y"] "."] 0]
    $cflist tag remove highlight $cflist_top.0 "$cflist_top.0 lineend"
    $cflist tag add highlight $l.0 "$l.0 lineend"
    set cflist_top $l
    if {$l == 1} {
	$ctext yview 1.0
    } else {
	catch {$ctext yview [lindex $difffilestart [expr {$l - 2}]]}
    }
}

proc pop_flist_menu {w X Y x y} {
    global ctext cflist cmitmode flist_menu flist_menu_file
    global treediffs diffids

    stopfinding
    set l [lindex [split [$w index "@$x,$y"] "."] 0]
    if {$l <= 1} return
    if {$cmitmode eq "tree"} {
	set e [linetoelt $l]
	if {[string index $e end] eq "/"} return
    } else {
	set e [lindex $treediffs($diffids) [expr {$l-2}]]
    }
    set flist_menu_file $e
    set xdiffstate "normal"
    if {$cmitmode eq "tree"} {
	set xdiffstate "disabled"
    }
    # Disable "External diff" item in tree mode
    $flist_menu entryconf 2 -state $xdiffstate
    tk_popup $flist_menu $X $Y
}

proc flist_hl {only} {
    global flist_menu_file findstring gdttype

    set x [shellquote $flist_menu_file]
    if {$only || $findstring eq {} || $gdttype ne [mc "touching paths:"]} {
	set findstring $x
    } else {
	append findstring " " $x
    }
    set gdttype [mc "touching paths:"]
}

proc save_file_from_commit {filename output what} {
    global nullfile

    if {[catch {exec git show $filename -- > $output} err]} {
	if {[string match "fatal: bad revision *" $err]} {
	    return $nullfile
	}
	error_popup "Error getting \"$filename\" from $what: $err"
	return {}
    }
    return $output
}

proc external_diff_get_one_file {diffid filename diffdir} {
    global nullid nullid2 nullfile
    global gitdir

    if {$diffid == $nullid} {
        set difffile [file join [file dirname $gitdir] $filename]
	if {[file exists $difffile]} {
	    return $difffile
	}
	return $nullfile
    }
    if {$diffid == $nullid2} {
        set difffile [file join $diffdir "\[index\] [file tail $filename]"]
        return [save_file_from_commit :$filename $difffile index]
    }
    set difffile [file join $diffdir "\[$diffid\] [file tail $filename]"]
    return [save_file_from_commit $diffid:$filename $difffile \
	       "revision $diffid"]
}

proc external_diff {} {
    global gitktmpdir nullid nullid2
    global flist_menu_file
    global diffids
    global diffnum
    global gitdir extdifftool

    if {[llength $diffids] == 1} {
        # no reference commit given
        set diffidto [lindex $diffids 0]
        if {$diffidto eq $nullid} {
            # diffing working copy with index
            set diffidfrom $nullid2
        } elseif {$diffidto eq $nullid2} {
            # diffing index with HEAD
            set diffidfrom "HEAD"
        } else {
            # use first parent commit
            global parentlist selectedline
            set diffidfrom [lindex $parentlist $selectedline 0]
        }
    } else {
        set diffidfrom [lindex $diffids 0]
        set diffidto [lindex $diffids 1]
    }

    # make sure that several diffs wont collide
    if {![info exists gitktmpdir]} {
	set gitktmpdir [file join [file dirname $gitdir] \
			    [format ".gitk-tmp.%s" [pid]]]
	if {[catch {file mkdir $gitktmpdir} err]} {
	    error_popup "Error creating temporary directory $gitktmpdir: $err"
	    unset gitktmpdir
	    return
	}
	set diffnum 0
    }
    incr diffnum
    set diffdir [file join $gitktmpdir $diffnum]
    if {[catch {file mkdir $diffdir} err]} {
	error_popup "Error creating temporary directory $diffdir: $err"
	return
    }

    # gather files to diff
    set difffromfile [external_diff_get_one_file $diffidfrom $flist_menu_file $diffdir]
    set difftofile [external_diff_get_one_file $diffidto $flist_menu_file $diffdir]

    if {$difffromfile ne {} && $difftofile ne {}} {
        set cmd [concat | [shellsplit $extdifftool] \
		     [list $difffromfile $difftofile]]
        if {[catch {set fl [open $cmd r]} err]} {
            file delete -force $diffdir
            error_popup [mc "$extdifftool: command failed: $err"]
        } else {
            fconfigure $fl -blocking 0
            filerun $fl [list delete_at_eof $fl $diffdir]
        }
    }
}

# delete $dir when we see eof on $f (presumably because the child has exited)
proc delete_at_eof {f dir} {
    while {[gets $f line] >= 0} {}
    if {[eof $f]} {
	if {[catch {close $f} err]} {
	    error_popup "External diff viewer failed: $err"
	}
	file delete -force $dir
	return 0
    }
    return 1
}

# Functions for adding and removing shell-type quoting

proc shellquote {str} {
    if {![string match "*\['\"\\ \t]*" $str]} {
	return $str
    }
    if {![string match "*\['\"\\]*" $str]} {
	return "\"$str\""
    }
    if {![string match "*'*" $str]} {
	return "'$str'"
    }
    return "\"[string map {\" \\\" \\ \\\\} $str]\""
}

proc shellarglist {l} {
    set str {}
    foreach a $l {
	if {$str ne {}} {
	    append str " "
	}
	append str [shellquote $a]
    }
    return $str
}

proc shelldequote {str} {
    set ret {}
    set used -1
    while {1} {
	incr used
	if {![regexp -start $used -indices "\['\"\\\\ \t]" $str first]} {
	    append ret [string range $str $used end]
	    set used [string length $str]
	    break
	}
	set first [lindex $first 0]
	set ch [string index $str $first]
	if {$first > $used} {
	    append ret [string range $str $used [expr {$first - 1}]]
	    set used $first
	}
	if {$ch eq " " || $ch eq "\t"} break
	incr used
	if {$ch eq "'"} {
	    set first [string first "'" $str $used]
	    if {$first < 0} {
		error "unmatched single-quote"
	    }
	    append ret [string range $str $used [expr {$first - 1}]]
	    set used $first
	    continue
	}
	if {$ch eq "\\"} {
	    if {$used >= [string length $str]} {
		error "trailing backslash"
	    }
	    append ret [string index $str $used]
	    continue
	}
	# here ch == "\""
	while {1} {
	    if {![regexp -start $used -indices "\[\"\\\\]" $str first]} {
		error "unmatched double-quote"
	    }
	    set first [lindex $first 0]
	    set ch [string index $str $first]
	    if {$first > $used} {
		append ret [string range $str $used [expr {$first - 1}]]
		set used $first
	    }
	    if {$ch eq "\""} break
	    incr used
	    append ret [string index $str $used]
	    incr used
	}
    }
    return [list $used $ret]
}

proc shellsplit {str} {
    set l {}
    while {1} {
	set str [string trimleft $str]
	if {$str eq {}} break
	set dq [shelldequote $str]
	set n [lindex $dq 0]
	set word [lindex $dq 1]
	set str [string range $str $n end]
	lappend l $word
    }
    return $l
}

# Code to implement multiple views

proc newview {ishighlight} {
    global nextviewnum newviewname newviewperm newishighlight
    global newviewargs revtreeargs viewargscmd newviewargscmd curview

    set newishighlight $ishighlight
    set top .gitkview
    if {[winfo exists $top]} {
	raise $top
	return
    }
    set newviewname($nextviewnum) "[mc "View"] $nextviewnum"
    set newviewperm($nextviewnum) 0
    set newviewargs($nextviewnum) [shellarglist $revtreeargs]
    set newviewargscmd($nextviewnum) $viewargscmd($curview)
    vieweditor $top $nextviewnum [mc "Gitk view definition"]
}

proc editview {} {
    global curview
    global viewname viewperm newviewname newviewperm
    global viewargs newviewargs viewargscmd newviewargscmd

    set top .gitkvedit-$curview
    if {[winfo exists $top]} {
	raise $top
	return
    }
    set newviewname($curview) $viewname($curview)
    set newviewperm($curview) $viewperm($curview)
    set newviewargs($curview) [shellarglist $viewargs($curview)]
    set newviewargscmd($curview) $viewargscmd($curview)
    vieweditor $top $curview "Gitk: edit view $viewname($curview)"
}

proc vieweditor {top n title} {
    global newviewname newviewperm viewfiles bgcolor

    toplevel $top
    wm title $top $title
    label $top.nl -text [mc "Name"]
    entry $top.name -width 20 -textvariable newviewname($n)
    grid $top.nl $top.name -sticky w -pady 5
    checkbutton $top.perm -text [mc "Remember this view"] \
	-variable newviewperm($n)
    grid $top.perm - -pady 5 -sticky w
    message $top.al -aspect 1000 \
	-text [mc "Commits to include (arguments to git log):"]
    grid $top.al - -sticky w -pady 5
    entry $top.args -width 50 -textvariable newviewargs($n) \
	-background $bgcolor
    grid $top.args - -sticky ew -padx 5

    message $top.ac -aspect 1000 \
	-text [mc "Command to generate more commits to include:"]
    grid $top.ac - -sticky w -pady 5
    entry $top.argscmd -width 50 -textvariable newviewargscmd($n) \
	-background white
    grid $top.argscmd - -sticky ew -padx 5

    message $top.l -aspect 1000 \
	-text [mc "Enter files and directories to include, one per line:"]
    grid $top.l - -sticky w
    text $top.t -width 40 -height 10 -background $bgcolor -font uifont
    if {[info exists viewfiles($n)]} {
	foreach f $viewfiles($n) {
	    $top.t insert end $f
	    $top.t insert end "\n"
	}
	$top.t delete {end - 1c} end
	$top.t mark set insert 0.0
    }
    grid $top.t - -sticky ew -padx 5
    frame $top.buts
    button $top.buts.ok -text [mc "OK"] -command [list newviewok $top $n]
    button $top.buts.can -text [mc "Cancel"] -command [list destroy $top]
    grid $top.buts.ok $top.buts.can
    grid columnconfigure $top.buts 0 -weight 1 -uniform a
    grid columnconfigure $top.buts 1 -weight 1 -uniform a
    grid $top.buts - -pady 10 -sticky ew
    focus $top.t
}

proc doviewmenu {m first cmd op argv} {
    set nmenu [$m index end]
    for {set i $first} {$i <= $nmenu} {incr i} {
	if {[$m entrycget $i -command] eq $cmd} {
	    eval $m $op $i $argv
	    break
	}
    }
}

proc allviewmenus {n op args} {
    # global viewhlmenu

    doviewmenu .bar.view 5 [list showview $n] $op $args
    # doviewmenu $viewhlmenu 1 [list addvhighlight $n] $op $args
}

proc newviewok {top n} {
    global nextviewnum newviewperm newviewname newishighlight
    global viewname viewfiles viewperm selectedview curview
    global viewargs newviewargs viewargscmd newviewargscmd viewhlmenu

    if {[catch {
	set newargs [shellsplit $newviewargs($n)]
    } err]} {
	error_popup "[mc "Error in commit selection arguments:"] $err"
	wm raise $top
	focus $top
	return
    }
    set files {}
    foreach f [split [$top.t get 0.0 end] "\n"] {
	set ft [string trim $f]
	if {$ft ne {}} {
	    lappend files $ft
	}
    }
    if {![info exists viewfiles($n)]} {
	# creating a new view
	incr nextviewnum
	set viewname($n) $newviewname($n)
	set viewperm($n) $newviewperm($n)
	set viewfiles($n) $files
	set viewargs($n) $newargs
	set viewargscmd($n) $newviewargscmd($n)
	addviewmenu $n
	if {!$newishighlight} {
	    run showview $n
	} else {
	    run addvhighlight $n
	}
    } else {
	# editing an existing view
	set viewperm($n) $newviewperm($n)
	if {$newviewname($n) ne $viewname($n)} {
	    set viewname($n) $newviewname($n)
	    doviewmenu .bar.view 5 [list showview $n] \
		entryconf [list -label $viewname($n)]
	    # doviewmenu $viewhlmenu 1 [list addvhighlight $n] \
		# entryconf [list -label $viewname($n) -value $viewname($n)]
	}
	if {$files ne $viewfiles($n) || $newargs ne $viewargs($n) || \
		$newviewargscmd($n) ne $viewargscmd($n)} {
	    set viewfiles($n) $files
	    set viewargs($n) $newargs
	    set viewargscmd($n) $newviewargscmd($n)
	    if {$curview == $n} {
		run reloadcommits
	    }
	}
    }
    catch {destroy $top}
}

proc delview {} {
    global curview viewperm hlview selectedhlview

    if {$curview == 0} return
    if {[info exists hlview] && $hlview == $curview} {
	set selectedhlview [mc "None"]
	unset hlview
    }
    allviewmenus $curview delete
    set viewperm($curview) 0
    showview 0
}

proc addviewmenu {n} {
    global viewname viewhlmenu

    .bar.view add radiobutton -label $viewname($n) \
	-command [list showview $n] -variable selectedview -value $n
    #$viewhlmenu add radiobutton -label $viewname($n) \
    #	-command [list addvhighlight $n] -variable selectedhlview
}

proc showview {n} {
    global curview cached_commitrow ordertok
    global displayorder parentlist rowidlist rowisopt rowfinal
    global colormap rowtextx nextcolor canvxmax
    global numcommits viewcomplete
    global selectedline currentid canv canvy0
    global treediffs
    global pending_select mainheadid
    global commitidx
    global selectedview
    global hlview selectedhlview commitinterest

    if {$n == $curview} return
    set selid {}
    set ymax [lindex [$canv cget -scrollregion] 3]
    set span [$canv yview]
    set ytop [expr {[lindex $span 0] * $ymax}]
    set ybot [expr {[lindex $span 1] * $ymax}]
    set yscreen [expr {($ybot - $ytop) / 2}]
    if {$selectedline ne {}} {
	set selid $currentid
	set y [yc $selectedline]
	if {$ytop < $y && $y < $ybot} {
	    set yscreen [expr {$y - $ytop}]
	}
    } elseif {[info exists pending_select]} {
	set selid $pending_select
	unset pending_select
    }
    unselectline
    normalline
    catch {unset treediffs}
    clear_display
    if {[info exists hlview] && $hlview == $n} {
	unset hlview
	set selectedhlview [mc "None"]
    }
    catch {unset commitinterest}
    catch {unset cached_commitrow}
    catch {unset ordertok}

    set curview $n
    set selectedview $n
    .bar.view entryconf [mc "Edit view..."] -state [expr {$n == 0? "disabled": "normal"}]
    .bar.view entryconf [mc "Delete view"] -state [expr {$n == 0? "disabled": "normal"}]

    run refill_reflist
    if {![info exists viewcomplete($n)]} {
	getcommits $selid
	return
    }

    set displayorder {}
    set parentlist {}
    set rowidlist {}
    set rowisopt {}
    set rowfinal {}
    set numcommits $commitidx($n)

    catch {unset colormap}
    catch {unset rowtextx}
    set nextcolor 0
    set canvxmax [$canv cget -width]
    set curview $n
    set row 0
    setcanvscroll
    set yf 0
    set row {}
    if {$selid ne {} && [commitinview $selid $n]} {
	set row [rowofcommit $selid]
	# try to get the selected row in the same position on the screen
	set ymax [lindex [$canv cget -scrollregion] 3]
	set ytop [expr {[yc $row] - $yscreen}]
	if {$ytop < 0} {
	    set ytop 0
	}
	set yf [expr {$ytop * 1.0 / $ymax}]
    }
    allcanvs yview moveto $yf
    drawvisible
    if {$row ne {}} {
	selectline $row 0
    } elseif {!$viewcomplete($n)} {
	reset_pending_select $selid
    } else {
	reset_pending_select {}

	if {[commitinview $pending_select $curview]} {
	    selectline [rowofcommit $pending_select] 1
	} else {
	    set row [first_real_row]
	    if {$row < $numcommits} {
		selectline $row 0
	    }
	}
    }
    if {!$viewcomplete($n)} {
	if {$numcommits == 0} {
	    show_status [mc "Reading commits..."]
	}
    } elseif {$numcommits == 0} {
	show_status [mc "No commits selected"]
    }
}

# Stuff relating to the highlighting facility

proc ishighlighted {id} {
    global vhighlights fhighlights nhighlights rhighlights

    if {[info exists nhighlights($id)] && $nhighlights($id) > 0} {
	return $nhighlights($id)
    }
    if {[info exists vhighlights($id)] && $vhighlights($id) > 0} {
	return $vhighlights($id)
    }
    if {[info exists fhighlights($id)] && $fhighlights($id) > 0} {
	return $fhighlights($id)
    }
    if {[info exists rhighlights($id)] && $rhighlights($id) > 0} {
	return $rhighlights($id)
    }
    return 0
}

proc bolden {row font} {
    global canv linehtag selectedline boldrows

    lappend boldrows $row
    $canv itemconf $linehtag($row) -font $font
    if {$row == $selectedline} {
	$canv delete secsel
	set t [eval $canv create rect [$canv bbox $linehtag($row)] \
		   -outline {{}} -tags secsel \
		   -fill [$canv cget -selectbackground]]
	$canv lower $t
    }
}

proc bolden_name {row font} {
    global canv2 linentag selectedline boldnamerows

    lappend boldnamerows $row
    $canv2 itemconf $linentag($row) -font $font
    if {$row == $selectedline} {
	$canv2 delete secsel
	set t [eval $canv2 create rect [$canv2 bbox $linentag($row)] \
		   -outline {{}} -tags secsel \
		   -fill [$canv2 cget -selectbackground]]
	$canv2 lower $t
    }
}

proc unbolden {} {
    global boldrows

    set stillbold {}
    foreach row $boldrows {
	if {![ishighlighted [commitonrow $row]]} {
	    bolden $row mainfont
	} else {
	    lappend stillbold $row
	}
    }
    set boldrows $stillbold
}

proc addvhighlight {n} {
    global hlview viewcomplete curview vhl_done commitidx

    if {[info exists hlview]} {
	delvhighlight
    }
    set hlview $n
    if {$n != $curview && ![info exists viewcomplete($n)]} {
	start_rev_list $n
    }
    set vhl_done $commitidx($hlview)
    if {$vhl_done > 0} {
	drawvisible
    }
}

proc delvhighlight {} {
    global hlview vhighlights

    if {![info exists hlview]} return
    unset hlview
    catch {unset vhighlights}
    unbolden
}

proc vhighlightmore {} {
    global hlview vhl_done commitidx vhighlights curview

    set max $commitidx($hlview)
    set vr [visiblerows]
    set r0 [lindex $vr 0]
    set r1 [lindex $vr 1]
    for {set i $vhl_done} {$i < $max} {incr i} {
	set id [commitonrow $i $hlview]
	if {[commitinview $id $curview]} {
	    set row [rowofcommit $id]
	    if {$r0 <= $row && $row <= $r1} {
		if {![highlighted $row]} {
		    bolden $row mainfontbold
		}
		set vhighlights($id) 1
	    }
	}
    }
    set vhl_done $max
    return 0
}

proc askvhighlight {row id} {
    global hlview vhighlights iddrawn

    if {[commitinview $id $hlview]} {
	if {[info exists iddrawn($id)] && ![ishighlighted $id]} {
	    bolden $row mainfontbold
	}
	set vhighlights($id) 1
    } else {
	set vhighlights($id) 0
    }
}

proc hfiles_change {} {
    global highlight_files filehighlight fhighlights fh_serial
    global highlight_paths gdttype

    if {[info exists filehighlight]} {
	# delete previous highlights
	catch {close $filehighlight}
	unset filehighlight
	catch {unset fhighlights}
	unbolden
	unhighlight_filelist
    }
    set highlight_paths {}
    after cancel do_file_hl $fh_serial
    incr fh_serial
    if {$highlight_files ne {}} {
	after 300 do_file_hl $fh_serial
    }
}

proc gdttype_change {name ix op} {
    global gdttype highlight_files findstring findpattern

    stopfinding
    if {$findstring ne {}} {
	if {$gdttype eq [mc "containing:"]} {
	    if {$highlight_files ne {}} {
		set highlight_files {}
		hfiles_change
	    }
	    findcom_change
	} else {
	    if {$findpattern ne {}} {
		set findpattern {}
		findcom_change
	    }
	    set highlight_files $findstring
	    hfiles_change
	}
	drawvisible
    }
    # enable/disable findtype/findloc menus too
}

proc find_change {name ix op} {
    global gdttype findstring highlight_files

    stopfinding
    if {$gdttype eq [mc "containing:"]} {
	findcom_change
    } else {
	if {$highlight_files ne $findstring} {
	    set highlight_files $findstring
	    hfiles_change
	}
    }
    drawvisible
}

proc findcom_change args {
    global nhighlights boldnamerows
    global findpattern findtype findstring gdttype

    stopfinding
    # delete previous highlights, if any
    foreach row $boldnamerows {
	bolden_name $row mainfont
    }
    set boldnamerows {}
    catch {unset nhighlights}
    unbolden
    unmarkmatches
    if {$gdttype ne [mc "containing:"] || $findstring eq {}} {
	set findpattern {}
    } elseif {$findtype eq [mc "Regexp"]} {
	set findpattern $findstring
    } else {
	set e [string map {"*" "\\*" "?" "\\?" "\[" "\\\[" "\\" "\\\\"} \
		   $findstring]
	set findpattern "*$e*"
    }
}

proc makepatterns {l} {
    set ret {}
    foreach e $l {
	set ee [string map {"*" "\\*" "?" "\\?" "\[" "\\\[" "\\" "\\\\"} $e]
	if {[string index $ee end] eq "/"} {
	    lappend ret "$ee*"
	} else {
	    lappend ret $ee
	    lappend ret "$ee/*"
	}
    }
    return $ret
}

proc do_file_hl {serial} {
    global highlight_files filehighlight highlight_paths gdttype fhl_list

    if {$gdttype eq [mc "touching paths:"]} {
	if {[catch {set paths [shellsplit $highlight_files]}]} return
	set highlight_paths [makepatterns $paths]
	highlight_filelist
	set gdtargs [concat -- $paths]
    } elseif {$gdttype eq [mc "adding/removing string:"]} {
	set gdtargs [list "-S$highlight_files"]
    } else {
	# must be "containing:", i.e. we're searching commit info
	return
    }
    set cmd [concat | git diff-tree -r -s --stdin $gdtargs]
    set filehighlight [open $cmd r+]
    fconfigure $filehighlight -blocking 0
    filerun $filehighlight readfhighlight
    set fhl_list {}
    drawvisible
    flushhighlights
}

proc flushhighlights {} {
    global filehighlight fhl_list

    if {[info exists filehighlight]} {
	lappend fhl_list {}
	puts $filehighlight ""
	flush $filehighlight
    }
}

proc askfilehighlight {row id} {
    global filehighlight fhighlights fhl_list

    lappend fhl_list $id
    set fhighlights($id) -1
    puts $filehighlight $id
}

proc readfhighlight {} {
    global filehighlight fhighlights curview iddrawn
    global fhl_list find_dirn

    if {![info exists filehighlight]} {
	return 0
    }
    set nr 0
    while {[incr nr] <= 100 && [gets $filehighlight line] >= 0} {
	set line [string trim $line]
	set i [lsearch -exact $fhl_list $line]
	if {$i < 0} continue
	for {set j 0} {$j < $i} {incr j} {
	    set id [lindex $fhl_list $j]
	    set fhighlights($id) 0
	}
	set fhl_list [lrange $fhl_list [expr {$i+1}] end]
	if {$line eq {}} continue
	if {![commitinview $line $curview]} continue
	set row [rowofcommit $line]
	if {[info exists iddrawn($line)] && ![ishighlighted $line]} {
	    bolden $row mainfontbold
	}
	set fhighlights($line) 1
    }
    if {[eof $filehighlight]} {
	# strange...
	puts "oops, git diff-tree died"
	catch {close $filehighlight}
	unset filehighlight
	return 0
    }
    if {[info exists find_dirn]} {
	run findmore
    }
    return 1
}

proc doesmatch {f} {
    global findtype findpattern

    if {$findtype eq [mc "Regexp"]} {
	return [regexp $findpattern $f]
    } elseif {$findtype eq [mc "IgnCase"]} {
	return [string match -nocase $findpattern $f]
    } else {
	return [string match $findpattern $f]
    }
}

proc askfindhighlight {row id} {
    global nhighlights commitinfo iddrawn
    global findloc
    global markingmatches

    if {![info exists commitinfo($id)]} {
	getcommit $id
    }
    set info $commitinfo($id)
    set isbold 0
    set fldtypes [list [mc Headline] [mc Author] [mc Date] [mc Committer] [mc CDate] [mc Comments]]
    foreach f $info ty $fldtypes {
	if {($findloc eq [mc "All fields"] || $findloc eq $ty) &&
	    [doesmatch $f]} {
	    if {$ty eq [mc "Author"]} {
		set isbold 2
		break
	    }
	    set isbold 1
	}
    }
    if {$isbold && [info exists iddrawn($id)]} {
	if {![ishighlighted $id]} {
	    bolden $row mainfontbold
	    if {$isbold > 1} {
		bolden_name $row mainfontbold
	    }
	}
	if {$markingmatches} {
	    markrowmatches $row $id
	}
    }
    set nhighlights($id) $isbold
}

proc markrowmatches {row id} {
    global canv canv2 linehtag linentag commitinfo findloc

    set headline [lindex $commitinfo($id) 0]
    set author [lindex $commitinfo($id) 1]
    $canv delete match$row
    $canv2 delete match$row
    if {$findloc eq [mc "All fields"] || $findloc eq [mc "Headline"]} {
	set m [findmatches $headline]
	if {$m ne {}} {
	    markmatches $canv $row $headline $linehtag($row) $m \
		[$canv itemcget $linehtag($row) -font] $row
	}
    }
    if {$findloc eq [mc "All fields"] || $findloc eq [mc "Author"]} {
	set m [findmatches $author]
	if {$m ne {}} {
	    markmatches $canv2 $row $author $linentag($row) $m \
		[$canv2 itemcget $linentag($row) -font] $row
	}
    }
}

proc vrel_change {name ix op} {
    global highlight_related

    rhighlight_none
    if {$highlight_related ne [mc "None"]} {
	run drawvisible
    }
}

# prepare for testing whether commits are descendents or ancestors of a
proc rhighlight_sel {a} {
    global descendent desc_todo ancestor anc_todo
    global highlight_related

    catch {unset descendent}
    set desc_todo [list $a]
    catch {unset ancestor}
    set anc_todo [list $a]
    if {$highlight_related ne [mc "None"]} {
	rhighlight_none
	run drawvisible
    }
}

proc rhighlight_none {} {
    global rhighlights

    catch {unset rhighlights}
    unbolden
}

proc is_descendent {a} {
    global curview children descendent desc_todo

    set v $curview
    set la [rowofcommit $a]
    set todo $desc_todo
    set leftover {}
    set done 0
    for {set i 0} {$i < [llength $todo]} {incr i} {
	set do [lindex $todo $i]
	if {[rowofcommit $do] < $la} {
	    lappend leftover $do
	    continue
	}
	foreach nk $children($v,$do) {
	    if {![info exists descendent($nk)]} {
		set descendent($nk) 1
		lappend todo $nk
		if {$nk eq $a} {
		    set done 1
		}
	    }
	}
	if {$done} {
	    set desc_todo [concat $leftover [lrange $todo [expr {$i+1}] end]]
	    return
	}
    }
    set descendent($a) 0
    set desc_todo $leftover
}

proc is_ancestor {a} {
    global curview parents ancestor anc_todo

    set v $curview
    set la [rowofcommit $a]
    set todo $anc_todo
    set leftover {}
    set done 0
    for {set i 0} {$i < [llength $todo]} {incr i} {
	set do [lindex $todo $i]
	if {![commitinview $do $v] || [rowofcommit $do] > $la} {
	    lappend leftover $do
	    continue
	}
	foreach np $parents($v,$do) {
	    if {![info exists ancestor($np)]} {
		set ancestor($np) 1
		lappend todo $np
		if {$np eq $a} {
		    set done 1
		}
	    }
	}
	if {$done} {
	    set anc_todo [concat $leftover [lrange $todo [expr {$i+1}] end]]
	    return
	}
    }
    set ancestor($a) 0
    set anc_todo $leftover
}

proc askrelhighlight {row id} {
    global descendent highlight_related iddrawn rhighlights
    global selectedline ancestor

    if {$selectedline eq {}} return
    set isbold 0
    if {$highlight_related eq [mc "Descendant"] ||
	$highlight_related eq [mc "Not descendant"]} {
	if {![info exists descendent($id)]} {
	    is_descendent $id
	}
	if {$descendent($id) == ($highlight_related eq [mc "Descendant"])} {
	    set isbold 1
	}
    } elseif {$highlight_related eq [mc "Ancestor"] ||
	      $highlight_related eq [mc "Not ancestor"]} {
	if {![info exists ancestor($id)]} {
	    is_ancestor $id
	}
	if {$ancestor($id) == ($highlight_related eq [mc "Ancestor"])} {
	    set isbold 1
	}
    }
    if {[info exists iddrawn($id)]} {
	if {$isbold && ![ishighlighted $id]} {
	    bolden $row mainfontbold
	}
    }
    set rhighlights($id) $isbold
}

# Graph layout functions

proc shortids {ids} {
    set res {}
    foreach id $ids {
	if {[llength $id] > 1} {
	    lappend res [shortids $id]
	} elseif {[regexp {^[0-9a-f]{40}$} $id]} {
	    lappend res [string range $id 0 7]
	} else {
	    lappend res $id
	}
    }
    return $res
}

proc ntimes {n o} {
    set ret {}
    set o [list $o]
    for {set mask 1} {$mask <= $n} {incr mask $mask} {
	if {($n & $mask) != 0} {
	    set ret [concat $ret $o]
	}
	set o [concat $o $o]
    }
    return $ret
}

proc ordertoken {id} {
    global ordertok curview varcid varcstart varctok curview parents children
    global nullid nullid2

    if {[info exists ordertok($id)]} {
	return $ordertok($id)
    }
    set origid $id
    set todo {}
    while {1} {
	if {[info exists varcid($curview,$id)]} {
	    set a $varcid($curview,$id)
	    set p [lindex $varcstart($curview) $a]
	} else {
	    set p [lindex $children($curview,$id) 0]
	}
	if {[info exists ordertok($p)]} {
	    set tok $ordertok($p)
	    break
	}
	set id [first_real_child $curview,$p]
	if {$id eq {}} {
	    # it's a root
	    set tok [lindex $varctok($curview) $varcid($curview,$p)]
	    break
	}
	if {[llength $parents($curview,$id)] == 1} {
	    lappend todo [list $p {}]
	} else {
	    set j [lsearch -exact $parents($curview,$id) $p]
	    if {$j < 0} {
		puts "oops didn't find [shortids $p] in parents of [shortids $id]"
	    }
	    lappend todo [list $p [strrep $j]]
	}
    }
    for {set i [llength $todo]} {[incr i -1] >= 0} {} {
	set p [lindex $todo $i 0]
	append tok [lindex $todo $i 1]
	set ordertok($p) $tok
    }
    set ordertok($origid) $tok
    return $tok
}

# Work out where id should go in idlist so that order-token
# values increase from left to right
proc idcol {idlist id {i 0}} {
    set t [ordertoken $id]
    if {$i < 0} {
	set i 0
    }
    if {$i >= [llength $idlist] || $t < [ordertoken [lindex $idlist $i]]} {
	if {$i > [llength $idlist]} {
	    set i [llength $idlist]
	}
	while {[incr i -1] >= 0 && $t < [ordertoken [lindex $idlist $i]]} {}
	incr i
    } else {
	if {$t > [ordertoken [lindex $idlist $i]]} {
	    while {[incr i] < [llength $idlist] &&
		   $t >= [ordertoken [lindex $idlist $i]]} {}
	}
    }
    return $i
}

proc initlayout {} {
    global rowidlist rowisopt rowfinal displayorder parentlist
    global numcommits canvxmax canv
    global nextcolor
    global colormap rowtextx

    set numcommits 0
    set displayorder {}
    set parentlist {}
    set nextcolor 0
    set rowidlist {}
    set rowisopt {}
    set rowfinal {}
    set canvxmax [$canv cget -width]
    catch {unset colormap}
    catch {unset rowtextx}
    setcanvscroll
}

proc setcanvscroll {} {
    global canv canv2 canv3 numcommits linespc canvxmax canvy0
    global lastscrollset lastscrollrows

    set ymax [expr {$canvy0 + ($numcommits - 0.5) * $linespc + 2}]
    $canv conf -scrollregion [list 0 0 $canvxmax $ymax]
    $canv2 conf -scrollregion [list 0 0 0 $ymax]
    $canv3 conf -scrollregion [list 0 0 0 $ymax]
    set lastscrollset [clock clicks -milliseconds]
    set lastscrollrows $numcommits
}

proc visiblerows {} {
    global canv numcommits linespc

    set ymax [lindex [$canv cget -scrollregion] 3]
    if {$ymax eq {} || $ymax == 0} return
    set f [$canv yview]
    set y0 [expr {int([lindex $f 0] * $ymax)}]
    set r0 [expr {int(($y0 - 3) / $linespc) - 1}]
    if {$r0 < 0} {
	set r0 0
    }
    set y1 [expr {int([lindex $f 1] * $ymax)}]
    set r1 [expr {int(($y1 - 3) / $linespc) + 1}]
    if {$r1 >= $numcommits} {
	set r1 [expr {$numcommits - 1}]
    }
    return [list $r0 $r1]
}

proc layoutmore {} {
    global commitidx viewcomplete curview
    global numcommits pending_select curview
    global lastscrollset lastscrollrows commitinterest

    if {$lastscrollrows < 100 || $viewcomplete($curview) ||
	[clock clicks -milliseconds] - $lastscrollset > 500} {
	setcanvscroll
    }
    if {[info exists pending_select] &&
	[commitinview $pending_select $curview]} {
	update
	selectline [rowofcommit $pending_select] 1
    }
    drawvisible
}

proc doshowlocalchanges {} {
    global curview mainheadid

    if {$mainheadid eq {}} return
    if {[commitinview $mainheadid $curview]} {
	dodiffindex
    } else {
	lappend commitinterest($mainheadid) {dodiffindex}
    }
}

proc dohidelocalchanges {} {
    global nullid nullid2 lserial curview

    if {[commitinview $nullid $curview]} {
	removefakerow $nullid
    }
    if {[commitinview $nullid2 $curview]} {
	removefakerow $nullid2
    }
    incr lserial
}

# spawn off a process to do git diff-index --cached HEAD
proc dodiffindex {} {
    global lserial showlocalchanges
    global isworktree

    if {!$showlocalchanges || !$isworktree} return
    incr lserial
    set fd [open "|git diff-index --cached HEAD" r]
    fconfigure $fd -blocking 0
    set i [reg_instance $fd]
    filerun $fd [list readdiffindex $fd $lserial $i]
}

proc readdiffindex {fd serial inst} {
    global mainheadid nullid nullid2 curview commitinfo commitdata lserial

    set isdiff 1
    if {[gets $fd line] < 0} {
	if {![eof $fd]} {
	    return 1
	}
	set isdiff 0
    }
    # we only need to see one line and we don't really care what it says...
    stop_instance $inst

    if {$serial != $lserial} {
	return 0
    }

    # now see if there are any local changes not checked in to the index
    set fd [open "|git diff-files" r]
    fconfigure $fd -blocking 0
    set i [reg_instance $fd]
    filerun $fd [list readdifffiles $fd $serial $i]

    if {$isdiff && ![commitinview $nullid2 $curview]} {
	# add the line for the changes in the index to the graph
	set hl [mc "Local changes checked in to index but not committed"]
	set commitinfo($nullid2) [list  $hl {} {} {} {} "    $hl\n"]
	set commitdata($nullid2) "\n    $hl\n"
	if {[commitinview $nullid $curview]} {
	    removefakerow $nullid
	}
	insertfakerow $nullid2 $mainheadid
    } elseif {!$isdiff && [commitinview $nullid2 $curview]} {
	removefakerow $nullid2
    }
    return 0
}

proc readdifffiles {fd serial inst} {
    global mainheadid nullid nullid2 curview
    global commitinfo commitdata lserial

    set isdiff 1
    if {[gets $fd line] < 0} {
	if {![eof $fd]} {
	    return 1
	}
	set isdiff 0
    }
    # we only need to see one line and we don't really care what it says...
    stop_instance $inst

    if {$serial != $lserial} {
	return 0
    }

    if {$isdiff && ![commitinview $nullid $curview]} {
	# add the line for the local diff to the graph
	set hl [mc "Local uncommitted changes, not checked in to index"]
	set commitinfo($nullid) [list  $hl {} {} {} {} "    $hl\n"]
	set commitdata($nullid) "\n    $hl\n"
	if {[commitinview $nullid2 $curview]} {
	    set p $nullid2
	} else {
	    set p $mainheadid
	}
	insertfakerow $nullid $p
    } elseif {!$isdiff && [commitinview $nullid $curview]} {
	removefakerow $nullid
    }
    return 0
}

proc nextuse {id row} {
    global curview children

    if {[info exists children($curview,$id)]} {
	foreach kid $children($curview,$id) {
	    if {![commitinview $kid $curview]} {
		return -1
	    }
	    if {[rowofcommit $kid] > $row} {
		return [rowofcommit $kid]
	    }
	}
    }
    if {[commitinview $id $curview]} {
	return [rowofcommit $id]
    }
    return -1
}

proc prevuse {id row} {
    global curview children

    set ret -1
    if {[info exists children($curview,$id)]} {
	foreach kid $children($curview,$id) {
	    if {![commitinview $kid $curview]} break
	    if {[rowofcommit $kid] < $row} {
		set ret [rowofcommit $kid]
	    }
	}
    }
    return $ret
}

proc make_idlist {row} {
    global displayorder parentlist uparrowlen downarrowlen mingaplen
    global commitidx curview children

    set r [expr {$row - $mingaplen - $downarrowlen - 1}]
    if {$r < 0} {
	set r 0
    }
    set ra [expr {$row - $downarrowlen}]
    if {$ra < 0} {
	set ra 0
    }
    set rb [expr {$row + $uparrowlen}]
    if {$rb > $commitidx($curview)} {
	set rb $commitidx($curview)
    }
    make_disporder $r [expr {$rb + 1}]
    set ids {}
    for {} {$r < $ra} {incr r} {
	set nextid [lindex $displayorder [expr {$r + 1}]]
	foreach p [lindex $parentlist $r] {
	    if {$p eq $nextid} continue
	    set rn [nextuse $p $r]
	    if {$rn >= $row &&
		$rn <= $r + $downarrowlen + $mingaplen + $uparrowlen} {
		lappend ids [list [ordertoken $p] $p]
	    }
	}
    }
    for {} {$r < $row} {incr r} {
	set nextid [lindex $displayorder [expr {$r + 1}]]
	foreach p [lindex $parentlist $r] {
	    if {$p eq $nextid} continue
	    set rn [nextuse $p $r]
	    if {$rn < 0 || $rn >= $row} {
		lappend ids [list [ordertoken $p] $p]
	    }
	}
    }
    set id [lindex $displayorder $row]
    lappend ids [list [ordertoken $id] $id]
    while {$r < $rb} {
	foreach p [lindex $parentlist $r] {
	    set firstkid [lindex $children($curview,$p) 0]
	    if {[rowofcommit $firstkid] < $row} {
		lappend ids [list [ordertoken $p] $p]
	    }
	}
	incr r
	set id [lindex $displayorder $r]
	if {$id ne {}} {
	    set firstkid [lindex $children($curview,$id) 0]
	    if {$firstkid ne {} && [rowofcommit $firstkid] < $row} {
		lappend ids [list [ordertoken $id] $id]
	    }
	}
    }
    set idlist {}
    foreach idx [lsort -unique $ids] {
	lappend idlist [lindex $idx 1]
    }
    return $idlist
}

proc rowsequal {a b} {
    while {[set i [lsearch -exact $a {}]] >= 0} {
	set a [lreplace $a $i $i]
    }
    while {[set i [lsearch -exact $b {}]] >= 0} {
	set b [lreplace $b $i $i]
    }
    return [expr {$a eq $b}]
}

proc makeupline {id row rend col} {
    global rowidlist uparrowlen downarrowlen mingaplen

    for {set r $rend} {1} {set r $rstart} {
	set rstart [prevuse $id $r]
	if {$rstart < 0} return
	if {$rstart < $row} break
    }
    if {$rstart + $uparrowlen + $mingaplen + $downarrowlen < $rend} {
	set rstart [expr {$rend - $uparrowlen - 1}]
    }
    for {set r $rstart} {[incr r] <= $row} {} {
	set idlist [lindex $rowidlist $r]
	if {$idlist ne {} && [lsearch -exact $idlist $id] < 0} {
	    set col [idcol $idlist $id $col]
	    lset rowidlist $r [linsert $idlist $col $id]
	    changedrow $r
	}
    }
}

proc layoutrows {row endrow} {
    global rowidlist rowisopt rowfinal displayorder
    global uparrowlen downarrowlen maxwidth mingaplen
    global children parentlist
    global commitidx viewcomplete curview

    make_disporder [expr {$row - 1}] [expr {$endrow + $uparrowlen}]
    set idlist {}
    if {$row > 0} {
	set rm1 [expr {$row - 1}]
	foreach id [lindex $rowidlist $rm1] {
	    if {$id ne {}} {
		lappend idlist $id
	    }
	}
	set final [lindex $rowfinal $rm1]
    }
    for {} {$row < $endrow} {incr row} {
	set rm1 [expr {$row - 1}]
	if {$rm1 < 0 || $idlist eq {}} {
	    set idlist [make_idlist $row]
	    set final 1
	} else {
	    set id [lindex $displayorder $rm1]
	    set col [lsearch -exact $idlist $id]
	    set idlist [lreplace $idlist $col $col]
	    foreach p [lindex $parentlist $rm1] {
		if {[lsearch -exact $idlist $p] < 0} {
		    set col [idcol $idlist $p $col]
		    set idlist [linsert $idlist $col $p]
		    # if not the first child, we have to insert a line going up
		    if {$id ne [lindex $children($curview,$p) 0]} {
			makeupline $p $rm1 $row $col
		    }
		}
	    }
	    set id [lindex $displayorder $row]
	    if {$row > $downarrowlen} {
		set termrow [expr {$row - $downarrowlen - 1}]
		foreach p [lindex $parentlist $termrow] {
		    set i [lsearch -exact $idlist $p]
		    if {$i < 0} continue
		    set nr [nextuse $p $termrow]
		    if {$nr < 0 || $nr >= $row + $mingaplen + $uparrowlen} {
			set idlist [lreplace $idlist $i $i]
		    }
		}
	    }
	    set col [lsearch -exact $idlist $id]
	    if {$col < 0} {
		set col [idcol $idlist $id]
		set idlist [linsert $idlist $col $id]
		if {$children($curview,$id) ne {}} {
		    makeupline $id $rm1 $row $col
		}
	    }
	    set r [expr {$row + $uparrowlen - 1}]
	    if {$r < $commitidx($curview)} {
		set x $col
		foreach p [lindex $parentlist $r] {
		    if {[lsearch -exact $idlist $p] >= 0} continue
		    set fk [lindex $children($curview,$p) 0]
		    if {[rowofcommit $fk] < $row} {
			set x [idcol $idlist $p $x]
			set idlist [linsert $idlist $x $p]
		    }
		}
		if {[incr r] < $commitidx($curview)} {
		    set p [lindex $displayorder $r]
		    if {[lsearch -exact $idlist $p] < 0} {
			set fk [lindex $children($curview,$p) 0]
			if {$fk ne {} && [rowofcommit $fk] < $row} {
			    set x [idcol $idlist $p $x]
			    set idlist [linsert $idlist $x $p]
			}
		    }
		}
	    }
	}
	if {$final && !$viewcomplete($curview) &&
	    $row + $uparrowlen + $mingaplen + $downarrowlen
		>= $commitidx($curview)} {
	    set final 0
	}
	set l [llength $rowidlist]
	if {$row == $l} {
	    lappend rowidlist $idlist
	    lappend rowisopt 0
	    lappend rowfinal $final
	} elseif {$row < $l} {
	    if {![rowsequal $idlist [lindex $rowidlist $row]]} {
		lset rowidlist $row $idlist
		changedrow $row
	    }
	    lset rowfinal $row $final
	} else {
	    set pad [ntimes [expr {$row - $l}] {}]
	    set rowidlist [concat $rowidlist $pad]
	    lappend rowidlist $idlist
	    set rowfinal [concat $rowfinal $pad]
	    lappend rowfinal $final
	    set rowisopt [concat $rowisopt [ntimes [expr {$row - $l + 1}] 0]]
	}
    }
    return $row
}

proc changedrow {row} {
    global displayorder iddrawn rowisopt need_redisplay

    set l [llength $rowisopt]
    if {$row < $l} {
	lset rowisopt $row 0
	if {$row + 1 < $l} {
	    lset rowisopt [expr {$row + 1}] 0
	    if {$row + 2 < $l} {
		lset rowisopt [expr {$row + 2}] 0
	    }
	}
    }
    set id [lindex $displayorder $row]
    if {[info exists iddrawn($id)]} {
	set need_redisplay 1
    }
}

proc insert_pad {row col npad} {
    global rowidlist

    set pad [ntimes $npad {}]
    set idlist [lindex $rowidlist $row]
    set bef [lrange $idlist 0 [expr {$col - 1}]]
    set aft [lrange $idlist $col end]
    set i [lsearch -exact $aft {}]
    if {$i > 0} {
	set aft [lreplace $aft $i $i]
    }
    lset rowidlist $row [concat $bef $pad $aft]
    changedrow $row
}

proc optimize_rows {row col endrow} {
    global rowidlist rowisopt displayorder curview children

    if {$row < 1} {
	set row 1
    }
    for {} {$row < $endrow} {incr row; set col 0} {
	if {[lindex $rowisopt $row]} continue
	set haspad 0
	set y0 [expr {$row - 1}]
	set ym [expr {$row - 2}]
	set idlist [lindex $rowidlist $row]
	set previdlist [lindex $rowidlist $y0]
	if {$idlist eq {} || $previdlist eq {}} continue
	if {$ym >= 0} {
	    set pprevidlist [lindex $rowidlist $ym]
	    if {$pprevidlist eq {}} continue
	} else {
	    set pprevidlist {}
	}
	set x0 -1
	set xm -1
	for {} {$col < [llength $idlist]} {incr col} {
	    set id [lindex $idlist $col]
	    if {[lindex $previdlist $col] eq $id} continue
	    if {$id eq {}} {
		set haspad 1
		continue
	    }
	    set x0 [lsearch -exact $previdlist $id]
	    if {$x0 < 0} continue
	    set z [expr {$x0 - $col}]
	    set isarrow 0
	    set z0 {}
	    if {$ym >= 0} {
		set xm [lsearch -exact $pprevidlist $id]
		if {$xm >= 0} {
		    set z0 [expr {$xm - $x0}]
		}
	    }
	    if {$z0 eq {}} {
		# if row y0 is the first child of $id then it's not an arrow
		if {[lindex $children($curview,$id) 0] ne
		    [lindex $displayorder $y0]} {
		    set isarrow 1
		}
	    }
	    if {!$isarrow && $id ne [lindex $displayorder $row] &&
		[lsearch -exact [lindex $rowidlist [expr {$row+1}]] $id] < 0} {
		set isarrow 1
	    }
	    # Looking at lines from this row to the previous row,
	    # make them go straight up if they end in an arrow on
	    # the previous row; otherwise make them go straight up
	    # or at 45 degrees.
	    if {$z < -1 || ($z < 0 && $isarrow)} {
		# Line currently goes left too much;
		# insert pads in the previous row, then optimize it
		set npad [expr {-1 - $z + $isarrow}]
		insert_pad $y0 $x0 $npad
		if {$y0 > 0} {
		    optimize_rows $y0 $x0 $row
		}
		set previdlist [lindex $rowidlist $y0]
		set x0 [lsearch -exact $previdlist $id]
		set z [expr {$x0 - $col}]
		if {$z0 ne {}} {
		    set pprevidlist [lindex $rowidlist $ym]
		    set xm [lsearch -exact $pprevidlist $id]
		    set z0 [expr {$xm - $x0}]
		}
	    } elseif {$z > 1 || ($z > 0 && $isarrow)} {
		# Line currently goes right too much;
		# insert pads in this line
		set npad [expr {$z - 1 + $isarrow}]
		insert_pad $row $col $npad
		set idlist [lindex $rowidlist $row]
		incr col $npad
		set z [expr {$x0 - $col}]
		set haspad 1
	    }
	    if {$z0 eq {} && !$isarrow && $ym >= 0} {
		# this line links to its first child on row $row-2
		set id [lindex $displayorder $ym]
		set xc [lsearch -exact $pprevidlist $id]
		if {$xc >= 0} {
		    set z0 [expr {$xc - $x0}]
		}
	    }
	    # avoid lines jigging left then immediately right
	    if {$z0 ne {} && $z < 0 && $z0 > 0} {
		insert_pad $y0 $x0 1
		incr x0
		optimize_rows $y0 $x0 $row
		set previdlist [lindex $rowidlist $y0]
	    }
	}
	if {!$haspad} {
	    # Find the first column that doesn't have a line going right
	    for {set col [llength $idlist]} {[incr col -1] >= 0} {} {
		set id [lindex $idlist $col]
		if {$id eq {}} break
		set x0 [lsearch -exact $previdlist $id]
		if {$x0 < 0} {
		    # check if this is the link to the first child
		    set kid [lindex $displayorder $y0]
		    if {[lindex $children($curview,$id) 0] eq $kid} {
			# it is, work out offset to child
			set x0 [lsearch -exact $previdlist $kid]
		    }
		}
		if {$x0 <= $col} break
	    }
	    # Insert a pad at that column as long as it has a line and
	    # isn't the last column
	    if {$x0 >= 0 && [incr col] < [llength $idlist]} {
		set idlist [linsert $idlist $col {}]
		lset rowidlist $row $idlist
		changedrow $row
	    }
	}
    }
}

proc xc {row col} {
    global canvx0 linespc
    return [expr {$canvx0 + $col * $linespc}]
}

proc yc {row} {
    global canvy0 linespc
    return [expr {$canvy0 + $row * $linespc}]
}

proc linewidth {id} {
    global thickerline lthickness

    set wid $lthickness
    if {[info exists thickerline] && $id eq $thickerline} {
	set wid [expr {2 * $lthickness}]
    }
    return $wid
}

proc rowranges {id} {
    global curview children uparrowlen downarrowlen
    global rowidlist

    set kids $children($curview,$id)
    if {$kids eq {}} {
	return {}
    }
    set ret {}
    lappend kids $id
    foreach child $kids {
	if {![commitinview $child $curview]} break
	set row [rowofcommit $child]
	if {![info exists prev]} {
	    lappend ret [expr {$row + 1}]
	} else {
	    if {$row <= $prevrow} {
		puts "oops children of [shortids $id] out of order [shortids $child] $row <= [shortids $prev] $prevrow"
	    }
	    # see if the line extends the whole way from prevrow to row
	    if {$row > $prevrow + $uparrowlen + $downarrowlen &&
		[lsearch -exact [lindex $rowidlist \
			    [expr {int(($row + $prevrow) / 2)}]] $id] < 0} {
		# it doesn't, see where it ends
		set r [expr {$prevrow + $downarrowlen}]
		if {[lsearch -exact [lindex $rowidlist $r] $id] < 0} {
		    while {[incr r -1] > $prevrow &&
			   [lsearch -exact [lindex $rowidlist $r] $id] < 0} {}
		} else {
		    while {[incr r] <= $row &&
			   [lsearch -exact [lindex $rowidlist $r] $id] >= 0} {}
		    incr r -1
		}
		lappend ret $r
		# see where it starts up again
		set r [expr {$row - $uparrowlen}]
		if {[lsearch -exact [lindex $rowidlist $r] $id] < 0} {
		    while {[incr r] < $row &&
			   [lsearch -exact [lindex $rowidlist $r] $id] < 0} {}
		} else {
		    while {[incr r -1] >= $prevrow &&
			   [lsearch -exact [lindex $rowidlist $r] $id] >= 0} {}
		    incr r
		}
		lappend ret $r
	    }
	}
	if {$child eq $id} {
	    lappend ret $row
	}
	set prev $child
	set prevrow $row
    }
    return $ret
}

proc drawlineseg {id row endrow arrowlow} {
    global rowidlist displayorder iddrawn linesegs
    global canv colormap linespc curview maxlinelen parentlist

    set cols [list [lsearch -exact [lindex $rowidlist $row] $id]]
    set le [expr {$row + 1}]
    set arrowhigh 1
    while {1} {
	set c [lsearch -exact [lindex $rowidlist $le] $id]
	if {$c < 0} {
	    incr le -1
	    break
	}
	lappend cols $c
	set x [lindex $displayorder $le]
	if {$x eq $id} {
	    set arrowhigh 0
	    break
	}
	if {[info exists iddrawn($x)] || $le == $endrow} {
	    set c [lsearch -exact [lindex $rowidlist [expr {$le+1}]] $id]
	    if {$c >= 0} {
		lappend cols $c
		set arrowhigh 0
	    }
	    break
	}
	incr le
    }
    if {$le <= $row} {
	return $row
    }

    set lines {}
    set i 0
    set joinhigh 0
    if {[info exists linesegs($id)]} {
	set lines $linesegs($id)
	foreach li $lines {
	    set r0 [lindex $li 0]
	    if {$r0 > $row} {
		if {$r0 == $le && [lindex $li 1] - $row <= $maxlinelen} {
		    set joinhigh 1
		}
		break
	    }
	    incr i
	}
    }
    set joinlow 0
    if {$i > 0} {
	set li [lindex $lines [expr {$i-1}]]
	set r1 [lindex $li 1]
	if {$r1 == $row && $le - [lindex $li 0] <= $maxlinelen} {
	    set joinlow 1
	}
    }

    set x [lindex $cols [expr {$le - $row}]]
    set xp [lindex $cols [expr {$le - 1 - $row}]]
    set dir [expr {$xp - $x}]
    if {$joinhigh} {
	set ith [lindex $lines $i 2]
	set coords [$canv coords $ith]
	set ah [$canv itemcget $ith -arrow]
	set arrowhigh [expr {$ah eq "first" || $ah eq "both"}]
	set x2 [lindex $cols [expr {$le + 1 - $row}]]
	if {$x2 ne {} && $x - $x2 == $dir} {
	    set coords [lrange $coords 0 end-2]
	}
    } else {
	set coords [list [xc $le $x] [yc $le]]
    }
    if {$joinlow} {
	set itl [lindex $lines [expr {$i-1}] 2]
	set al [$canv itemcget $itl -arrow]
	set arrowlow [expr {$al eq "last" || $al eq "both"}]
    } elseif {$arrowlow} {
	if {[lsearch -exact [lindex $rowidlist [expr {$row-1}]] $id] >= 0 ||
	    [lsearch -exact [lindex $parentlist [expr {$row-1}]] $id] >= 0} {
	    set arrowlow 0
	}
    }
    set arrow [lindex {none first last both} [expr {$arrowhigh + 2*$arrowlow}]]
    for {set y $le} {[incr y -1] > $row} {} {
	set x $xp
	set xp [lindex $cols [expr {$y - 1 - $row}]]
	set ndir [expr {$xp - $x}]
	if {$dir != $ndir || $xp < 0} {
	    lappend coords [xc $y $x] [yc $y]
	}
	set dir $ndir
    }
    if {!$joinlow} {
	if {$xp < 0} {
	    # join parent line to first child
	    set ch [lindex $displayorder $row]
	    set xc [lsearch -exact [lindex $rowidlist $row] $ch]
	    if {$xc < 0} {
		puts "oops: drawlineseg: child $ch not on row $row"
	    } elseif {$xc != $x} {
		if {($arrowhigh && $le == $row + 1) || $dir == 0} {
		    set d [expr {int(0.5 * $linespc)}]
		    set x1 [xc $row $x]
		    if {$xc < $x} {
			set x2 [expr {$x1 - $d}]
		    } else {
			set x2 [expr {$x1 + $d}]
		    }
		    set y2 [yc $row]
		    set y1 [expr {$y2 + $d}]
		    lappend coords $x1 $y1 $x2 $y2
		} elseif {$xc < $x - 1} {
		    lappend coords [xc $row [expr {$x-1}]] [yc $row]
		} elseif {$xc > $x + 1} {
		    lappend coords [xc $row [expr {$x+1}]] [yc $row]
		}
		set x $xc
	    }
	    lappend coords [xc $row $x] [yc $row]
	} else {
	    set xn [xc $row $xp]
	    set yn [yc $row]
	    lappend coords $xn $yn
	}
	if {!$joinhigh} {
	    assigncolor $id
	    set t [$canv create line $coords -width [linewidth $id] \
		       -fill $colormap($id) -tags lines.$id -arrow $arrow]
	    $canv lower $t
	    bindline $t $id
	    set lines [linsert $lines $i [list $row $le $t]]
	} else {
	    $canv coords $ith $coords
	    if {$arrow ne $ah} {
		$canv itemconf $ith -arrow $arrow
	    }
	    lset lines $i 0 $row
	}
    } else {
	set xo [lsearch -exact [lindex $rowidlist [expr {$row - 1}]] $id]
	set ndir [expr {$xo - $xp}]
	set clow [$canv coords $itl]
	if {$dir == $ndir} {
	    set clow [lrange $clow 2 end]
	}
	set coords [concat $coords $clow]
	if {!$joinhigh} {
	    lset lines [expr {$i-1}] 1 $le
	} else {
	    # coalesce two pieces
	    $canv delete $ith
	    set b [lindex $lines [expr {$i-1}] 0]
	    set e [lindex $lines $i 1]
	    set lines [lreplace $lines [expr {$i-1}] $i [list $b $e $itl]]
	}
	$canv coords $itl $coords
	if {$arrow ne $al} {
	    $canv itemconf $itl -arrow $arrow
	}
    }

    set linesegs($id) $lines
    return $le
}

proc drawparentlinks {id row} {
    global rowidlist canv colormap curview parentlist
    global idpos linespc

    set rowids [lindex $rowidlist $row]
    set col [lsearch -exact $rowids $id]
    if {$col < 0} return
    set olds [lindex $parentlist $row]
    set row2 [expr {$row + 1}]
    set x [xc $row $col]
    set y [yc $row]
    set y2 [yc $row2]
    set d [expr {int(0.5 * $linespc)}]
    set ymid [expr {$y + $d}]
    set ids [lindex $rowidlist $row2]
    # rmx = right-most X coord used
    set rmx 0
    foreach p $olds {
	set i [lsearch -exact $ids $p]
	if {$i < 0} {
	    puts "oops, parent $p of $id not in list"
	    continue
	}
	set x2 [xc $row2 $i]
	if {$x2 > $rmx} {
	    set rmx $x2
	}
	set j [lsearch -exact $rowids $p]
	if {$j < 0} {
	    # drawlineseg will do this one for us
	    continue
	}
	assigncolor $p
	# should handle duplicated parents here...
	set coords [list $x $y]
	if {$i != $col} {
	    # if attaching to a vertical segment, draw a smaller
	    # slant for visual distinctness
	    if {$i == $j} {
		if {$i < $col} {
		    lappend coords [expr {$x2 + $d}] $y $x2 $ymid
		} else {
		    lappend coords [expr {$x2 - $d}] $y $x2 $ymid
		}
	    } elseif {$i < $col && $i < $j} {
		# segment slants towards us already
		lappend coords [xc $row $j] $y
	    } else {
		if {$i < $col - 1} {
		    lappend coords [expr {$x2 + $linespc}] $y
		} elseif {$i > $col + 1} {
		    lappend coords [expr {$x2 - $linespc}] $y
		}
		lappend coords $x2 $y2
	    }
	} else {
	    lappend coords $x2 $y2
	}
	set t [$canv create line $coords -width [linewidth $p] \
		   -fill $colormap($p) -tags lines.$p]
	$canv lower $t
	bindline $t $p
    }
    if {$rmx > [lindex $idpos($id) 1]} {
	lset idpos($id) 1 $rmx
	redrawtags $id
    }
}

proc drawlines {id} {
    global canv

    $canv itemconf lines.$id -width [linewidth $id]
}

proc drawcmittext {id row col} {
    global linespc canv canv2 canv3 fgcolor curview
    global cmitlisted commitinfo rowidlist parentlist
    global rowtextx idpos idtags idheads idotherrefs
    global linehtag linentag linedtag selectedline
    global canvxmax boldrows boldnamerows fgcolor
    global mainheadid nullid nullid2 circleitem circlecolors

    # listed is 0 for boundary, 1 for normal, 2 for negative, 3 for left, 4 for right
    set listed $cmitlisted($curview,$id)
    if {$id eq $nullid} {
	set ofill red
    } elseif {$id eq $nullid2} {
	set ofill green
    } elseif {$id eq $mainheadid} {
	set ofill yellow
    } else {
	set ofill [lindex $circlecolors $listed]
    }
    set x [xc $row $col]
    set y [yc $row]
    set orad [expr {$linespc / 3}]
    if {$listed <= 2} {
	set t [$canv create oval [expr {$x - $orad}] [expr {$y - $orad}] \
		   [expr {$x + $orad - 1}] [expr {$y + $orad - 1}] \
		   -fill $ofill -outline $fgcolor -width 1 -tags circle]
    } elseif {$listed == 3} {
	# triangle pointing left for left-side commits
	set t [$canv create polygon \
		   [expr {$x - $orad}] $y \
		   [expr {$x + $orad - 1}] [expr {$y - $orad}] \
		   [expr {$x + $orad - 1}] [expr {$y + $orad - 1}] \
		   -fill $ofill -outline $fgcolor -width 1 -tags circle]
    } else {
	# triangle pointing right for right-side commits
	set t [$canv create polygon \
		   [expr {$x + $orad - 1}] $y \
		   [expr {$x - $orad}] [expr {$y - $orad}] \
		   [expr {$x - $orad}] [expr {$y + $orad - 1}] \
		   -fill $ofill -outline $fgcolor -width 1 -tags circle]
    }
    set circleitem($row) $t
    $canv raise $t
    $canv bind $t <1> {selcanvline {} %x %y}
    set rmx [llength [lindex $rowidlist $row]]
    set olds [lindex $parentlist $row]
    if {$olds ne {}} {
	set nextids [lindex $rowidlist [expr {$row + 1}]]
	foreach p $olds {
	    set i [lsearch -exact $nextids $p]
	    if {$i > $rmx} {
		set rmx $i
	    }
	}
    }
    set xt [xc $row $rmx]
    set rowtextx($row) $xt
    set idpos($id) [list $x $xt $y]
    if {[info exists idtags($id)] || [info exists idheads($id)]
	|| [info exists idotherrefs($id)]} {
	set xt [drawtags $id $x $xt $y]
    }
    set headline [lindex $commitinfo($id) 0]
    set name [lindex $commitinfo($id) 1]
    set date [lindex $commitinfo($id) 2]
    set date [formatdate $date]
    set font mainfont
    set nfont mainfont
    set isbold [ishighlighted $id]
    if {$isbold > 0} {
	lappend boldrows $row
	set font mainfontbold
	if {$isbold > 1} {
	    lappend boldnamerows $row
	    set nfont mainfontbold
	}
    }
    set linehtag($row) [$canv create text $xt $y -anchor w -fill $fgcolor \
			    -text $headline -font $font -tags text]
    $canv bind $linehtag($row) <Button-3> "rowmenu %X %Y $id"
    set linentag($row) [$canv2 create text 3 $y -anchor w -fill $fgcolor \
			    -text $name -font $nfont -tags text]
    set linedtag($row) [$canv3 create text 3 $y -anchor w -fill $fgcolor \
			    -text $date -font mainfont -tags text]
    if {$selectedline == $row} {
	make_secsel $row
    }
    set xr [expr {$xt + [font measure $font $headline]}]
    if {$xr > $canvxmax} {
	set canvxmax $xr
	setcanvscroll
    }
}

proc drawcmitrow {row} {
    global displayorder rowidlist nrows_drawn
    global iddrawn markingmatches
    global commitinfo numcommits
    global filehighlight fhighlights findpattern nhighlights
    global hlview vhighlights
    global highlight_related rhighlights

    if {$row >= $numcommits} return

    set id [lindex $displayorder $row]
    if {[info exists hlview] && ![info exists vhighlights($id)]} {
	askvhighlight $row $id
    }
    if {[info exists filehighlight] && ![info exists fhighlights($id)]} {
	askfilehighlight $row $id
    }
    if {$findpattern ne {} && ![info exists nhighlights($id)]} {
	askfindhighlight $row $id
    }
    if {$highlight_related ne [mc "None"] && ![info exists rhighlights($id)]} {
	askrelhighlight $row $id
    }
    if {![info exists iddrawn($id)]} {
	set col [lsearch -exact [lindex $rowidlist $row] $id]
	if {$col < 0} {
	    puts "oops, row $row id $id not in list"
	    return
	}
	if {![info exists commitinfo($id)]} {
	    getcommit $id
	}
	assigncolor $id
	drawcmittext $id $row $col
	set iddrawn($id) 1
	incr nrows_drawn
    }
    if {$markingmatches} {
	markrowmatches $row $id
    }
}

proc drawcommits {row {endrow {}}} {
    global numcommits iddrawn displayorder curview need_redisplay
    global parentlist rowidlist rowfinal uparrowlen downarrowlen nrows_drawn

    if {$row < 0} {
	set row 0
    }
    if {$endrow eq {}} {
	set endrow $row
    }
    if {$endrow >= $numcommits} {
	set endrow [expr {$numcommits - 1}]
    }

    set rl1 [expr {$row - $downarrowlen - 3}]
    if {$rl1 < 0} {
	set rl1 0
    }
    set ro1 [expr {$row - 3}]
    if {$ro1 < 0} {
	set ro1 0
    }
    set r2 [expr {$endrow + $uparrowlen + 3}]
    if {$r2 > $numcommits} {
	set r2 $numcommits
    }
    for {set r $rl1} {$r < $r2} {incr r} {
	if {[lindex $rowidlist $r] ne {} && [lindex $rowfinal $r]} {
	    if {$rl1 < $r} {
		layoutrows $rl1 $r
	    }
	    set rl1 [expr {$r + 1}]
	}
    }
    if {$rl1 < $r} {
	layoutrows $rl1 $r
    }
    optimize_rows $ro1 0 $r2
    if {$need_redisplay || $nrows_drawn > 2000} {
	clear_display
	drawvisible
    }

    # make the lines join to already-drawn rows either side
    set r [expr {$row - 1}]
    if {$r < 0 || ![info exists iddrawn([lindex $displayorder $r])]} {
	set r $row
    }
    set er [expr {$endrow + 1}]
    if {$er >= $numcommits ||
	![info exists iddrawn([lindex $displayorder $er])]} {
	set er $endrow
    }
    for {} {$r <= $er} {incr r} {
	set id [lindex $displayorder $r]
	set wasdrawn [info exists iddrawn($id)]
	drawcmitrow $r
	if {$r == $er} break
	set nextid [lindex $displayorder [expr {$r + 1}]]
	if {$wasdrawn && [info exists iddrawn($nextid)]} continue
	drawparentlinks $id $r

	set rowids [lindex $rowidlist $r]
	foreach lid $rowids {
	    if {$lid eq {}} continue
	    if {[info exists lineend($lid)] && $lineend($lid) > $r} continue
	    if {$lid eq $id} {
		# see if this is the first child of any of its parents
		foreach p [lindex $parentlist $r] {
		    if {[lsearch -exact $rowids $p] < 0} {
			# make this line extend up to the child
			set lineend($p) [drawlineseg $p $r $er 0]
		    }
		}
	    } else {
		set lineend($lid) [drawlineseg $lid $r $er 1]
	    }
	}
    }
}

proc undolayout {row} {
    global uparrowlen mingaplen downarrowlen
    global rowidlist rowisopt rowfinal need_redisplay

    set r [expr {$row - ($uparrowlen + $mingaplen + $downarrowlen)}]
    if {$r < 0} {
	set r 0
    }
    if {[llength $rowidlist] > $r} {
	incr r -1
	set rowidlist [lrange $rowidlist 0 $r]
	set rowfinal [lrange $rowfinal 0 $r]
	set rowisopt [lrange $rowisopt 0 $r]
	set need_redisplay 1
	run drawvisible
    }
}

proc drawvisible {} {
    global canv linespc curview vrowmod selectedline targetrow targetid
    global need_redisplay cscroll numcommits

    set fs [$canv yview]
    set ymax [lindex [$canv cget -scrollregion] 3]
    if {$ymax eq {} || $ymax == 0 || $numcommits == 0} return
    set f0 [lindex $fs 0]
    set f1 [lindex $fs 1]
    set y0 [expr {int($f0 * $ymax)}]
    set y1 [expr {int($f1 * $ymax)}]

    if {[info exists targetid]} {
	if {[commitinview $targetid $curview]} {
	    set r [rowofcommit $targetid]
	    if {$r != $targetrow} {
		# Fix up the scrollregion and change the scrolling position
		# now that our target row has moved.
		set diff [expr {($r - $targetrow) * $linespc}]
		set targetrow $r
		setcanvscroll
		set ymax [lindex [$canv cget -scrollregion] 3]
		incr y0 $diff
		incr y1 $diff
		set f0 [expr {$y0 / $ymax}]
		set f1 [expr {$y1 / $ymax}]
		allcanvs yview moveto $f0
		$cscroll set $f0 $f1
		set need_redisplay 1
	    }
	} else {
	    unset targetid
	}
    }

    set row [expr {int(($y0 - 3) / $linespc) - 1}]
    set endrow [expr {int(($y1 - 3) / $linespc) + 1}]
    if {$endrow >= $vrowmod($curview)} {
	update_arcrows $curview
    }
    if {$selectedline ne {} &&
	$row <= $selectedline && $selectedline <= $endrow} {
	set targetrow $selectedline
    } elseif {[info exists targetid]} {
	set targetrow [expr {int(($row + $endrow) / 2)}]
    }
    if {[info exists targetrow]} {
	if {$targetrow >= $numcommits} {
	    set targetrow [expr {$numcommits - 1}]
	}
	set targetid [commitonrow $targetrow]
    }
    drawcommits $row $endrow
}

proc clear_display {} {
    global iddrawn linesegs need_redisplay nrows_drawn
    global vhighlights fhighlights nhighlights rhighlights
    global linehtag linentag linedtag boldrows boldnamerows

    allcanvs delete all
    catch {unset iddrawn}
    catch {unset linesegs}
    catch {unset linehtag}
    catch {unset linentag}
    catch {unset linedtag}
    set boldrows {}
    set boldnamerows {}
    catch {unset vhighlights}
    catch {unset fhighlights}
    catch {unset nhighlights}
    catch {unset rhighlights}
    set need_redisplay 0
    set nrows_drawn 0
}

proc findcrossings {id} {
    global rowidlist parentlist numcommits displayorder

    set cross {}
    set ccross {}
    foreach {s e} [rowranges $id] {
	if {$e >= $numcommits} {
	    set e [expr {$numcommits - 1}]
	}
	if {$e <= $s} continue
	for {set row $e} {[incr row -1] >= $s} {} {
	    set x [lsearch -exact [lindex $rowidlist $row] $id]
	    if {$x < 0} break
	    set olds [lindex $parentlist $row]
	    set kid [lindex $displayorder $row]
	    set kidx [lsearch -exact [lindex $rowidlist $row] $kid]
	    if {$kidx < 0} continue
	    set nextrow [lindex $rowidlist [expr {$row + 1}]]
	    foreach p $olds {
		set px [lsearch -exact $nextrow $p]
		if {$px < 0} continue
		if {($kidx < $x && $x < $px) || ($px < $x && $x < $kidx)} {
		    if {[lsearch -exact $ccross $p] >= 0} continue
		    if {$x == $px + ($kidx < $px? -1: 1)} {
			lappend ccross $p
		    } elseif {[lsearch -exact $cross $p] < 0} {
			lappend cross $p
		    }
		}
	    }
	}
    }
    return [concat $ccross {{}} $cross]
}

proc assigncolor {id} {
    global colormap colors nextcolor
    global parents children children curview

    if {[info exists colormap($id)]} return
    set ncolors [llength $colors]
    if {[info exists children($curview,$id)]} {
	set kids $children($curview,$id)
    } else {
	set kids {}
    }
    if {[llength $kids] == 1} {
	set child [lindex $kids 0]
	if {[info exists colormap($child)]
	    && [llength $parents($curview,$child)] == 1} {
	    set colormap($id) $colormap($child)
	    return
	}
    }
    set badcolors {}
    set origbad {}
    foreach x [findcrossings $id] {
	if {$x eq {}} {
	    # delimiter between corner crossings and other crossings
	    if {[llength $badcolors] >= $ncolors - 1} break
	    set origbad $badcolors
	}
	if {[info exists colormap($x)]
	    && [lsearch -exact $badcolors $colormap($x)] < 0} {
	    lappend badcolors $colormap($x)
	}
    }
    if {[llength $badcolors] >= $ncolors} {
	set badcolors $origbad
    }
    set origbad $badcolors
    if {[llength $badcolors] < $ncolors - 1} {
	foreach child $kids {
	    if {[info exists colormap($child)]
		&& [lsearch -exact $badcolors $colormap($child)] < 0} {
		lappend badcolors $colormap($child)
	    }
	    foreach p $parents($curview,$child) {
		if {[info exists colormap($p)]
		    && [lsearch -exact $badcolors $colormap($p)] < 0} {
		    lappend badcolors $colormap($p)
		}
	    }
	}
	if {[llength $badcolors] >= $ncolors} {
	    set badcolors $origbad
	}
    }
    for {set i 0} {$i <= $ncolors} {incr i} {
	set c [lindex $colors $nextcolor]
	if {[incr nextcolor] >= $ncolors} {
	    set nextcolor 0
	}
	if {[lsearch -exact $badcolors $c]} break
    }
    set colormap($id) $c
}

proc bindline {t id} {
    global canv

    $canv bind $t <Enter> "lineenter %x %y $id"
    $canv bind $t <Motion> "linemotion %x %y $id"
    $canv bind $t <Leave> "lineleave $id"
    $canv bind $t <Button-1> "lineclick %x %y $id 1"
}

proc drawtags {id x xt y1} {
    global idtags idheads idotherrefs mainhead
    global linespc lthickness
    global canv rowtextx curview fgcolor bgcolor

    set marks {}
    set ntags 0
    set nheads 0
    if {[info exists idtags($id)]} {
	set marks $idtags($id)
	set ntags [llength $marks]
    }
    if {[info exists idheads($id)]} {
	set marks [concat $marks $idheads($id)]
	set nheads [llength $idheads($id)]
    }
    if {[info exists idotherrefs($id)]} {
	set marks [concat $marks $idotherrefs($id)]
    }
    if {$marks eq {}} {
	return $xt
    }

    set delta [expr {int(0.5 * ($linespc - $lthickness))}]
    set yt [expr {$y1 - 0.5 * $linespc}]
    set yb [expr {$yt + $linespc - 1}]
    set xvals {}
    set wvals {}
    set i -1
    foreach tag $marks {
	incr i
	if {$i >= $ntags && $i < $ntags + $nheads && $tag eq $mainhead} {
	    set wid [font measure mainfontbold $tag]
	} else {
	    set wid [font measure mainfont $tag]
	}
	lappend xvals $xt
	lappend wvals $wid
	set xt [expr {$xt + $delta + $wid + $lthickness + $linespc}]
    }
    set t [$canv create line $x $y1 [lindex $xvals end] $y1 \
	       -width $lthickness -fill black -tags tag.$id]
    $canv lower $t
    foreach tag $marks x $xvals wid $wvals {
	set xl [expr {$x + $delta}]
	set xr [expr {$x + $delta + $wid + $lthickness}]
	set font mainfont
	if {[incr ntags -1] >= 0} {
	    # draw a tag
	    set t [$canv create polygon $x [expr {$yt + $delta}] $xl $yt \
		       $xr $yt $xr $yb $xl $yb $x [expr {$yb - $delta}] \
		       -width 1 -outline black -fill yellow -tags tag.$id]
	    $canv bind $t <1> [list showtag $tag 1]
	    set rowtextx([rowofcommit $id]) [expr {$xr + $linespc}]
	} else {
	    # draw a head or other ref
	    if {[incr nheads -1] >= 0} {
		set col green
		if {$tag eq $mainhead} {
		    set font mainfontbold
		}
	    } else {
		set col "#ddddff"
	    }
	    set xl [expr {$xl - $delta/2}]
	    $canv create polygon $x $yt $xr $yt $xr $yb $x $yb \
		-width 1 -outline black -fill $col -tags tag.$id
	    if {[regexp {^(remotes/.*/|remotes/)} $tag match remoteprefix]} {
	        set rwid [font measure mainfont $remoteprefix]
		set xi [expr {$x + 1}]
		set yti [expr {$yt + 1}]
		set xri [expr {$x + $rwid}]
		$canv create polygon $xi $yti $xri $yti $xri $yb $xi $yb \
			-width 0 -fill "#ffddaa" -tags tag.$id
	    }
	}
	set t [$canv create text $xl $y1 -anchor w -text $tag -fill $fgcolor \
		   -font $font -tags [list tag.$id text]]
	if {$ntags >= 0} {
	    $canv bind $t <1> [list showtag $tag 1]
	} elseif {$nheads >= 0} {
	    $canv bind $t <Button-3> [list headmenu %X %Y $id $tag]
	}
    }
    return $xt
}

proc xcoord {i level ln} {
    global canvx0 xspc1 xspc2

    set x [expr {$canvx0 + $i * $xspc1($ln)}]
    if {$i > 0 && $i == $level} {
	set x [expr {$x + 0.5 * ($xspc2 - $xspc1($ln))}]
    } elseif {$i > $level} {
	set x [expr {$x + $xspc2 - $xspc1($ln)}]
    }
    return $x
}

proc show_status {msg} {
    global canv fgcolor

    clear_display
    $canv create text 3 3 -anchor nw -text $msg -font mainfont \
	-tags text -fill $fgcolor
}

# Don't change the text pane cursor if it is currently the hand cursor,
# showing that we are over a sha1 ID link.
proc settextcursor {c} {
    global ctext curtextcursor

    if {[$ctext cget -cursor] == $curtextcursor} {
	$ctext config -cursor $c
    }
    set curtextcursor $c
}

proc nowbusy {what {name {}}} {
    global isbusy busyname statusw

    if {[array names isbusy] eq {}} {
	. config -cursor watch
	settextcursor watch
    }
    set isbusy($what) 1
    set busyname($what) $name
    if {$name ne {}} {
	$statusw conf -text $name
    }
}

proc notbusy {what} {
    global isbusy maincursor textcursor busyname statusw

    catch {
	unset isbusy($what)
	if {$busyname($what) ne {} &&
	    [$statusw cget -text] eq $busyname($what)} {
	    $statusw conf -text {}
	}
    }
    if {[array names isbusy] eq {}} {
	. config -cursor $maincursor
	settextcursor $textcursor
    }
}

proc findmatches {f} {
    global findtype findstring
    if {$findtype == [mc "Regexp"]} {
	set matches [regexp -indices -all -inline $findstring $f]
    } else {
	set fs $findstring
	if {$findtype == [mc "IgnCase"]} {
	    set f [string tolower $f]
	    set fs [string tolower $fs]
	}
	set matches {}
	set i 0
	set l [string length $fs]
	while {[set j [string first $fs $f $i]] >= 0} {
	    lappend matches [list $j [expr {$j+$l-1}]]
	    set i [expr {$j + $l}]
	}
    }
    return $matches
}

proc dofind {{dirn 1} {wrap 1}} {
    global findstring findstartline findcurline selectedline numcommits
    global gdttype filehighlight fh_serial find_dirn findallowwrap

    if {[info exists find_dirn]} {
	if {$find_dirn == $dirn} return
	stopfinding
    }
    focus .
    if {$findstring eq {} || $numcommits == 0} return
    if {$selectedline eq {}} {
	set findstartline [lindex [visiblerows] [expr {$dirn < 0}]]
    } else {
	set findstartline $selectedline
    }
    set findcurline $findstartline
    nowbusy finding [mc "Searching"]
    if {$gdttype ne [mc "containing:"] && ![info exists filehighlight]} {
	after cancel do_file_hl $fh_serial
	do_file_hl $fh_serial
    }
    set find_dirn $dirn
    set findallowwrap $wrap
    run findmore
}

proc stopfinding {} {
    global find_dirn findcurline fprogcoord

    if {[info exists find_dirn]} {
	unset find_dirn
	unset findcurline
	notbusy finding
	set fprogcoord 0
	adjustprogress
    }
}

proc findmore {} {
    global commitdata commitinfo numcommits findpattern findloc
    global findstartline findcurline findallowwrap
    global find_dirn gdttype fhighlights fprogcoord
    global curview varcorder vrownum varccommits vrowmod

    if {![info exists find_dirn]} {
	return 0
    }
    set fldtypes [list [mc "Headline"] [mc "Author"] [mc "Date"] [mc "Committer"] [mc "CDate"] [mc "Comments"]]
    set l $findcurline
    set moretodo 0
    if {$find_dirn > 0} {
	incr l
	if {$l >= $numcommits} {
	    set l 0
	}
	if {$l <= $findstartline} {
	    set lim [expr {$findstartline + 1}]
	} else {
	    set lim $numcommits
	    set moretodo $findallowwrap
	}
    } else {
	if {$l == 0} {
	    set l $numcommits
	}
	incr l -1
	if {$l >= $findstartline} {
	    set lim [expr {$findstartline - 1}]
	} else {
	    set lim -1
	    set moretodo $findallowwrap
	}
    }
    set n [expr {($lim - $l) * $find_dirn}]
    if {$n > 500} {
	set n 500
	set moretodo 1
    }
    if {$l + ($find_dirn > 0? $n: 1) > $vrowmod($curview)} {
	update_arcrows $curview
    }
    set found 0
    set domore 1
    set ai [bsearch $vrownum($curview) $l]
    set a [lindex $varcorder($curview) $ai]
    set arow [lindex $vrownum($curview) $ai]
    set ids [lindex $varccommits($curview,$a)]
    set arowend [expr {$arow + [llength $ids]}]
    if {$gdttype eq [mc "containing:"]} {
	for {} {$n > 0} {incr n -1; incr l $find_dirn} {
	    if {$l < $arow || $l >= $arowend} {
		incr ai $find_dirn
		set a [lindex $varcorder($curview) $ai]
		set arow [lindex $vrownum($curview) $ai]
		set ids [lindex $varccommits($curview,$a)]
		set arowend [expr {$arow + [llength $ids]}]
	    }
	    set id [lindex $ids [expr {$l - $arow}]]
	    # shouldn't happen unless git log doesn't give all the commits...
	    if {![info exists commitdata($id)] ||
		![doesmatch $commitdata($id)]} {
		continue
	    }
	    if {![info exists commitinfo($id)]} {
		getcommit $id
	    }
	    set info $commitinfo($id)
	    foreach f $info ty $fldtypes {
		if {($findloc eq [mc "All fields"] || $findloc eq $ty) &&
		    [doesmatch $f]} {
		    set found 1
		    break
		}
	    }
	    if {$found} break
	}
    } else {
	for {} {$n > 0} {incr n -1; incr l $find_dirn} {
	    if {$l < $arow || $l >= $arowend} {
		incr ai $find_dirn
		set a [lindex $varcorder($curview) $ai]
		set arow [lindex $vrownum($curview) $ai]
		set ids [lindex $varccommits($curview,$a)]
		set arowend [expr {$arow + [llength $ids]}]
	    }
	    set id [lindex $ids [expr {$l - $arow}]]
	    if {![info exists fhighlights($id)]} {
		# this sets fhighlights($id) to -1
		askfilehighlight $l $id
	    }
	    if {$fhighlights($id) > 0} {
		set found $domore
		break
	    }
	    if {$fhighlights($id) < 0} {
		if {$domore} {
		    set domore 0
		    set findcurline [expr {$l - $find_dirn}]
		}
	    }
	}
    }
    if {$found || ($domore && !$moretodo)} {
	unset findcurline
	unset find_dirn
	notbusy finding
	set fprogcoord 0
	adjustprogress
	if {$found} {
	    findselectline $l
	} else {
	    bell
	}
	return 0
    }
    if {!$domore} {
	flushhighlights
    } else {
	set findcurline [expr {$l - $find_dirn}]
    }
    set n [expr {($findcurline - $findstartline) * $find_dirn - 1}]
    if {$n < 0} {
	incr n $numcommits
    }
    set fprogcoord [expr {$n * 1.0 / $numcommits}]
    adjustprogress
    return $domore
}

proc findselectline {l} {
    global findloc commentend ctext findcurline markingmatches gdttype

    set markingmatches 1
    set findcurline $l
    selectline $l 1
    if {$findloc == [mc "All fields"] || $findloc == [mc "Comments"]} {
	# highlight the matches in the comments
	set f [$ctext get 1.0 $commentend]
	set matches [findmatches $f]
	foreach match $matches {
	    set start [lindex $match 0]
	    set end [expr {[lindex $match 1] + 1}]
	    $ctext tag add found "1.0 + $start c" "1.0 + $end c"
	}
    }
    drawvisible
}

# mark the bits of a headline or author that match a find string
proc markmatches {canv l str tag matches font row} {
    global selectedline

    set bbox [$canv bbox $tag]
    set x0 [lindex $bbox 0]
    set y0 [lindex $bbox 1]
    set y1 [lindex $bbox 3]
    foreach match $matches {
	set start [lindex $match 0]
	set end [lindex $match 1]
	if {$start > $end} continue
	set xoff [font measure $font [string range $str 0 [expr {$start-1}]]]
	set xlen [font measure $font [string range $str 0 [expr {$end}]]]
	set t [$canv create rect [expr {$x0+$xoff}] $y0 \
		   [expr {$x0+$xlen+2}] $y1 \
		   -outline {} -tags [list match$l matches] -fill yellow]
	$canv lower $t
	if {$row == $selectedline} {
	    $canv raise $t secsel
	}
    }
}

proc unmarkmatches {} {
    global markingmatches

    allcanvs delete matches
    set markingmatches 0
    stopfinding
}

proc selcanvline {w x y} {
    global canv canvy0 ctext linespc
    global rowtextx
    set ymax [lindex [$canv cget -scrollregion] 3]
    if {$ymax == {}} return
    set yfrac [lindex [$canv yview] 0]
    set y [expr {$y + $yfrac * $ymax}]
    set l [expr {int(($y - $canvy0) / $linespc + 0.5)}]
    if {$l < 0} {
	set l 0
    }
    if {$w eq $canv} {
	set xmax [lindex [$canv cget -scrollregion] 2]
	set xleft [expr {[lindex [$canv xview] 0] * $xmax}]
	if {![info exists rowtextx($l)] || $xleft + $x < $rowtextx($l)} return
    }
    unmarkmatches
    selectline $l 1
}

proc commit_descriptor {p} {
    global commitinfo
    if {![info exists commitinfo($p)]} {
	getcommit $p
    }
    set l "..."
    if {[llength $commitinfo($p)] > 1} {
	set l [lindex $commitinfo($p) 0]
    }
    return "$p ($l)\n"
}

# append some text to the ctext widget, and make any SHA1 ID
# that we know about be a clickable link.
proc appendwithlinks {text tags} {
    global ctext linknum curview pendinglinks

    set start [$ctext index "end - 1c"]
    $ctext insert end $text $tags
    set links [regexp -indices -all -inline {[0-9a-f]{40}} $text]
    foreach l $links {
	set s [lindex $l 0]
	set e [lindex $l 1]
	set linkid [string range $text $s $e]
	incr e
	$ctext tag delete link$linknum
	$ctext tag add link$linknum "$start + $s c" "$start + $e c"
	setlink $linkid link$linknum
	incr linknum
    }
}

proc setlink {id lk} {
    global curview ctext pendinglinks commitinterest

    if {[commitinview $id $curview]} {
	$ctext tag conf $lk -foreground blue -underline 1
	$ctext tag bind $lk <1> [list selectline [rowofcommit $id] 1]
	$ctext tag bind $lk <Enter> {linkcursor %W 1}
	$ctext tag bind $lk <Leave> {linkcursor %W -1}
    } else {
	lappend pendinglinks($id) $lk
	lappend commitinterest($id) {makelink %I}
    }
}

proc makelink {id} {
    global pendinglinks

    if {![info exists pendinglinks($id)]} return
    foreach lk $pendinglinks($id) {
	setlink $id $lk
    }
    unset pendinglinks($id)
}

proc linkcursor {w inc} {
    global linkentercount curtextcursor

    if {[incr linkentercount $inc] > 0} {
	$w configure -cursor hand2
    } else {
	$w configure -cursor $curtextcursor
	if {$linkentercount < 0} {
	    set linkentercount 0
	}
    }
}

proc viewnextline {dir} {
    global canv linespc

    $canv delete hover
    set ymax [lindex [$canv cget -scrollregion] 3]
    set wnow [$canv yview]
    set wtop [expr {[lindex $wnow 0] * $ymax}]
    set newtop [expr {$wtop + $dir * $linespc}]
    if {$newtop < 0} {
	set newtop 0
    } elseif {$newtop > $ymax} {
	set newtop $ymax
    }
    allcanvs yview moveto [expr {$newtop * 1.0 / $ymax}]
}

# add a list of tag or branch names at position pos
# returns the number of names inserted
proc appendrefs {pos ids var} {
    global ctext linknum curview $var maxrefs

    if {[catch {$ctext index $pos}]} {
	return 0
    }
    $ctext conf -state normal
    $ctext delete $pos "$pos lineend"
    set tags {}
    foreach id $ids {
	foreach tag [set $var\($id\)] {
	    lappend tags [list $tag $id]
	}
    }
    if {[llength $tags] > $maxrefs} {
	$ctext insert $pos "many ([llength $tags])"
    } else {
	set tags [lsort -index 0 -decreasing $tags]
	set sep {}
	foreach ti $tags {
	    set id [lindex $ti 1]
	    set lk link$linknum
	    incr linknum
	    $ctext tag delete $lk
	    $ctext insert $pos $sep
	    $ctext insert $pos [lindex $ti 0] $lk
	    setlink $id $lk
	    set sep ", "
	}
    }
    $ctext conf -state disabled
    return [llength $tags]
}

# called when we have finished computing the nearby tags
proc dispneartags {delay} {
    global selectedline currentid showneartags tagphase

    if {$selectedline eq {} || !$showneartags} return
    after cancel dispnexttag
    if {$delay} {
	after 200 dispnexttag
	set tagphase -1
    } else {
	after idle dispnexttag
	set tagphase 0
    }
}

proc dispnexttag {} {
    global selectedline currentid showneartags tagphase ctext

    if {$selectedline eq {} || !$showneartags} return
    switch -- $tagphase {
	0 {
	    set dtags [desctags $currentid]
	    if {$dtags ne {}} {
		appendrefs precedes $dtags idtags
	    }
	}
	1 {
	    set atags [anctags $currentid]
	    if {$atags ne {}} {
		appendrefs follows $atags idtags
	    }
	}
	2 {
	    set dheads [descheads $currentid]
	    if {$dheads ne {}} {
		if {[appendrefs branch $dheads idheads] > 1
		    && [$ctext get "branch -3c"] eq "h"} {
		    # turn "Branch" into "Branches"
		    $ctext conf -state normal
		    $ctext insert "branch -2c" "es"
		    $ctext conf -state disabled
		}
	    }
	}
    }
    if {[incr tagphase] <= 2} {
	after idle dispnexttag
    }
}

proc make_secsel {l} {
    global linehtag linentag linedtag canv canv2 canv3

    if {![info exists linehtag($l)]} return
    $canv delete secsel
    set t [eval $canv create rect [$canv bbox $linehtag($l)] -outline {{}} \
	       -tags secsel -fill [$canv cget -selectbackground]]
    $canv lower $t
    $canv2 delete secsel
    set t [eval $canv2 create rect [$canv2 bbox $linentag($l)] -outline {{}} \
	       -tags secsel -fill [$canv2 cget -selectbackground]]
    $canv2 lower $t
    $canv3 delete secsel
    set t [eval $canv3 create rect [$canv3 bbox $linedtag($l)] -outline {{}} \
	       -tags secsel -fill [$canv3 cget -selectbackground]]
    $canv3 lower $t
}

proc selectline {l isnew} {
    global canv ctext commitinfo selectedline
    global canvy0 linespc parents children curview
    global currentid sha1entry
    global commentend idtags linknum
    global mergemax numcommits pending_select
    global cmitmode showneartags allcommits
    global targetrow targetid lastscrollrows
    global autoselect

    catch {unset pending_select}
    $canv delete hover
    normalline
    unsel_reflist
    stopfinding
    if {$l < 0 || $l >= $numcommits} return
    set id [commitonrow $l]
    set targetid $id
    set targetrow $l
    set selectedline $l
    set currentid $id
    if {$lastscrollrows < $numcommits} {
	setcanvscroll
    }

    set y [expr {$canvy0 + $l * $linespc}]
    set ymax [lindex [$canv cget -scrollregion] 3]
    set ytop [expr {$y - $linespc - 1}]
    set ybot [expr {$y + $linespc + 1}]
    set wnow [$canv yview]
    set wtop [expr {[lindex $wnow 0] * $ymax}]
    set wbot [expr {[lindex $wnow 1] * $ymax}]
    set wh [expr {$wbot - $wtop}]
    set newtop $wtop
    if {$ytop < $wtop} {
	if {$ybot < $wtop} {
	    set newtop [expr {$y - $wh / 2.0}]
	} else {
	    set newtop $ytop
	    if {$newtop > $wtop - $linespc} {
		set newtop [expr {$wtop - $linespc}]
	    }
	}
    } elseif {$ybot > $wbot} {
	if {$ytop > $wbot} {
	    set newtop [expr {$y - $wh / 2.0}]
	} else {
	    set newtop [expr {$ybot - $wh}]
	    if {$newtop < $wtop + $linespc} {
		set newtop [expr {$wtop + $linespc}]
	    }
	}
    }
    if {$newtop != $wtop} {
	if {$newtop < 0} {
	    set newtop 0
	}
	allcanvs yview moveto [expr {$newtop * 1.0 / $ymax}]
	drawvisible
    }

    make_secsel $l

    if {$isnew} {
	addtohistory [list selbyid $id]
    }

    $sha1entry delete 0 end
    $sha1entry insert 0 $id
    if {$autoselect} {
	$sha1entry selection from 0
	$sha1entry selection to end
    }
    rhighlight_sel $id

    $ctext conf -state normal
    clear_ctext
    set linknum 0
    if {![info exists commitinfo($id)]} {
	getcommit $id
    }
    set info $commitinfo($id)
    set date [formatdate [lindex $info 2]]
    $ctext insert end "[mc "Author"]: [lindex $info 1]  $date\n"
    set date [formatdate [lindex $info 4]]
    $ctext insert end "[mc "Committer"]: [lindex $info 3]  $date\n"
    if {[info exists idtags($id)]} {
	$ctext insert end [mc "Tags:"]
	foreach tag $idtags($id) {
	    $ctext insert end " $tag"
	}
	$ctext insert end "\n"
    }

    set headers {}
    set olds $parents($curview,$id)
    if {[llength $olds] > 1} {
	set np 0
	foreach p $olds {
	    if {$np >= $mergemax} {
		set tag mmax
	    } else {
		set tag m$np
	    }
	    $ctext insert end "[mc "Parent"]: " $tag
	    appendwithlinks [commit_descriptor $p] {}
	    incr np
	}
    } else {
	foreach p $olds {
	    append headers "[mc "Parent"]: [commit_descriptor $p]"
	}
    }

    foreach c $children($curview,$id) {
	append headers "[mc "Child"]:  [commit_descriptor $c]"
    }

    # make anything that looks like a SHA1 ID be a clickable link
    appendwithlinks $headers {}
    if {$showneartags} {
	if {![info exists allcommits]} {
	    getallcommits
	}
	$ctext insert end "[mc "Branch"]: "
	$ctext mark set branch "end -1c"
	$ctext mark gravity branch left
	$ctext insert end "\n[mc "Follows"]: "
	$ctext mark set follows "end -1c"
	$ctext mark gravity follows left
	$ctext insert end "\n[mc "Precedes"]: "
	$ctext mark set precedes "end -1c"
	$ctext mark gravity precedes left
	$ctext insert end "\n"
	dispneartags 1
    }
    $ctext insert end "\n"
    set comment [lindex $info 5]
    if {[string first "\r" $comment] >= 0} {
	set comment [string map {"\r" "\n    "} $comment]
    }
    appendwithlinks $comment {comment}

    $ctext tag remove found 1.0 end
    $ctext conf -state disabled
    set commentend [$ctext index "end - 1c"]

    init_flist [mc "Comments"]
    if {$cmitmode eq "tree"} {
	gettree $id
    } elseif {[llength $olds] <= 1} {
	startdiff $id
    } else {
	mergediff $id
    }
}

proc selfirstline {} {
    unmarkmatches
    selectline 0 1
}

proc sellastline {} {
    global numcommits
    unmarkmatches
    set l [expr {$numcommits - 1}]
    selectline $l 1
}

proc selnextline {dir} {
    global selectedline
    focus .
    if {$selectedline eq {}} return
    set l [expr {$selectedline + $dir}]
    unmarkmatches
    selectline $l 1
}

proc selnextpage {dir} {
    global canv linespc selectedline numcommits

    set lpp [expr {([winfo height $canv] - 2) / $linespc}]
    if {$lpp < 1} {
	set lpp 1
    }
    allcanvs yview scroll [expr {$dir * $lpp}] units
    drawvisible
    if {$selectedline eq {}} return
    set l [expr {$selectedline + $dir * $lpp}]
    if {$l < 0} {
	set l 0
    } elseif {$l >= $numcommits} {
        set l [expr $numcommits - 1]
    }
    unmarkmatches
    selectline $l 1
}

proc unselectline {} {
    global selectedline currentid

    set selectedline {}
    catch {unset currentid}
    allcanvs delete secsel
    rhighlight_none
}

proc reselectline {} {
    global selectedline

    if {$selectedline ne {}} {
	selectline $selectedline 0
    }
}

proc addtohistory {cmd} {
    global history historyindex curview

    set elt [list $curview $cmd]
    if {$historyindex > 0
	&& [lindex $history [expr {$historyindex - 1}]] == $elt} {
	return
    }

    if {$historyindex < [llength $history]} {
	set history [lreplace $history $historyindex end $elt]
    } else {
	lappend history $elt
    }
    incr historyindex
    if {$historyindex > 1} {
	.tf.bar.leftbut conf -state normal
    } else {
	.tf.bar.leftbut conf -state disabled
    }
    .tf.bar.rightbut conf -state disabled
}

proc godo {elt} {
    global curview

    set view [lindex $elt 0]
    set cmd [lindex $elt 1]
    if {$curview != $view} {
	showview $view
    }
    eval $cmd
}

proc goback {} {
    global history historyindex
    focus .

    if {$historyindex > 1} {
	incr historyindex -1
	godo [lindex $history [expr {$historyindex - 1}]]
	.tf.bar.rightbut conf -state normal
    }
    if {$historyindex <= 1} {
	.tf.bar.leftbut conf -state disabled
    }
}

proc goforw {} {
    global history historyindex
    focus .

    if {$historyindex < [llength $history]} {
	set cmd [lindex $history $historyindex]
	incr historyindex
	godo $cmd
	.tf.bar.leftbut conf -state normal
    }
    if {$historyindex >= [llength $history]} {
	.tf.bar.rightbut conf -state disabled
    }
}

proc gettree {id} {
    global treefilelist treeidlist diffids diffmergeid treepending
    global nullid nullid2

    set diffids $id
    catch {unset diffmergeid}
    if {![info exists treefilelist($id)]} {
	if {![info exists treepending]} {
	    if {$id eq $nullid} {
		set cmd [list | git ls-files]
	    } elseif {$id eq $nullid2} {
		set cmd [list | git ls-files --stage -t]
	    } else {
		set cmd [list | git ls-tree -r $id]
	    }
	    if {[catch {set gtf [open $cmd r]}]} {
		return
	    }
	    set treepending $id
	    set treefilelist($id) {}
	    set treeidlist($id) {}
	    fconfigure $gtf -blocking 0
	    filerun $gtf [list gettreeline $gtf $id]
	}
    } else {
	setfilelist $id
    }
}

proc gettreeline {gtf id} {
    global treefilelist treeidlist treepending cmitmode diffids nullid nullid2

    set nl 0
    while {[incr nl] <= 1000 && [gets $gtf line] >= 0} {
	if {$diffids eq $nullid} {
	    set fname $line
	} else {
	    set i [string first "\t" $line]
	    if {$i < 0} continue
	    set fname [string range $line [expr {$i+1}] end]
	    set line [string range $line 0 [expr {$i-1}]]
	    if {$diffids ne $nullid2 && [lindex $line 1] ne "blob"} continue
	    set sha1 [lindex $line 2]
	    if {[string index $fname 0] eq "\""} {
		set fname [lindex $fname 0]
	    }
	    lappend treeidlist($id) $sha1
	}
	lappend treefilelist($id) $fname
    }
    if {![eof $gtf]} {
	return [expr {$nl >= 1000? 2: 1}]
    }
    close $gtf
    unset treepending
    if {$cmitmode ne "tree"} {
	if {![info exists diffmergeid]} {
	    gettreediffs $diffids
	}
    } elseif {$id ne $diffids} {
	gettree $diffids
    } else {
	setfilelist $id
    }
    return 0
}

proc showfile {f} {
    global treefilelist treeidlist diffids nullid nullid2
    global ctext commentend

    set i [lsearch -exact $treefilelist($diffids) $f]
    if {$i < 0} {
	puts "oops, $f not in list for id $diffids"
	return
    }
    if {$diffids eq $nullid} {
	if {[catch {set bf [open $f r]} err]} {
	    puts "oops, can't read $f: $err"
	    return
	}
    } else {
	set blob [lindex $treeidlist($diffids) $i]
	if {[catch {set bf [open [concat | git cat-file blob $blob] r]} err]} {
	    puts "oops, error reading blob $blob: $err"
	    return
	}
    }
    fconfigure $bf -blocking 0
    filerun $bf [list getblobline $bf $diffids]
    $ctext config -state normal
    clear_ctext $commentend
    $ctext insert end "\n"
    $ctext insert end "$f\n" filesep
    $ctext config -state disabled
    $ctext yview $commentend
    settabs 0
}

proc getblobline {bf id} {
    global diffids cmitmode ctext

    if {$id ne $diffids || $cmitmode ne "tree"} {
	catch {close $bf}
	return 0
    }
    $ctext config -state normal
    set nl 0
    while {[incr nl] <= 1000 && [gets $bf line] >= 0} {
	$ctext insert end "$line\n"
    }
    if {[eof $bf]} {
	# delete last newline
	$ctext delete "end - 2c" "end - 1c"
	close $bf
	return 0
    }
    $ctext config -state disabled
    return [expr {$nl >= 1000? 2: 1}]
}

proc mergediff {id} {
    global diffmergeid mdifffd
    global diffids
    global parents
    global diffcontext
    global limitdiffs vfilelimit curview

    set diffmergeid $id
    set diffids $id
    # this doesn't seem to actually affect anything...
    set cmd [concat | git diff-tree --no-commit-id --cc -U$diffcontext $id]
    if {$limitdiffs && $vfilelimit($curview) ne {}} {
	set cmd [concat $cmd -- $vfilelimit($curview)]
    }
    if {[catch {set mdf [open $cmd r]} err]} {
	error_popup "[mc "Error getting merge diffs:"] $err"
	return
    }
    fconfigure $mdf -blocking 0
    set mdifffd($id) $mdf
    set np [llength $parents($curview,$id)]
    settabs $np
    filerun $mdf [list getmergediffline $mdf $id $np]
}

proc getmergediffline {mdf id np} {
    global diffmergeid ctext cflist mergemax
    global difffilestart mdifffd

    $ctext conf -state normal
    set nr 0
    while {[incr nr] <= 1000 && [gets $mdf line] >= 0} {
	if {![info exists diffmergeid] || $id != $diffmergeid
	    || $mdf != $mdifffd($id)} {
	    close $mdf
	    return 0
	}
	if {[regexp {^diff --cc (.*)} $line match fname]} {
	    # start of a new file
	    $ctext insert end "\n"
	    set here [$ctext index "end - 1c"]
	    lappend difffilestart $here
	    add_flist [list $fname]
	    set l [expr {(78 - [string length $fname]) / 2}]
	    set pad [string range "----------------------------------------" 1 $l]
	    $ctext insert end "$pad $fname $pad\n" filesep
	} elseif {[regexp {^@@} $line]} {
	    $ctext insert end "$line\n" hunksep
	} elseif {[regexp {^[0-9a-f]{40}$} $line] || [regexp {^index} $line]} {
	    # do nothing
	} else {
	    # parse the prefix - one ' ', '-' or '+' for each parent
	    set spaces {}
	    set minuses {}
	    set pluses {}
	    set isbad 0
	    for {set j 0} {$j < $np} {incr j} {
		set c [string range $line $j $j]
		if {$c == " "} {
		    lappend spaces $j
		} elseif {$c == "-"} {
		    lappend minuses $j
		} elseif {$c == "+"} {
		    lappend pluses $j
		} else {
		    set isbad 1
		    break
		}
	    }
	    set tags {}
	    set num {}
	    if {!$isbad && $minuses ne {} && $pluses eq {}} {
		# line doesn't appear in result, parents in $minuses have the line
		set num [lindex $minuses 0]
	    } elseif {!$isbad && $pluses ne {} && $minuses eq {}} {
		# line appears in result, parents in $pluses don't have the line
		lappend tags mresult
		set num [lindex $spaces 0]
	    }
	    if {$num ne {}} {
		if {$num >= $mergemax} {
		    set num "max"
		}
		lappend tags m$num
	    }
	    $ctext insert end "$line\n" $tags
	}
    }
    $ctext conf -state disabled
    if {[eof $mdf]} {
	close $mdf
	return 0
    }
    return [expr {$nr >= 1000? 2: 1}]
}

proc startdiff {ids} {
    global treediffs diffids treepending diffmergeid nullid nullid2

    settabs 1
    set diffids $ids
    catch {unset diffmergeid}
    if {![info exists treediffs($ids)] ||
	[lsearch -exact $ids $nullid] >= 0 ||
	[lsearch -exact $ids $nullid2] >= 0} {
	if {![info exists treepending]} {
	    gettreediffs $ids
	}
    } else {
	addtocflist $ids
    }
}

proc path_filter {filter name} {
    foreach p $filter {
	set l [string length $p]
	if {[string index $p end] eq "/"} {
	    if {[string compare -length $l $p $name] == 0} {
		return 1
	    }
	} else {
	    if {[string compare -length $l $p $name] == 0 &&
		([string length $name] == $l ||
		 [string index $name $l] eq "/")} {
		return 1
	    }
	}
    }
    return 0
}

proc addtocflist {ids} {
    global treediffs

    add_flist $treediffs($ids)
    getblobdiffs $ids
}

proc diffcmd {ids flags} {
    global nullid nullid2

    set i [lsearch -exact $ids $nullid]
    set j [lsearch -exact $ids $nullid2]
    if {$i >= 0} {
	if {[llength $ids] > 1 && $j < 0} {
	    # comparing working directory with some specific revision
	    set cmd [concat | git diff-index $flags]
	    if {$i == 0} {
		lappend cmd -R [lindex $ids 1]
	    } else {
		lappend cmd [lindex $ids 0]
	    }
	} else {
	    # comparing working directory with index
	    set cmd [concat | git diff-files $flags]
	    if {$j == 1} {
		lappend cmd -R
	    }
	}
    } elseif {$j >= 0} {
	set cmd [concat | git diff-index --cached $flags]
	if {[llength $ids] > 1} {
	    # comparing index with specific revision
	    if {$i == 0} {
		lappend cmd -R [lindex $ids 1]
	    } else {
		lappend cmd [lindex $ids 0]
	    }
	} else {
	    # comparing index with HEAD
	    lappend cmd HEAD
	}
    } else {
	set cmd [concat | git diff-tree -r $flags $ids]
    }
    return $cmd
}

proc gettreediffs {ids} {
    global treediff treepending

    if {[catch {set gdtf [open [diffcmd $ids {--no-commit-id}] r]}]} return

    set treepending $ids
    set treediff {}
    fconfigure $gdtf -blocking 0
    filerun $gdtf [list gettreediffline $gdtf $ids]
}

proc gettreediffline {gdtf ids} {
    global treediff treediffs treepending diffids diffmergeid
    global cmitmode vfilelimit curview limitdiffs

    set nr 0
    while {[incr nr] <= 1000 && [gets $gdtf line] >= 0} {
	set i [string first "\t" $line]
	if {$i >= 0} {
	    set file [string range $line [expr {$i+1}] end]
	    if {[string index $file 0] eq "\""} {
		set file [lindex $file 0]
	    }
	    lappend treediff $file
	}
    }
    if {![eof $gdtf]} {
	return [expr {$nr >= 1000? 2: 1}]
    }
    close $gdtf
    if {$limitdiffs && $vfilelimit($curview) ne {}} {
	set flist {}
	foreach f $treediff {
	    if {[path_filter $vfilelimit($curview) $f]} {
		lappend flist $f
	    }
	}
	set treediffs($ids) $flist
    } else {
	set treediffs($ids) $treediff
    }
    unset treepending
    if {$cmitmode eq "tree"} {
	gettree $diffids
    } elseif {$ids != $diffids} {
	if {![info exists diffmergeid]} {
	    gettreediffs $diffids
	}
    } else {
	addtocflist $ids
    }
    return 0
}

# empty string or positive integer
proc diffcontextvalidate {v} {
    return [regexp {^(|[1-9][0-9]*)$} $v]
}

proc diffcontextchange {n1 n2 op} {
    global diffcontextstring diffcontext

    if {[string is integer -strict $diffcontextstring]} {
	if {$diffcontextstring > 0} {
	    set diffcontext $diffcontextstring
	    reselectline
	}
    }
}

proc changeignorespace {} {
    reselectline
}

proc getblobdiffs {ids} {
    global blobdifffd diffids env
    global diffinhdr treediffs
    global diffcontext
    global ignorespace
    global limitdiffs vfilelimit curview

    set cmd [diffcmd $ids "-p -C --no-commit-id -U$diffcontext"]
    if {$ignorespace} {
	append cmd " -w"
    }
    if {$limitdiffs && $vfilelimit($curview) ne {}} {
	set cmd [concat $cmd -- $vfilelimit($curview)]
    }
    if {[catch {set bdf [open $cmd r]} err]} {
	puts "error getting diffs: $err"
	return
    }
    set diffinhdr 0
    fconfigure $bdf -blocking 0
    set blobdifffd($ids) $bdf
    filerun $bdf [list getblobdiffline $bdf $diffids]
}

proc setinlist {var i val} {
    global $var

    while {[llength [set $var]] < $i} {
	lappend $var {}
    }
    if {[llength [set $var]] == $i} {
	lappend $var $val
    } else {
	lset $var $i $val
    }
}

proc makediffhdr {fname ids} {
    global ctext curdiffstart treediffs

    set i [lsearch -exact $treediffs($ids) $fname]
    if {$i >= 0} {
	setinlist difffilestart $i $curdiffstart
    }
    set l [expr {(78 - [string length $fname]) / 2}]
    set pad [string range "----------------------------------------" 1 $l]
    $ctext insert $curdiffstart "$pad $fname $pad" filesep
}

proc getblobdiffline {bdf ids} {
    global diffids blobdifffd ctext curdiffstart
    global diffnexthead diffnextnote difffilestart
    global diffinhdr treediffs

    set nr 0
    $ctext conf -state normal
    while {[incr nr] <= 1000 && [gets $bdf line] >= 0} {
	if {$ids != $diffids || $bdf != $blobdifffd($ids)} {
	    close $bdf
	    return 0
	}
	if {![string compare -length 11 "diff --git " $line]} {
	    # trim off "diff --git "
	    set line [string range $line 11 end]
	    set diffinhdr 1
	    # start of a new file
	    $ctext insert end "\n"
	    set curdiffstart [$ctext index "end - 1c"]
	    $ctext insert end "\n" filesep
	    # If the name hasn't changed the length will be odd,
	    # the middle char will be a space, and the two bits either
	    # side will be a/name and b/name, or "a/name" and "b/name".
	    # If the name has changed we'll get "rename from" and
	    # "rename to" or "copy from" and "copy to" lines following this,
	    # and we'll use them to get the filenames.
	    # This complexity is necessary because spaces in the filename(s)
	    # don't get escaped.
	    set l [string length $line]
	    set i [expr {$l / 2}]
	    if {!(($l & 1) && [string index $line $i] eq " " &&
		  [string range $line 2 [expr {$i - 1}]] eq \
		      [string range $line [expr {$i + 3}] end])} {
		continue
	    }
	    # unescape if quoted and chop off the a/ from the front
	    if {[string index $line 0] eq "\""} {
		set fname [string range [lindex $line 0] 2 end]
	    } else {
		set fname [string range $line 2 [expr {$i - 1}]]
	    }
	    makediffhdr $fname $ids

	} elseif {[regexp {^@@ -([0-9]+)(,[0-9]+)? \+([0-9]+)(,[0-9]+)? @@(.*)} \
		       $line match f1l f1c f2l f2c rest]} {
	    $ctext insert end "$line\n" hunksep
	    set diffinhdr 0

	} elseif {$diffinhdr} {
	    if {![string compare -length 12 "rename from " $line]} {
		set fname [string range $line [expr 6 + [string first " from " $line] ] end]
		if {[string index $fname 0] eq "\""} {
		    set fname [lindex $fname 0]
		}
		set i [lsearch -exact $treediffs($ids) $fname]
		if {$i >= 0} {
		    setinlist difffilestart $i $curdiffstart
		}
	    } elseif {![string compare -length 10 $line "rename to "] ||
		      ![string compare -length 8 $line "copy to "]} {
		set fname [string range $line [expr 4 + [string first " to " $line] ] end]
		if {[string index $fname 0] eq "\""} {
		    set fname [lindex $fname 0]
		}
		makediffhdr $fname $ids
	    } elseif {[string compare -length 3 $line "---"] == 0} {
		# do nothing
		continue
	    } elseif {[string compare -length 3 $line "+++"] == 0} {
		set diffinhdr 0
		continue
	    }
	    $ctext insert end "$line\n" filesep

	} else {
	    set x [string range $line 0 0]
	    if {$x == "-" || $x == "+"} {
		set tag [expr {$x == "+"}]
		$ctext insert end "$line\n" d$tag
	    } elseif {$x == " "} {
		$ctext insert end "$line\n"
	    } else {
		# "\ No newline at end of file",
		# or something else we don't recognize
		$ctext insert end "$line\n" hunksep
	    }
	}
    }
    $ctext conf -state disabled
    if {[eof $bdf]} {
	close $bdf
	return 0
    }
    return [expr {$nr >= 1000? 2: 1}]
}

proc changediffdisp {} {
    global ctext diffelide

    $ctext tag conf d0 -elide [lindex $diffelide 0]
    $ctext tag conf d1 -elide [lindex $diffelide 1]
}

proc highlightfile {loc cline} {
    global ctext cflist cflist_top

    $ctext yview $loc
    $cflist tag remove highlight $cflist_top.0 "$cflist_top.0 lineend"
    $cflist tag add highlight $cline.0 "$cline.0 lineend"
    $cflist see $cline.0
    set cflist_top $cline
}

proc prevfile {} {
    global difffilestart ctext cmitmode

    if {$cmitmode eq "tree"} return
    set prev 0.0
    set prevline 1
    set here [$ctext index @0,0]
    foreach loc $difffilestart {
	if {[$ctext compare $loc >= $here]} {
	    highlightfile $prev $prevline
	    return
	}
	set prev $loc
	incr prevline
    }
    highlightfile $prev $prevline
}

proc nextfile {} {
    global difffilestart ctext cmitmode

    if {$cmitmode eq "tree"} return
    set here [$ctext index @0,0]
    set line 1
    foreach loc $difffilestart {
	incr line
	if {[$ctext compare $loc > $here]} {
	    highlightfile $loc $line
	    return
	}
    }
}

proc clear_ctext {{first 1.0}} {
    global ctext smarktop smarkbot
    global pendinglinks

    set l [lindex [split $first .] 0]
    if {![info exists smarktop] || [$ctext compare $first < $smarktop.0]} {
	set smarktop $l
    }
    if {![info exists smarkbot] || [$ctext compare $first < $smarkbot.0]} {
	set smarkbot $l
    }
    $ctext delete $first end
    if {$first eq "1.0"} {
	catch {unset pendinglinks}
    }
}

proc settabs {{firstab {}}} {
    global firsttabstop tabstop ctext have_tk85

    if {$firstab ne {} && $have_tk85} {
	set firsttabstop $firstab
    }
    set w [font measure textfont "0"]
    if {$firsttabstop != 0} {
	$ctext conf -tabs [list [expr {($firsttabstop + $tabstop) * $w}] \
			       [expr {($firsttabstop + 2 * $tabstop) * $w}]]
    } elseif {$have_tk85 || $tabstop != 8} {
	$ctext conf -tabs [expr {$tabstop * $w}]
    } else {
	$ctext conf -tabs {}
    }
}

proc incrsearch {name ix op} {
    global ctext searchstring searchdirn

    $ctext tag remove found 1.0 end
    if {[catch {$ctext index anchor}]} {
	# no anchor set, use start of selection, or of visible area
	set sel [$ctext tag ranges sel]
	if {$sel ne {}} {
	    $ctext mark set anchor [lindex $sel 0]
	} elseif {$searchdirn eq "-forwards"} {
	    $ctext mark set anchor @0,0
	} else {
	    $ctext mark set anchor @0,[winfo height $ctext]
	}
    }
    if {$searchstring ne {}} {
	set here [$ctext search $searchdirn -- $searchstring anchor]
	if {$here ne {}} {
	    $ctext see $here
	}
	searchmarkvisible 1
    }
}

proc dosearch {} {
    global sstring ctext searchstring searchdirn

    focus $sstring
    $sstring icursor end
    set searchdirn -forwards
    if {$searchstring ne {}} {
	set sel [$ctext tag ranges sel]
	if {$sel ne {}} {
	    set start "[lindex $sel 0] + 1c"
	} elseif {[catch {set start [$ctext index anchor]}]} {
	    set start "@0,0"
	}
	set match [$ctext search -count mlen -- $searchstring $start]
	$ctext tag remove sel 1.0 end
	if {$match eq {}} {
	    bell
	    return
	}
	$ctext see $match
	set mend "$match + $mlen c"
	$ctext tag add sel $match $mend
	$ctext mark unset anchor
    }
}

proc dosearchback {} {
    global sstring ctext searchstring searchdirn

    focus $sstring
    $sstring icursor end
    set searchdirn -backwards
    if {$searchstring ne {}} {
	set sel [$ctext tag ranges sel]
	if {$sel ne {}} {
	    set start [lindex $sel 0]
	} elseif {[catch {set start [$ctext index anchor]}]} {
	    set start @0,[winfo height $ctext]
	}
	set match [$ctext search -backwards -count ml -- $searchstring $start]
	$ctext tag remove sel 1.0 end
	if {$match eq {}} {
	    bell
	    return
	}
	$ctext see $match
	set mend "$match + $ml c"
	$ctext tag add sel $match $mend
	$ctext mark unset anchor
    }
}

proc searchmark {first last} {
    global ctext searchstring

    set mend $first.0
    while {1} {
	set match [$ctext search -count mlen -- $searchstring $mend $last.end]
	if {$match eq {}} break
	set mend "$match + $mlen c"
	$ctext tag add found $match $mend
    }
}

proc searchmarkvisible {doall} {
    global ctext smarktop smarkbot

    set topline [lindex [split [$ctext index @0,0] .] 0]
    set botline [lindex [split [$ctext index @0,[winfo height $ctext]] .] 0]
    if {$doall || $botline < $smarktop || $topline > $smarkbot} {
	# no overlap with previous
	searchmark $topline $botline
	set smarktop $topline
	set smarkbot $botline
    } else {
	if {$topline < $smarktop} {
	    searchmark $topline [expr {$smarktop-1}]
	    set smarktop $topline
	}
	if {$botline > $smarkbot} {
	    searchmark [expr {$smarkbot+1}] $botline
	    set smarkbot $botline
	}
    }
}

proc scrolltext {f0 f1} {
    global searchstring

    .bleft.bottom.sb set $f0 $f1
    if {$searchstring ne {}} {
	searchmarkvisible 0
    }
}

proc setcoords {} {
    global linespc charspc canvx0 canvy0
    global xspc1 xspc2 lthickness

    set linespc [font metrics mainfont -linespace]
    set charspc [font measure mainfont "m"]
    set canvy0 [expr {int(3 + 0.5 * $linespc)}]
    set canvx0 [expr {int(3 + 0.5 * $linespc)}]
    set lthickness [expr {int($linespc / 9) + 1}]
    set xspc1(0) $linespc
    set xspc2 $linespc
}

proc redisplay {} {
    global canv
    global selectedline

    set ymax [lindex [$canv cget -scrollregion] 3]
    if {$ymax eq {} || $ymax == 0} return
    set span [$canv yview]
    clear_display
    setcanvscroll
    allcanvs yview moveto [lindex $span 0]
    drawvisible
    if {$selectedline ne {}} {
	selectline $selectedline 0
	allcanvs yview moveto [lindex $span 0]
    }
}

proc parsefont {f n} {
    global fontattr

    set fontattr($f,family) [lindex $n 0]
    set s [lindex $n 1]
    if {$s eq {} || $s == 0} {
	set s 10
    } elseif {$s < 0} {
	set s [expr {int(-$s / [winfo fpixels . 1p] + 0.5)}]
    }
    set fontattr($f,size) $s
    set fontattr($f,weight) normal
    set fontattr($f,slant) roman
    foreach style [lrange $n 2 end] {
	switch -- $style {
	    "normal" -
	    "bold"   {set fontattr($f,weight) $style}
	    "roman" -
	    "italic" {set fontattr($f,slant) $style}
	}
    }
}

proc fontflags {f {isbold 0}} {
    global fontattr

    return [list -family $fontattr($f,family) -size $fontattr($f,size) \
		-weight [expr {$isbold? "bold": $fontattr($f,weight)}] \
		-slant $fontattr($f,slant)]
}

proc fontname {f} {
    global fontattr

    set n [list $fontattr($f,family) $fontattr($f,size)]
    if {$fontattr($f,weight) eq "bold"} {
	lappend n "bold"
    }
    if {$fontattr($f,slant) eq "italic"} {
	lappend n "italic"
    }
    return $n
}

proc incrfont {inc} {
    global mainfont textfont ctext canv cflist showrefstop
    global stopped entries fontattr

    unmarkmatches
    set s $fontattr(mainfont,size)
    incr s $inc
    if {$s < 1} {
	set s 1
    }
    set fontattr(mainfont,size) $s
    font config mainfont -size $s
    font config mainfontbold -size $s
    set mainfont [fontname mainfont]
    set s $fontattr(textfont,size)
    incr s $inc
    if {$s < 1} {
	set s 1
    }
    set fontattr(textfont,size) $s
    font config textfont -size $s
    font config textfontbold -size $s
    set textfont [fontname textfont]
    setcoords
    settabs
    redisplay
}

proc clearsha1 {} {
    global sha1entry sha1string
    if {[string length $sha1string] == 40} {
	$sha1entry delete 0 end
    }
}

proc sha1change {n1 n2 op} {
    global sha1string currentid sha1but
    if {$sha1string == {}
	|| ([info exists currentid] && $sha1string == $currentid)} {
	set state disabled
    } else {
	set state normal
    }
    if {[$sha1but cget -state] == $state} return
    if {$state == "normal"} {
	$sha1but conf -state normal -relief raised -text "[mc "Goto:"] "
    } else {
	$sha1but conf -state disabled -relief flat -text "[mc "SHA1 ID:"] "
    }
}

proc gotocommit {} {
    global sha1string tagids headids curview varcid

    if {$sha1string == {}
	|| ([info exists currentid] && $sha1string == $currentid)} return
    if {[info exists tagids($sha1string)]} {
	set id $tagids($sha1string)
    } elseif {[info exists headids($sha1string)]} {
	set id $headids($sha1string)
    } else {
	set id [string tolower $sha1string]
	if {[regexp {^[0-9a-f]{4,39}$} $id]} {
	    set matches [array names varcid "$curview,$id*"]
	    if {$matches ne {}} {
		if {[llength $matches] > 1} {
		    error_popup [mc "Short SHA1 id %s is ambiguous" $id]
		    return
		}
		set id [lindex [split [lindex $matches 0] ","] 1]
	    }
	}
    }
    if {[commitinview $id $curview]} {
	selectline [rowofcommit $id] 1
	return
    }
    if {[regexp {^[0-9a-fA-F]{4,}$} $sha1string]} {
	set msg [mc "SHA1 id %s is not known" $sha1string]
    } else {
	set msg [mc "Tag/Head %s is not known" $sha1string]
    }
    error_popup $msg
}

proc lineenter {x y id} {
    global hoverx hovery hoverid hovertimer
    global commitinfo canv

    if {![info exists commitinfo($id)] && ![getcommit $id]} return
    set hoverx $x
    set hovery $y
    set hoverid $id
    if {[info exists hovertimer]} {
	after cancel $hovertimer
    }
    set hovertimer [after 500 linehover]
    $canv delete hover
}

proc linemotion {x y id} {
    global hoverx hovery hoverid hovertimer

    if {[info exists hoverid] && $id == $hoverid} {
	set hoverx $x
	set hovery $y
	if {[info exists hovertimer]} {
	    after cancel $hovertimer
	}
	set hovertimer [after 500 linehover]
    }
}

proc lineleave {id} {
    global hoverid hovertimer canv

    if {[info exists hoverid] && $id == $hoverid} {
	$canv delete hover
	if {[info exists hovertimer]} {
	    after cancel $hovertimer
	    unset hovertimer
	}
	unset hoverid
    }
}

proc linehover {} {
    global hoverx hovery hoverid hovertimer
    global canv linespc lthickness
    global commitinfo

    set text [lindex $commitinfo($hoverid) 0]
    set ymax [lindex [$canv cget -scrollregion] 3]
    if {$ymax == {}} return
    set yfrac [lindex [$canv yview] 0]
    set x [expr {$hoverx + 2 * $linespc}]
    set y [expr {$hovery + $yfrac * $ymax - $linespc / 2}]
    set x0 [expr {$x - 2 * $lthickness}]
    set y0 [expr {$y - 2 * $lthickness}]
    set x1 [expr {$x + [font measure mainfont $text] + 2 * $lthickness}]
    set y1 [expr {$y + $linespc + 2 * $lthickness}]
    set t [$canv create rectangle $x0 $y0 $x1 $y1 \
	       -fill \#ffff80 -outline black -width 1 -tags hover]
    $canv raise $t
    set t [$canv create text $x $y -anchor nw -text $text -tags hover \
	       -font mainfont]
    $canv raise $t
}

proc clickisonarrow {id y} {
    global lthickness

    set ranges [rowranges $id]
    set thresh [expr {2 * $lthickness + 6}]
    set n [expr {[llength $ranges] - 1}]
    for {set i 1} {$i < $n} {incr i} {
	set row [lindex $ranges $i]
	if {abs([yc $row] - $y) < $thresh} {
	    return $i
	}
    }
    return {}
}

proc arrowjump {id n y} {
    global canv

    # 1 <-> 2, 3 <-> 4, etc...
    set n [expr {(($n - 1) ^ 1) + 1}]
    set row [lindex [rowranges $id] $n]
    set yt [yc $row]
    set ymax [lindex [$canv cget -scrollregion] 3]
    if {$ymax eq {} || $ymax <= 0} return
    set view [$canv yview]
    set yspan [expr {[lindex $view 1] - [lindex $view 0]}]
    set yfrac [expr {$yt / $ymax - $yspan / 2}]
    if {$yfrac < 0} {
	set yfrac 0
    }
    allcanvs yview moveto $yfrac
}

proc lineclick {x y id isnew} {
    global ctext commitinfo children canv thickerline curview

    if {![info exists commitinfo($id)] && ![getcommit $id]} return
    unmarkmatches
    unselectline
    normalline
    $canv delete hover
    # draw this line thicker than normal
    set thickerline $id
    drawlines $id
    if {$isnew} {
	set ymax [lindex [$canv cget -scrollregion] 3]
	if {$ymax eq {}} return
	set yfrac [lindex [$canv yview] 0]
	set y [expr {$y + $yfrac * $ymax}]
    }
    set dirn [clickisonarrow $id $y]
    if {$dirn ne {}} {
	arrowjump $id $dirn $y
	return
    }

    if {$isnew} {
	addtohistory [list lineclick $x $y $id 0]
    }
    # fill the details pane with info about this line
    $ctext conf -state normal
    clear_ctext
    settabs 0
    $ctext insert end "[mc "Parent"]:\t"
    $ctext insert end $id link0
    setlink $id link0
    set info $commitinfo($id)
    $ctext insert end "\n\t[lindex $info 0]\n"
    $ctext insert end "\t[mc "Author"]:\t[lindex $info 1]\n"
    set date [formatdate [lindex $info 2]]
    $ctext insert end "\t[mc "Date"]:\t$date\n"
    set kids $children($curview,$id)
    if {$kids ne {}} {
	$ctext insert end "\n[mc "Children"]:"
	set i 0
	foreach child $kids {
	    incr i
	    if {![info exists commitinfo($child)] && ![getcommit $child]} continue
	    set info $commitinfo($child)
	    $ctext insert end "\n\t"
	    $ctext insert end $child link$i
	    setlink $child link$i
	    $ctext insert end "\n\t[lindex $info 0]"
	    $ctext insert end "\n\t[mc "Author"]:\t[lindex $info 1]"
	    set date [formatdate [lindex $info 2]]
	    $ctext insert end "\n\t[mc "Date"]:\t$date\n"
	}
    }
    $ctext conf -state disabled
    init_flist {}
}

proc normalline {} {
    global thickerline
    if {[info exists thickerline]} {
	set id $thickerline
	unset thickerline
	drawlines $id
    }
}

proc selbyid {id} {
    global curview
    if {[commitinview $id $curview]} {
	selectline [rowofcommit $id] 1
    }
}

proc mstime {} {
    global startmstime
    if {![info exists startmstime]} {
	set startmstime [clock clicks -milliseconds]
    }
    return [format "%.3f" [expr {([clock click -milliseconds] - $startmstime) / 1000.0}]]
}

proc rowmenu {x y id} {
    global rowctxmenu selectedline rowmenuid curview
    global nullid nullid2 fakerowmenu mainhead

    stopfinding
    set rowmenuid $id
    if {$selectedline eq {} || [rowofcommit $id] eq $selectedline} {
	set state disabled
    } else {
	set state normal
    }
    if {$id ne $nullid && $id ne $nullid2} {
	set menu $rowctxmenu
	if {$mainhead ne {}} {
	    $menu entryconfigure 7 -label [mc "Reset %s branch to here" $mainhead]
	} else {
	    $menu entryconfigure 7 -label [mc "Detached head: can't reset" $mainhead] -state disabled
	}
    } else {
	set menu $fakerowmenu
    }
    $menu entryconfigure [mc "Diff this -> selected"] -state $state
    $menu entryconfigure [mc "Diff selected -> this"] -state $state
    $menu entryconfigure [mc "Make patch"] -state $state
    tk_popup $menu $x $y
}

proc diffvssel {dirn} {
    global rowmenuid selectedline

    if {$selectedline eq {}} return
    if {$dirn} {
	set oldid [commitonrow $selectedline]
	set newid $rowmenuid
    } else {
	set oldid $rowmenuid
	set newid [commitonrow $selectedline]
    }
    addtohistory [list doseldiff $oldid $newid]
    doseldiff $oldid $newid
}

proc doseldiff {oldid newid} {
    global ctext
    global commitinfo

    $ctext conf -state normal
    clear_ctext
    init_flist [mc "Top"]
    $ctext insert end "[mc "From"] "
    $ctext insert end $oldid link0
    setlink $oldid link0
    $ctext insert end "\n     "
    $ctext insert end [lindex $commitinfo($oldid) 0]
    $ctext insert end "\n\n[mc "To"]   "
    $ctext insert end $newid link1
    setlink $newid link1
    $ctext insert end "\n     "
    $ctext insert end [lindex $commitinfo($newid) 0]
    $ctext insert end "\n"
    $ctext conf -state disabled
    $ctext tag remove found 1.0 end
    startdiff [list $oldid $newid]
}

proc mkpatch {} {
    global rowmenuid currentid commitinfo patchtop patchnum

    if {![info exists currentid]} return
    set oldid $currentid
    set oldhead [lindex $commitinfo($oldid) 0]
    set newid $rowmenuid
    set newhead [lindex $commitinfo($newid) 0]
    set top .patch
    set patchtop $top
    catch {destroy $top}
    toplevel $top
    label $top.title -text [mc "Generate patch"]
    grid $top.title - -pady 10
    label $top.from -text [mc "From:"]
    entry $top.fromsha1 -width 40 -relief flat
    $top.fromsha1 insert 0 $oldid
    $top.fromsha1 conf -state readonly
    grid $top.from $top.fromsha1 -sticky w
    entry $top.fromhead -width 60 -relief flat
    $top.fromhead insert 0 $oldhead
    $top.fromhead conf -state readonly
    grid x $top.fromhead -sticky w
    label $top.to -text [mc "To:"]
    entry $top.tosha1 -width 40 -relief flat
    $top.tosha1 insert 0 $newid
    $top.tosha1 conf -state readonly
    grid $top.to $top.tosha1 -sticky w
    entry $top.tohead -width 60 -relief flat
    $top.tohead insert 0 $newhead
    $top.tohead conf -state readonly
    grid x $top.tohead -sticky w
    button $top.rev -text [mc "Reverse"] -command mkpatchrev -padx 5
    grid $top.rev x -pady 10
    label $top.flab -text [mc "Output file:"]
    entry $top.fname -width 60
    $top.fname insert 0 [file normalize "patch$patchnum.patch"]
    incr patchnum
    grid $top.flab $top.fname -sticky w
    frame $top.buts
    button $top.buts.gen -text [mc "Generate"] -command mkpatchgo
    button $top.buts.can -text [mc "Cancel"] -command mkpatchcan
    grid $top.buts.gen $top.buts.can
    grid columnconfigure $top.buts 0 -weight 1 -uniform a
    grid columnconfigure $top.buts 1 -weight 1 -uniform a
    grid $top.buts - -pady 10 -sticky ew
    focus $top.fname
}

proc mkpatchrev {} {
    global patchtop

    set oldid [$patchtop.fromsha1 get]
    set oldhead [$patchtop.fromhead get]
    set newid [$patchtop.tosha1 get]
    set newhead [$patchtop.tohead get]
    foreach e [list fromsha1 fromhead tosha1 tohead] \
	    v [list $newid $newhead $oldid $oldhead] {
	$patchtop.$e conf -state normal
	$patchtop.$e delete 0 end
	$patchtop.$e insert 0 $v
	$patchtop.$e conf -state readonly
    }
}

proc mkpatchgo {} {
    global patchtop nullid nullid2

    set oldid [$patchtop.fromsha1 get]
    set newid [$patchtop.tosha1 get]
    set fname [$patchtop.fname get]
    set cmd [diffcmd [list $oldid $newid] -p]
    # trim off the initial "|"
    set cmd [lrange $cmd 1 end]
    lappend cmd >$fname &
    if {[catch {eval exec $cmd} err]} {
	error_popup "[mc "Error creating patch:"] $err"
    }
    catch {destroy $patchtop}
    unset patchtop
}

proc mkpatchcan {} {
    global patchtop

    catch {destroy $patchtop}
    unset patchtop
}

proc mktag {} {
    global rowmenuid mktagtop commitinfo

    set top .maketag
    set mktagtop $top
    catch {destroy $top}
    toplevel $top
    label $top.title -text [mc "Create tag"]
    grid $top.title - -pady 10
    label $top.id -text [mc "ID:"]
    entry $top.sha1 -width 40 -relief flat
    $top.sha1 insert 0 $rowmenuid
    $top.sha1 conf -state readonly
    grid $top.id $top.sha1 -sticky w
    entry $top.head -width 60 -relief flat
    $top.head insert 0 [lindex $commitinfo($rowmenuid) 0]
    $top.head conf -state readonly
    grid x $top.head -sticky w
    label $top.tlab -text [mc "Tag name:"]
    entry $top.tag -width 60
    grid $top.tlab $top.tag -sticky w
    frame $top.buts
    button $top.buts.gen -text [mc "Create"] -command mktaggo
    button $top.buts.can -text [mc "Cancel"] -command mktagcan
    grid $top.buts.gen $top.buts.can
    grid columnconfigure $top.buts 0 -weight 1 -uniform a
    grid columnconfigure $top.buts 1 -weight 1 -uniform a
    grid $top.buts - -pady 10 -sticky ew
    focus $top.tag
}

proc domktag {} {
    global mktagtop env tagids idtags

    set id [$mktagtop.sha1 get]
    set tag [$mktagtop.tag get]
    if {$tag == {}} {
	error_popup [mc "No tag name specified"]
	return
    }
    if {[info exists tagids($tag)]} {
	error_popup [mc "Tag \"%s\" already exists" $tag]
	return
    }
    if {[catch {
	exec git tag $tag $id
    } err]} {
	error_popup "[mc "Error creating tag:"] $err"
	return
    }

    set tagids($tag) $id
    lappend idtags($id) $tag
    redrawtags $id
    addedtag $id
    dispneartags 0
    run refill_reflist
}

proc redrawtags {id} {
    global canv linehtag idpos currentid curview cmitlisted
    global canvxmax iddrawn circleitem mainheadid circlecolors

    if {![commitinview $id $curview]} return
    if {![info exists iddrawn($id)]} return
    set row [rowofcommit $id]
    if {$id eq $mainheadid} {
	set ofill yellow
    } else {
	set ofill [lindex $circlecolors $cmitlisted($curview,$id)]
    }
    $canv itemconf $circleitem($row) -fill $ofill
    $canv delete tag.$id
    set xt [eval drawtags $id $idpos($id)]
    $canv coords $linehtag($row) $xt [lindex $idpos($id) 2]
    set text [$canv itemcget $linehtag($row) -text]
    set font [$canv itemcget $linehtag($row) -font]
    set xr [expr {$xt + [font measure $font $text]}]
    if {$xr > $canvxmax} {
	set canvxmax $xr
	setcanvscroll
    }
    if {[info exists currentid] && $currentid == $id} {
	make_secsel $row
    }
}

proc mktagcan {} {
    global mktagtop

    catch {destroy $mktagtop}
    unset mktagtop
}

proc mktaggo {} {
    domktag
    mktagcan
}

proc writecommit {} {
    global rowmenuid wrcomtop commitinfo wrcomcmd

    set top .writecommit
    set wrcomtop $top
    catch {destroy $top}
    toplevel $top
    label $top.title -text [mc "Write commit to file"]
    grid $top.title - -pady 10
    label $top.id -text [mc "ID:"]
    entry $top.sha1 -width 40 -relief flat
    $top.sha1 insert 0 $rowmenuid
    $top.sha1 conf -state readonly
    grid $top.id $top.sha1 -sticky w
    entry $top.head -width 60 -relief flat
    $top.head insert 0 [lindex $commitinfo($rowmenuid) 0]
    $top.head conf -state readonly
    grid x $top.head -sticky w
    label $top.clab -text [mc "Command:"]
    entry $top.cmd -width 60 -textvariable wrcomcmd
    grid $top.clab $top.cmd -sticky w -pady 10
    label $top.flab -text [mc "Output file:"]
    entry $top.fname -width 60
    $top.fname insert 0 [file normalize "commit-[string range $rowmenuid 0 6]"]
    grid $top.flab $top.fname -sticky w
    frame $top.buts
    button $top.buts.gen -text [mc "Write"] -command wrcomgo
    button $top.buts.can -text [mc "Cancel"] -command wrcomcan
    grid $top.buts.gen $top.buts.can
    grid columnconfigure $top.buts 0 -weight 1 -uniform a
    grid columnconfigure $top.buts 1 -weight 1 -uniform a
    grid $top.buts - -pady 10 -sticky ew
    focus $top.fname
}

proc wrcomgo {} {
    global wrcomtop

    set id [$wrcomtop.sha1 get]
    set cmd "echo $id | [$wrcomtop.cmd get]"
    set fname [$wrcomtop.fname get]
    if {[catch {exec sh -c $cmd >$fname &} err]} {
	error_popup "[mc "Error writing commit:"] $err"
    }
    catch {destroy $wrcomtop}
    unset wrcomtop
}

proc wrcomcan {} {
    global wrcomtop

    catch {destroy $wrcomtop}
    unset wrcomtop
}

proc mkbranch {} {
    global rowmenuid mkbrtop

    set top .makebranch
    catch {destroy $top}
    toplevel $top
    label $top.title -text [mc "Create new branch"]
    grid $top.title - -pady 10
    label $top.id -text [mc "ID:"]
    entry $top.sha1 -width 40 -relief flat
    $top.sha1 insert 0 $rowmenuid
    $top.sha1 conf -state readonly
    grid $top.id $top.sha1 -sticky w
    label $top.nlab -text [mc "Name:"]
    entry $top.name -width 40
    grid $top.nlab $top.name -sticky w
    frame $top.buts
    button $top.buts.go -text [mc "Create"] -command [list mkbrgo $top]
    button $top.buts.can -text [mc "Cancel"] -command "catch {destroy $top}"
    grid $top.buts.go $top.buts.can
    grid columnconfigure $top.buts 0 -weight 1 -uniform a
    grid columnconfigure $top.buts 1 -weight 1 -uniform a
    grid $top.buts - -pady 10 -sticky ew
    focus $top.name
}

proc mkbrgo {top} {
    global headids idheads

    set name [$top.name get]
    set id [$top.sha1 get]
    if {$name eq {}} {
	error_popup [mc "Please specify a name for the new branch"]
	return
    }
    catch {destroy $top}
    nowbusy newbranch
    update
    if {[catch {
	exec git branch $name $id
    } err]} {
	notbusy newbranch
	error_popup $err
    } else {
	set headids($name) $id
	lappend idheads($id) $name
	addedhead $id $name
	notbusy newbranch
	redrawtags $id
	dispneartags 0
	run refill_reflist
    }
}

proc cherrypick {} {
    global rowmenuid curview
    global mainhead mainheadid

    set oldhead [exec git rev-parse HEAD]
    set dheads [descheads $rowmenuid]
    if {$dheads ne {} && [lsearch -exact $dheads $oldhead] >= 0} {
	set ok [confirm_popup [mc "Commit %s is already\
		included in branch %s -- really re-apply it?" \
				   [string range $rowmenuid 0 7] $mainhead]]
	if {!$ok} return
    }
    nowbusy cherrypick [mc "Cherry-picking"]
    update
    # Unfortunately git-cherry-pick writes stuff to stderr even when
    # no error occurs, and exec takes that as an indication of error...
    if {[catch {exec sh -c "git cherry-pick -r $rowmenuid 2>&1"} err]} {
	notbusy cherrypick
	error_popup $err
	return
    }
    set newhead [exec git rev-parse HEAD]
    if {$newhead eq $oldhead} {
	notbusy cherrypick
	error_popup [mc "No changes committed"]
	return
    }
    addnewchild $newhead $oldhead
    if {[commitinview $oldhead $curview]} {
	insertrow $newhead $oldhead $curview
	if {$mainhead ne {}} {
	    movehead $newhead $mainhead
	    movedhead $newhead $mainhead
	}
	set mainheadid $newhead
	redrawtags $oldhead
	redrawtags $newhead
	selbyid $newhead
    }
    notbusy cherrypick
}

proc resethead {} {
    global mainhead rowmenuid confirm_ok resettype

    set confirm_ok 0
    set w ".confirmreset"
    toplevel $w
    wm transient $w .
    wm title $w [mc "Confirm reset"]
    message $w.m -text \
	[mc "Reset branch %s to %s?" $mainhead [string range $rowmenuid 0 7]] \
	-justify center -aspect 1000
    pack $w.m -side top -fill x -padx 20 -pady 20
    frame $w.f -relief sunken -border 2
    message $w.f.rt -text [mc "Reset type:"] -aspect 1000
    grid $w.f.rt -sticky w
    set resettype mixed
    radiobutton $w.f.soft -value soft -variable resettype -justify left \
	-text [mc "Soft: Leave working tree and index untouched"]
    grid $w.f.soft -sticky w
    radiobutton $w.f.mixed -value mixed -variable resettype -justify left \
	-text [mc "Mixed: Leave working tree untouched, reset index"]
    grid $w.f.mixed -sticky w
    radiobutton $w.f.hard -value hard -variable resettype -justify left \
	-text [mc "Hard: Reset working tree and index\n(discard ALL local changes)"]
    grid $w.f.hard -sticky w
    pack $w.f -side top -fill x
    button $w.ok -text [mc OK] -command "set confirm_ok 1; destroy $w"
    pack $w.ok -side left -fill x -padx 20 -pady 20
    button $w.cancel -text [mc Cancel] -command "destroy $w"
    pack $w.cancel -side right -fill x -padx 20 -pady 20
    bind $w <Visibility> "grab $w; focus $w"
    tkwait window $w
    if {!$confirm_ok} return
    if {[catch {set fd [open \
	    [list | git reset --$resettype $rowmenuid 2>@1] r]} err]} {
	error_popup $err
    } else {
	dohidelocalchanges
	filerun $fd [list readresetstat $fd]
	nowbusy reset [mc "Resetting"]
	selbyid $rowmenuid
    }
}

proc readresetstat {fd} {
    global mainhead mainheadid showlocalchanges rprogcoord

    if {[gets $fd line] >= 0} {
	if {[regexp {([0-9]+)% \(([0-9]+)/([0-9]+)\)} $line match p m n]} {
	    set rprogcoord [expr {1.0 * $m / $n}]
	    adjustprogress
	}
	return 1
    }
    set rprogcoord 0
    adjustprogress
    notbusy reset
    if {[catch {close $fd} err]} {
	error_popup $err
    }
    set oldhead $mainheadid
    set newhead [exec git rev-parse HEAD]
    if {$newhead ne $oldhead} {
	movehead $newhead $mainhead
	movedhead $newhead $mainhead
	set mainheadid $newhead
	redrawtags $oldhead
	redrawtags $newhead
    }
    if {$showlocalchanges} {
	doshowlocalchanges
    }
    return 0
}

# context menu for a head
proc headmenu {x y id head} {
    global headmenuid headmenuhead headctxmenu mainhead

    stopfinding
    set headmenuid $id
    set headmenuhead $head
    set state normal
    if {$head eq $mainhead} {
	set state disabled
    }
    $headctxmenu entryconfigure 0 -state $state
    $headctxmenu entryconfigure 1 -state $state
    tk_popup $headctxmenu $x $y
}

proc cobranch {} {
    global headmenuid headmenuhead headids
    global showlocalchanges mainheadid

    # check the tree is clean first??
    nowbusy checkout [mc "Checking out"]
    update
    dohidelocalchanges
    if {[catch {
	set fd [open [list | git checkout $headmenuhead 2>@1] r]
    } err]} {
	notbusy checkout
	error_popup $err
	if {$showlocalchanges} {
	    dodiffindex
	}
    } else {
	filerun $fd [list readcheckoutstat $fd $headmenuhead $headmenuid]
    }
}

proc readcheckoutstat {fd newhead newheadid} {
    global mainhead mainheadid headids showlocalchanges progresscoords

    if {[gets $fd line] >= 0} {
	if {[regexp {([0-9]+)% \(([0-9]+)/([0-9]+)\)} $line match p m n]} {
	    set progresscoords [list 0 [expr {1.0 * $m / $n}]]
	    adjustprogress
	}
	return 1
    }
    set progresscoords {0 0}
    adjustprogress
    notbusy checkout
    if {[catch {close $fd} err]} {
	error_popup $err
    }
    set oldmainid $mainheadid
    set mainhead $newhead
    set mainheadid $newheadid
    redrawtags $oldmainid
    redrawtags $newheadid
    selbyid $newheadid
    if {$showlocalchanges} {
	dodiffindex
    }
}

proc rmbranch {} {
    global headmenuid headmenuhead mainhead
    global idheads

    set head $headmenuhead
    set id $headmenuid
    # this check shouldn't be needed any more...
    if {$head eq $mainhead} {
	error_popup [mc "Cannot delete the currently checked-out branch"]
	return
    }
    set dheads [descheads $id]
    if {[llength $dheads] == 1 && $idheads($dheads) eq $head} {
	# the stuff on this branch isn't on any other branch
	if {![confirm_popup [mc "The commits on branch %s aren't on any other\
			branch.\nReally delete branch %s?" $head $head]]} return
    }
    nowbusy rmbranch
    update
    if {[catch {exec git branch -D $head} err]} {
	notbusy rmbranch
	error_popup $err
	return
    }
    removehead $id $head
    removedhead $id $head
    redrawtags $id
    notbusy rmbranch
    dispneartags 0
    run refill_reflist
}

# Display a list of tags and heads
proc showrefs {} {
    global showrefstop bgcolor fgcolor selectbgcolor
    global bglist fglist reflistfilter reflist maincursor

    set top .showrefs
    set showrefstop $top
    if {[winfo exists $top]} {
	raise $top
	refill_reflist
	return
    }
    toplevel $top
    wm title $top [mc "Tags and heads: %s" [file tail [pwd]]]
    text $top.list -background $bgcolor -foreground $fgcolor \
	-selectbackground $selectbgcolor -font mainfont \
	-xscrollcommand "$top.xsb set" -yscrollcommand "$top.ysb set" \
	-width 30 -height 20 -cursor $maincursor \
	-spacing1 1 -spacing3 1 -state disabled
    $top.list tag configure highlight -background $selectbgcolor
    lappend bglist $top.list
    lappend fglist $top.list
    scrollbar $top.ysb -command "$top.list yview" -orient vertical
    scrollbar $top.xsb -command "$top.list xview" -orient horizontal
    grid $top.list $top.ysb -sticky nsew
    grid $top.xsb x -sticky ew
    frame $top.f
    label $top.f.l -text "[mc "Filter"]: "
    entry $top.f.e -width 20 -textvariable reflistfilter
    set reflistfilter "*"
    trace add variable reflistfilter write reflistfilter_change
    pack $top.f.e -side right -fill x -expand 1
    pack $top.f.l -side left
    grid $top.f - -sticky ew -pady 2
    button $top.close -command [list destroy $top] -text [mc "Close"]
    grid $top.close -
    grid columnconfigure $top 0 -weight 1
    grid rowconfigure $top 0 -weight 1
    bind $top.list <1> {break}
    bind $top.list <B1-Motion> {break}
    bind $top.list <ButtonRelease-1> {sel_reflist %W %x %y; break}
    set reflist {}
    refill_reflist
}

proc sel_reflist {w x y} {
    global showrefstop reflist headids tagids otherrefids

    if {![winfo exists $showrefstop]} return
    set l [lindex [split [$w index "@$x,$y"] "."] 0]
    set ref [lindex $reflist [expr {$l-1}]]
    set n [lindex $ref 0]
    switch -- [lindex $ref 1] {
	"H" {selbyid $headids($n)}
	"T" {selbyid $tagids($n)}
	"o" {selbyid $otherrefids($n)}
    }
    $showrefstop.list tag add highlight $l.0 "$l.0 lineend"
}

proc unsel_reflist {} {
    global showrefstop

    if {![info exists showrefstop] || ![winfo exists $showrefstop]} return
    $showrefstop.list tag remove highlight 0.0 end
}

proc reflistfilter_change {n1 n2 op} {
    global reflistfilter

    after cancel refill_reflist
    after 200 refill_reflist
}

proc refill_reflist {} {
    global reflist reflistfilter showrefstop headids tagids otherrefids
    global curview commitinterest

    if {![info exists showrefstop] || ![winfo exists $showrefstop]} return
    set refs {}
    foreach n [array names headids] {
	if {[string match $reflistfilter $n]} {
	    if {[commitinview $headids($n) $curview]} {
		lappend refs [list $n H]
	    } else {
		set commitinterest($headids($n)) {run refill_reflist}
	    }
	}
    }
    foreach n [array names tagids] {
	if {[string match $reflistfilter $n]} {
	    if {[commitinview $tagids($n) $curview]} {
		lappend refs [list $n T]
	    } else {
		set commitinterest($tagids($n)) {run refill_reflist}
	    }
	}
    }
    foreach n [array names otherrefids] {
	if {[string match $reflistfilter $n]} {
	    if {[commitinview $otherrefids($n) $curview]} {
		lappend refs [list $n o]
	    } else {
		set commitinterest($otherrefids($n)) {run refill_reflist}
	    }
	}
    }
    set refs [lsort -index 0 $refs]
    if {$refs eq $reflist} return

    # Update the contents of $showrefstop.list according to the
    # differences between $reflist (old) and $refs (new)
    $showrefstop.list conf -state normal
    $showrefstop.list insert end "\n"
    set i 0
    set j 0
    while {$i < [llength $reflist] || $j < [llength $refs]} {
	if {$i < [llength $reflist]} {
	    if {$j < [llength $refs]} {
		set cmp [string compare [lindex $reflist $i 0] \
			     [lindex $refs $j 0]]
		if {$cmp == 0} {
		    set cmp [string compare [lindex $reflist $i 1] \
				 [lindex $refs $j 1]]
		}
	    } else {
		set cmp -1
	    }
	} else {
	    set cmp 1
	}
	switch -- $cmp {
	    -1 {
		$showrefstop.list delete "[expr {$j+1}].0" "[expr {$j+2}].0"
		incr i
	    }
	    0 {
		incr i
		incr j
	    }
	    1 {
		set l [expr {$j + 1}]
		$showrefstop.list image create $l.0 -align baseline \
		    -image reficon-[lindex $refs $j 1] -padx 2
		$showrefstop.list insert $l.1 "[lindex $refs $j 0]\n"
		incr j
	    }
	}
    }
    set reflist $refs
    # delete last newline
    $showrefstop.list delete end-2c end-1c
    $showrefstop.list conf -state disabled
}

# Stuff for finding nearby tags
proc getallcommits {} {
    global allcommits nextarc seeds allccache allcwait cachedarcs allcupdate
    global idheads idtags idotherrefs allparents tagobjid

    if {![info exists allcommits]} {
	set nextarc 0
	set allcommits 0
	set seeds {}
	set allcwait 0
	set cachedarcs 0
	set allccache [file join [gitdir] "gitk.cache"]
	if {![catch {
	    set f [open $allccache r]
	    set allcwait 1
	    getcache $f
	}]} return
    }

    if {$allcwait} {
	return
    }
    set cmd [list | git rev-list --parents]
    set allcupdate [expr {$seeds ne {}}]
    if {!$allcupdate} {
	set ids "--all"
    } else {
	set refs [concat [array names idheads] [array names idtags] \
		      [array names idotherrefs]]
	set ids {}
	set tagobjs {}
	foreach name [array names tagobjid] {
	    lappend tagobjs $tagobjid($name)
	}
	foreach id [lsort -unique $refs] {
	    if {![info exists allparents($id)] &&
		[lsearch -exact $tagobjs $id] < 0} {
		lappend ids $id
	    }
	}
	if {$ids ne {}} {
	    foreach id $seeds {
		lappend ids "^$id"
	    }
	}
    }
    if {$ids ne {}} {
	set fd [open [concat $cmd $ids] r]
	fconfigure $fd -blocking 0
	incr allcommits
	nowbusy allcommits
	filerun $fd [list getallclines $fd]
    } else {
	dispneartags 0
    }
}

# Since most commits have 1 parent and 1 child, we group strings of
# such commits into "arcs" joining branch/merge points (BMPs), which
# are commits that either don't have 1 parent or don't have 1 child.
#
# arcnos(id) - incoming arcs for BMP, arc we're on for other nodes
# arcout(id) - outgoing arcs for BMP
# arcids(a) - list of IDs on arc including end but not start
# arcstart(a) - BMP ID at start of arc
# arcend(a) - BMP ID at end of arc
# growing(a) - arc a is still growing
# arctags(a) - IDs out of arcids (excluding end) that have tags
# archeads(a) - IDs out of arcids (excluding end) that have heads
# The start of an arc is at the descendent end, so "incoming" means
# coming from descendents, and "outgoing" means going towards ancestors.

proc getallclines {fd} {
    global allparents allchildren idtags idheads nextarc
    global arcnos arcids arctags arcout arcend arcstart archeads growing
    global seeds allcommits cachedarcs allcupdate
    
    set nid 0
    while {[incr nid] <= 1000 && [gets $fd line] >= 0} {
	set id [lindex $line 0]
	if {[info exists allparents($id)]} {
	    # seen it already
	    continue
	}
	set cachedarcs 0
	set olds [lrange $line 1 end]
	set allparents($id) $olds
	if {![info exists allchildren($id)]} {
	    set allchildren($id) {}
	    set arcnos($id) {}
	    lappend seeds $id
	} else {
	    set a $arcnos($id)
	    if {[llength $olds] == 1 && [llength $a] == 1} {
		lappend arcids($a) $id
		if {[info exists idtags($id)]} {
		    lappend arctags($a) $id
		}
		if {[info exists idheads($id)]} {
		    lappend archeads($a) $id
		}
		if {[info exists allparents($olds)]} {
		    # seen parent already
		    if {![info exists arcout($olds)]} {
			splitarc $olds
		    }
		    lappend arcids($a) $olds
		    set arcend($a) $olds
		    unset growing($a)
		}
		lappend allchildren($olds) $id
		lappend arcnos($olds) $a
		continue
	    }
	}
	foreach a $arcnos($id) {
	    lappend arcids($a) $id
	    set arcend($a) $id
	    unset growing($a)
	}

	set ao {}
	foreach p $olds {
	    lappend allchildren($p) $id
	    set a [incr nextarc]
	    set arcstart($a) $id
	    set archeads($a) {}
	    set arctags($a) {}
	    set archeads($a) {}
	    set arcids($a) {}
	    lappend ao $a
	    set growing($a) 1
	    if {[info exists allparents($p)]} {
		# seen it already, may need to make a new branch
		if {![info exists arcout($p)]} {
		    splitarc $p
		}
		lappend arcids($a) $p
		set arcend($a) $p
		unset growing($a)
	    }
	    lappend arcnos($p) $a
	}
	set arcout($id) $ao
    }
    if {$nid > 0} {
	global cached_dheads cached_dtags cached_atags
	catch {unset cached_dheads}
	catch {unset cached_dtags}
	catch {unset cached_atags}
    }
    if {![eof $fd]} {
	return [expr {$nid >= 1000? 2: 1}]
    }
    set cacheok 1
    if {[catch {
	fconfigure $fd -blocking 1
	close $fd
    } err]} {
	# got an error reading the list of commits
	# if we were updating, try rereading the whole thing again
	if {$allcupdate} {
	    incr allcommits -1
	    dropcache $err
	    return
	}
	error_popup "[mc "Error reading commit topology information;\
		branch and preceding/following tag information\
	        will be incomplete."]\n($err)"
	set cacheok 0
    }
    if {[incr allcommits -1] == 0} {
	notbusy allcommits
	if {$cacheok} {
	    run savecache
	}
    }
    dispneartags 0
    return 0
}

proc recalcarc {a} {
    global arctags archeads arcids idtags idheads

    set at {}
    set ah {}
    foreach id [lrange $arcids($a) 0 end-1] {
	if {[info exists idtags($id)]} {
	    lappend at $id
	}
	if {[info exists idheads($id)]} {
	    lappend ah $id
	}
    }
    set arctags($a) $at
    set archeads($a) $ah
}

proc splitarc {p} {
    global arcnos arcids nextarc arctags archeads idtags idheads
    global arcstart arcend arcout allparents growing

    set a $arcnos($p)
    if {[llength $a] != 1} {
	puts "oops splitarc called but [llength $a] arcs already"
	return
    }
    set a [lindex $a 0]
    set i [lsearch -exact $arcids($a) $p]
    if {$i < 0} {
	puts "oops splitarc $p not in arc $a"
	return
    }
    set na [incr nextarc]
    if {[info exists arcend($a)]} {
	set arcend($na) $arcend($a)
    } else {
	set l [lindex $allparents([lindex $arcids($a) end]) 0]
	set j [lsearch -exact $arcnos($l) $a]
	set arcnos($l) [lreplace $arcnos($l) $j $j $na]
    }
    set tail [lrange $arcids($a) [expr {$i+1}] end]
    set arcids($a) [lrange $arcids($a) 0 $i]
    set arcend($a) $p
    set arcstart($na) $p
    set arcout($p) $na
    set arcids($na) $tail
    if {[info exists growing($a)]} {
	set growing($na) 1
	unset growing($a)
    }

    foreach id $tail {
	if {[llength $arcnos($id)] == 1} {
	    set arcnos($id) $na
	} else {
	    set j [lsearch -exact $arcnos($id) $a]
	    set arcnos($id) [lreplace $arcnos($id) $j $j $na]
	}
    }

    # reconstruct tags and heads lists
    if {$arctags($a) ne {} || $archeads($a) ne {}} {
	recalcarc $a
	recalcarc $na
    } else {
	set arctags($na) {}
	set archeads($na) {}
    }
}

# Update things for a new commit added that is a child of one
# existing commit.  Used when cherry-picking.
proc addnewchild {id p} {
    global allparents allchildren idtags nextarc
    global arcnos arcids arctags arcout arcend arcstart archeads growing
    global seeds allcommits

    if {![info exists allcommits] || ![info exists arcnos($p)]} return
    set allparents($id) [list $p]
    set allchildren($id) {}
    set arcnos($id) {}
    lappend seeds $id
    lappend allchildren($p) $id
    set a [incr nextarc]
    set arcstart($a) $id
    set archeads($a) {}
    set arctags($a) {}
    set arcids($a) [list $p]
    set arcend($a) $p
    if {![info exists arcout($p)]} {
	splitarc $p
    }
    lappend arcnos($p) $a
    set arcout($id) [list $a]
}

# This implements a cache for the topology information.
# The cache saves, for each arc, the start and end of the arc,
# the ids on the arc, and the outgoing arcs from the end.
proc readcache {f} {
    global arcnos arcids arcout arcstart arcend arctags archeads nextarc
    global idtags idheads allparents cachedarcs possible_seeds seeds growing
    global allcwait

    set a $nextarc
    set lim $cachedarcs
    if {$lim - $a > 500} {
	set lim [expr {$a + 500}]
    }
    if {[catch {
	if {$a == $lim} {
	    # finish reading the cache and setting up arctags, etc.
	    set line [gets $f]
	    if {$line ne "1"} {error "bad final version"}
	    close $f
	    foreach id [array names idtags] {
		if {[info exists arcnos($id)] && [llength $arcnos($id)] == 1 &&
		    [llength $allparents($id)] == 1} {
		    set a [lindex $arcnos($id) 0]
		    if {$arctags($a) eq {}} {
			recalcarc $a
		    }
		}
	    }
	    foreach id [array names idheads] {
		if {[info exists arcnos($id)] && [llength $arcnos($id)] == 1 &&
		    [llength $allparents($id)] == 1} {
		    set a [lindex $arcnos($id) 0]
		    if {$archeads($a) eq {}} {
			recalcarc $a
		    }
		}
	    }
	    foreach id [lsort -unique $possible_seeds] {
		if {$arcnos($id) eq {}} {
		    lappend seeds $id
		}
	    }
	    set allcwait 0
	} else {
	    while {[incr a] <= $lim} {
		set line [gets $f]
		if {[llength $line] != 3} {error "bad line"}
		set s [lindex $line 0]
		set arcstart($a) $s
		lappend arcout($s) $a
		if {![info exists arcnos($s)]} {
		    lappend possible_seeds $s
		    set arcnos($s) {}
		}
		set e [lindex $line 1]
		if {$e eq {}} {
		    set growing($a) 1
		} else {
		    set arcend($a) $e
		    if {![info exists arcout($e)]} {
			set arcout($e) {}
		    }
		}
		set arcids($a) [lindex $line 2]
		foreach id $arcids($a) {
		    lappend allparents($s) $id
		    set s $id
		    lappend arcnos($id) $a
		}
		if {![info exists allparents($s)]} {
		    set allparents($s) {}
		}
		set arctags($a) {}
		set archeads($a) {}
	    }
	    set nextarc [expr {$a - 1}]
	}
    } err]} {
	dropcache $err
	return 0
    }
    if {!$allcwait} {
	getallcommits
    }
    return $allcwait
}

proc getcache {f} {
    global nextarc cachedarcs possible_seeds

    if {[catch {
	set line [gets $f]
	if {[llength $line] != 2 || [lindex $line 0] ne "1"} {error "bad version"}
	# make sure it's an integer
	set cachedarcs [expr {int([lindex $line 1])}]
	if {$cachedarcs < 0} {error "bad number of arcs"}
	set nextarc 0
	set possible_seeds {}
	run readcache $f
    } err]} {
	dropcache $err
    }
    return 0
}

proc dropcache {err} {
    global allcwait nextarc cachedarcs seeds

    #puts "dropping cache ($err)"
    foreach v {arcnos arcout arcids arcstart arcend growing \
		   arctags archeads allparents allchildren} {
	global $v
	catch {unset $v}
    }
    set allcwait 0
    set nextarc 0
    set cachedarcs 0
    set seeds {}
    getallcommits
}

proc writecache {f} {
    global cachearc cachedarcs allccache
    global arcstart arcend arcnos arcids arcout

    set a $cachearc
    set lim $cachedarcs
    if {$lim - $a > 1000} {
	set lim [expr {$a + 1000}]
    }
    if {[catch {
	while {[incr a] <= $lim} {
	    if {[info exists arcend($a)]} {
		puts $f [list $arcstart($a) $arcend($a) $arcids($a)]
	    } else {
		puts $f [list $arcstart($a) {} $arcids($a)]
	    }
	}
    } err]} {
	catch {close $f}
	catch {file delete $allccache}
	#puts "writing cache failed ($err)"
	return 0
    }
    set cachearc [expr {$a - 1}]
    if {$a > $cachedarcs} {
	puts $f "1"
	close $f
	return 0
    }
    return 1
}

proc savecache {} {
    global nextarc cachedarcs cachearc allccache

    if {$nextarc == $cachedarcs} return
    set cachearc 0
    set cachedarcs $nextarc
    catch {
	set f [open $allccache w]
	puts $f [list 1 $cachedarcs]
	run writecache $f
    }
}

# Returns 1 if a is an ancestor of b, -1 if b is an ancestor of a,
# or 0 if neither is true.
proc anc_or_desc {a b} {
    global arcout arcstart arcend arcnos cached_isanc

    if {$arcnos($a) eq $arcnos($b)} {
	# Both are on the same arc(s); either both are the same BMP,
	# or if one is not a BMP, the other is also not a BMP or is
	# the BMP at end of the arc (and it only has 1 incoming arc).
	# Or both can be BMPs with no incoming arcs.
	if {$a eq $b || $arcnos($a) eq {}} {
	    return 0
	}
	# assert {[llength $arcnos($a)] == 1}
	set arc [lindex $arcnos($a) 0]
	set i [lsearch -exact $arcids($arc) $a]
	set j [lsearch -exact $arcids($arc) $b]
	if {$i < 0 || $i > $j} {
	    return 1
	} else {
	    return -1
	}
    }

    if {![info exists arcout($a)]} {
	set arc [lindex $arcnos($a) 0]
	if {[info exists arcend($arc)]} {
	    set aend $arcend($arc)
	} else {
	    set aend {}
	}
	set a $arcstart($arc)
    } else {
	set aend $a
    }
    if {![info exists arcout($b)]} {
	set arc [lindex $arcnos($b) 0]
	if {[info exists arcend($arc)]} {
	    set bend $arcend($arc)
	} else {
	    set bend {}
	}
	set b $arcstart($arc)
    } else {
	set bend $b
    }
    if {$a eq $bend} {
	return 1
    }
    if {$b eq $aend} {
	return -1
    }
    if {[info exists cached_isanc($a,$bend)]} {
	if {$cached_isanc($a,$bend)} {
	    return 1
	}
    }
    if {[info exists cached_isanc($b,$aend)]} {
	if {$cached_isanc($b,$aend)} {
	    return -1
	}
	if {[info exists cached_isanc($a,$bend)]} {
	    return 0
	}
    }

    set todo [list $a $b]
    set anc($a) a
    set anc($b) b
    for {set i 0} {$i < [llength $todo]} {incr i} {
	set x [lindex $todo $i]
	if {$anc($x) eq {}} {
	    continue
	}
	foreach arc $arcnos($x) {
	    set xd $arcstart($arc)
	    if {$xd eq $bend} {
		set cached_isanc($a,$bend) 1
		set cached_isanc($b,$aend) 0
		return 1
	    } elseif {$xd eq $aend} {
		set cached_isanc($b,$aend) 1
		set cached_isanc($a,$bend) 0
		return -1
	    }
	    if {![info exists anc($xd)]} {
		set anc($xd) $anc($x)
		lappend todo $xd
	    } elseif {$anc($xd) ne $anc($x)} {
		set anc($xd) {}
	    }
	}
    }
    set cached_isanc($a,$bend) 0
    set cached_isanc($b,$aend) 0
    return 0
}

# This identifies whether $desc has an ancestor that is
# a growing tip of the graph and which is not an ancestor of $anc
# and returns 0 if so and 1 if not.
# If we subsequently discover a tag on such a growing tip, and that
# turns out to be a descendent of $anc (which it could, since we
# don't necessarily see children before parents), then $desc
# isn't a good choice to display as a descendent tag of
# $anc (since it is the descendent of another tag which is
# a descendent of $anc).  Similarly, $anc isn't a good choice to
# display as a ancestor tag of $desc.
#
proc is_certain {desc anc} {
    global arcnos arcout arcstart arcend growing problems

    set certain {}
    if {[llength $arcnos($anc)] == 1} {
	# tags on the same arc are certain
	if {$arcnos($desc) eq $arcnos($anc)} {
	    return 1
	}
	if {![info exists arcout($anc)]} {
	    # if $anc is partway along an arc, use the start of the arc instead
	    set a [lindex $arcnos($anc) 0]
	    set anc $arcstart($a)
	}
    }
    if {[llength $arcnos($desc)] > 1 || [info exists arcout($desc)]} {
	set x $desc
    } else {
	set a [lindex $arcnos($desc) 0]
	set x $arcend($a)
    }
    if {$x == $anc} {
	return 1
    }
    set anclist [list $x]
    set dl($x) 1
    set nnh 1
    set ngrowanc 0
    for {set i 0} {$i < [llength $anclist] && ($nnh > 0 || $ngrowanc > 0)} {incr i} {
	set x [lindex $anclist $i]
	if {$dl($x)} {
	    incr nnh -1
	}
	set done($x) 1
	foreach a $arcout($x) {
	    if {[info exists growing($a)]} {
		if {![info exists growanc($x)] && $dl($x)} {
		    set growanc($x) 1
		    incr ngrowanc
		}
	    } else {
		set y $arcend($a)
		if {[info exists dl($y)]} {
		    if {$dl($y)} {
			if {!$dl($x)} {
			    set dl($y) 0
			    if {![info exists done($y)]} {
				incr nnh -1
			    }
			    if {[info exists growanc($x)]} {
				incr ngrowanc -1
			    }
			    set xl [list $y]
			    for {set k 0} {$k < [llength $xl]} {incr k} {
				set z [lindex $xl $k]
				foreach c $arcout($z) {
				    if {[info exists arcend($c)]} {
					set v $arcend($c)
					if {[info exists dl($v)] && $dl($v)} {
					    set dl($v) 0
					    if {![info exists done($v)]} {
						incr nnh -1
					    }
					    if {[info exists growanc($v)]} {
						incr ngrowanc -1
					    }
					    lappend xl $v
					}
				    }
				}
			    }
			}
		    }
		} elseif {$y eq $anc || !$dl($x)} {
		    set dl($y) 0
		    lappend anclist $y
		} else {
		    set dl($y) 1
		    lappend anclist $y
		    incr nnh
		}
	    }
	}
    }
    foreach x [array names growanc] {
	if {$dl($x)} {
	    return 0
	}
	return 0
    }
    return 1
}

proc validate_arctags {a} {
    global arctags idtags

    set i -1
    set na $arctags($a)
    foreach id $arctags($a) {
	incr i
	if {![info exists idtags($id)]} {
	    set na [lreplace $na $i $i]
	    incr i -1
	}
    }
    set arctags($a) $na
}

proc validate_archeads {a} {
    global archeads idheads

    set i -1
    set na $archeads($a)
    foreach id $archeads($a) {
	incr i
	if {![info exists idheads($id)]} {
	    set na [lreplace $na $i $i]
	    incr i -1
	}
    }
    set archeads($a) $na
}

# Return the list of IDs that have tags that are descendents of id,
# ignoring IDs that are descendents of IDs already reported.
proc desctags {id} {
    global arcnos arcstart arcids arctags idtags allparents
    global growing cached_dtags

    if {![info exists allparents($id)]} {
	return {}
    }
    set t1 [clock clicks -milliseconds]
    set argid $id
    if {[llength $arcnos($id)] == 1 && [llength $allparents($id)] == 1} {
	# part-way along an arc; check that arc first
	set a [lindex $arcnos($id) 0]
	if {$arctags($a) ne {}} {
	    validate_arctags $a
	    set i [lsearch -exact $arcids($a) $id]
	    set tid {}
	    foreach t $arctags($a) {
		set j [lsearch -exact $arcids($a) $t]
		if {$j >= $i} break
		set tid $t
	    }
	    if {$tid ne {}} {
		return $tid
	    }
	}
	set id $arcstart($a)
	if {[info exists idtags($id)]} {
	    return $id
	}
    }
    if {[info exists cached_dtags($id)]} {
	return $cached_dtags($id)
    }

    set origid $id
    set todo [list $id]
    set queued($id) 1
    set nc 1
    for {set i 0} {$i < [llength $todo] && $nc > 0} {incr i} {
	set id [lindex $todo $i]
	set done($id) 1
	set ta [info exists hastaggedancestor($id)]
	if {!$ta} {
	    incr nc -1
	}
	# ignore tags on starting node
	if {!$ta && $i > 0} {
	    if {[info exists idtags($id)]} {
		set tagloc($id) $id
		set ta 1
	    } elseif {[info exists cached_dtags($id)]} {
		set tagloc($id) $cached_dtags($id)
		set ta 1
	    }
	}
	foreach a $arcnos($id) {
	    set d $arcstart($a)
	    if {!$ta && $arctags($a) ne {}} {
		validate_arctags $a
		if {$arctags($a) ne {}} {
		    lappend tagloc($id) [lindex $arctags($a) end]
		}
	    }
	    if {$ta || $arctags($a) ne {}} {
		set tomark [list $d]
		for {set j 0} {$j < [llength $tomark]} {incr j} {
		    set dd [lindex $tomark $j]
		    if {![info exists hastaggedancestor($dd)]} {
			if {[info exists done($dd)]} {
			    foreach b $arcnos($dd) {
				lappend tomark $arcstart($b)
			    }
			    if {[info exists tagloc($dd)]} {
				unset tagloc($dd)
			    }
			} elseif {[info exists queued($dd)]} {
			    incr nc -1
			}
			set hastaggedancestor($dd) 1
		    }
		}
	    }
	    if {![info exists queued($d)]} {
		lappend todo $d
		set queued($d) 1
		if {![info exists hastaggedancestor($d)]} {
		    incr nc
		}
	    }
	}
    }
    set tags {}
    foreach id [array names tagloc] {
	if {![info exists hastaggedancestor($id)]} {
	    foreach t $tagloc($id) {
		if {[lsearch -exact $tags $t] < 0} {
		    lappend tags $t
		}
	    }
	}
    }
    set t2 [clock clicks -milliseconds]
    set loopix $i

    # remove tags that are descendents of other tags
    for {set i 0} {$i < [llength $tags]} {incr i} {
	set a [lindex $tags $i]
	for {set j 0} {$j < $i} {incr j} {
	    set b [lindex $tags $j]
	    set r [anc_or_desc $a $b]
	    if {$r == 1} {
		set tags [lreplace $tags $j $j]
		incr j -1
		incr i -1
	    } elseif {$r == -1} {
		set tags [lreplace $tags $i $i]
		incr i -1
		break
	    }
	}
    }

    if {[array names growing] ne {}} {
	# graph isn't finished, need to check if any tag could get
	# eclipsed by another tag coming later.  Simply ignore any
	# tags that could later get eclipsed.
	set ctags {}
	foreach t $tags {
	    if {[is_certain $t $origid]} {
		lappend ctags $t
	    }
	}
	if {$tags eq $ctags} {
	    set cached_dtags($origid) $tags
	} else {
	    set tags $ctags
	}
    } else {
	set cached_dtags($origid) $tags
    }
    set t3 [clock clicks -milliseconds]
    if {0 && $t3 - $t1 >= 100} {
	puts "iterating descendents ($loopix/[llength $todo] nodes) took\
    	    [expr {$t2-$t1}]+[expr {$t3-$t2}]ms, $nc candidates left"
    }
    return $tags
}

proc anctags {id} {
    global arcnos arcids arcout arcend arctags idtags allparents
    global growing cached_atags

    if {![info exists allparents($id)]} {
	return {}
    }
    set t1 [clock clicks -milliseconds]
    set argid $id
    if {[llength $arcnos($id)] == 1 && [llength $allparents($id)] == 1} {
	# part-way along an arc; check that arc first
	set a [lindex $arcnos($id) 0]
	if {$arctags($a) ne {}} {
	    validate_arctags $a
	    set i [lsearch -exact $arcids($a) $id]
	    foreach t $arctags($a) {
		set j [lsearch -exact $arcids($a) $t]
		if {$j > $i} {
		    return $t
		}
	    }
	}
	if {![info exists arcend($a)]} {
	    return {}
	}
	set id $arcend($a)
	if {[info exists idtags($id)]} {
	    return $id
	}
    }
    if {[info exists cached_atags($id)]} {
	return $cached_atags($id)
    }

    set origid $id
    set todo [list $id]
    set queued($id) 1
    set taglist {}
    set nc 1
    for {set i 0} {$i < [llength $todo] && $nc > 0} {incr i} {
	set id [lindex $todo $i]
	set done($id) 1
	set td [info exists hastaggeddescendent($id)]
	if {!$td} {
	    incr nc -1
	}
	# ignore tags on starting node
	if {!$td && $i > 0} {
	    if {[info exists idtags($id)]} {
		set tagloc($id) $id
		set td 1
	    } elseif {[info exists cached_atags($id)]} {
		set tagloc($id) $cached_atags($id)
		set td 1
	    }
	}
	foreach a $arcout($id) {
	    if {!$td && $arctags($a) ne {}} {
		validate_arctags $a
		if {$arctags($a) ne {}} {
		    lappend tagloc($id) [lindex $arctags($a) 0]
		}
	    }
	    if {![info exists arcend($a)]} continue
	    set d $arcend($a)
	    if {$td || $arctags($a) ne {}} {
		set tomark [list $d]
		for {set j 0} {$j < [llength $tomark]} {incr j} {
		    set dd [lindex $tomark $j]
		    if {![info exists hastaggeddescendent($dd)]} {
			if {[info exists done($dd)]} {
			    foreach b $arcout($dd) {
				if {[info exists arcend($b)]} {
				    lappend tomark $arcend($b)
				}
			    }
			    if {[info exists tagloc($dd)]} {
				unset tagloc($dd)
			    }
			} elseif {[info exists queued($dd)]} {
			    incr nc -1
			}
			set hastaggeddescendent($dd) 1
		    }
		}
	    }
	    if {![info exists queued($d)]} {
		lappend todo $d
		set queued($d) 1
		if {![info exists hastaggeddescendent($d)]} {
		    incr nc
		}
	    }
	}
    }
    set t2 [clock clicks -milliseconds]
    set loopix $i
    set tags {}
    foreach id [array names tagloc] {
	if {![info exists hastaggeddescendent($id)]} {
	    foreach t $tagloc($id) {
		if {[lsearch -exact $tags $t] < 0} {
		    lappend tags $t
		}
	    }
	}
    }

    # remove tags that are ancestors of other tags
    for {set i 0} {$i < [llength $tags]} {incr i} {
	set a [lindex $tags $i]
	for {set j 0} {$j < $i} {incr j} {
	    set b [lindex $tags $j]
	    set r [anc_or_desc $a $b]
	    if {$r == -1} {
		set tags [lreplace $tags $j $j]
		incr j -1
		incr i -1
	    } elseif {$r == 1} {
		set tags [lreplace $tags $i $i]
		incr i -1
		break
	    }
	}
    }

    if {[array names growing] ne {}} {
	# graph isn't finished, need to check if any tag could get
	# eclipsed by another tag coming later.  Simply ignore any
	# tags that could later get eclipsed.
	set ctags {}
	foreach t $tags {
	    if {[is_certain $origid $t]} {
		lappend ctags $t
	    }
	}
	if {$tags eq $ctags} {
	    set cached_atags($origid) $tags
	} else {
	    set tags $ctags
	}
    } else {
	set cached_atags($origid) $tags
    }
    set t3 [clock clicks -milliseconds]
    if {0 && $t3 - $t1 >= 100} {
	puts "iterating ancestors ($loopix/[llength $todo] nodes) took\
    	    [expr {$t2-$t1}]+[expr {$t3-$t2}]ms, $nc candidates left"
    }
    return $tags
}

# Return the list of IDs that have heads that are descendents of id,
# including id itself if it has a head.
proc descheads {id} {
    global arcnos arcstart arcids archeads idheads cached_dheads
    global allparents

    if {![info exists allparents($id)]} {
	return {}
    }
    set aret {}
    if {[llength $arcnos($id)] == 1 && [llength $allparents($id)] == 1} {
	# part-way along an arc; check it first
	set a [lindex $arcnos($id) 0]
	if {$archeads($a) ne {}} {
	    validate_archeads $a
	    set i [lsearch -exact $arcids($a) $id]
	    foreach t $archeads($a) {
		set j [lsearch -exact $arcids($a) $t]
		if {$j > $i} break
		lappend aret $t
	    }
	}
	set id $arcstart($a)
    }
    set origid $id
    set todo [list $id]
    set seen($id) 1
    set ret {}
    for {set i 0} {$i < [llength $todo]} {incr i} {
	set id [lindex $todo $i]
	if {[info exists cached_dheads($id)]} {
	    set ret [concat $ret $cached_dheads($id)]
	} else {
	    if {[info exists idheads($id)]} {
		lappend ret $id
	    }
	    foreach a $arcnos($id) {
		if {$archeads($a) ne {}} {
		    validate_archeads $a
		    if {$archeads($a) ne {}} {
			set ret [concat $ret $archeads($a)]
		    }
		}
		set d $arcstart($a)
		if {![info exists seen($d)]} {
		    lappend todo $d
		    set seen($d) 1
		}
	    }
	}
    }
    set ret [lsort -unique $ret]
    set cached_dheads($origid) $ret
    return [concat $ret $aret]
}

proc addedtag {id} {
    global arcnos arcout cached_dtags cached_atags

    if {![info exists arcnos($id)]} return
    if {![info exists arcout($id)]} {
	recalcarc [lindex $arcnos($id) 0]
    }
    catch {unset cached_dtags}
    catch {unset cached_atags}
}

proc addedhead {hid head} {
    global arcnos arcout cached_dheads

    if {![info exists arcnos($hid)]} return
    if {![info exists arcout($hid)]} {
	recalcarc [lindex $arcnos($hid) 0]
    }
    catch {unset cached_dheads}
}

proc removedhead {hid head} {
    global cached_dheads

    catch {unset cached_dheads}
}

proc movedhead {hid head} {
    global arcnos arcout cached_dheads

    if {![info exists arcnos($hid)]} return
    if {![info exists arcout($hid)]} {
	recalcarc [lindex $arcnos($hid) 0]
    }
    catch {unset cached_dheads}
}

proc changedrefs {} {
    global cached_dheads cached_dtags cached_atags
    global arctags archeads arcnos arcout idheads idtags

    foreach id [concat [array names idheads] [array names idtags]] {
	if {[info exists arcnos($id)] && ![info exists arcout($id)]} {
	    set a [lindex $arcnos($id) 0]
	    if {![info exists donearc($a)]} {
		recalcarc $a
		set donearc($a) 1
	    }
	}
    }
    catch {unset cached_dtags}
    catch {unset cached_atags}
    catch {unset cached_dheads}
}

proc rereadrefs {} {
    global idtags idheads idotherrefs mainheadid

    set refids [concat [array names idtags] \
		    [array names idheads] [array names idotherrefs]]
    foreach id $refids {
	if {![info exists ref($id)]} {
	    set ref($id) [listrefs $id]
	}
    }
    set oldmainhead $mainheadid
    readrefs
    changedrefs
    set refids [lsort -unique [concat $refids [array names idtags] \
			[array names idheads] [array names idotherrefs]]]
    foreach id $refids {
	set v [listrefs $id]
	if {![info exists ref($id)] || $ref($id) != $v} {
	    redrawtags $id
	}
    }
    if {$oldmainhead ne $mainheadid} {
	redrawtags $oldmainhead
	redrawtags $mainheadid
    }
    run refill_reflist
}

proc listrefs {id} {
    global idtags idheads idotherrefs

    set x {}
    if {[info exists idtags($id)]} {
	set x $idtags($id)
    }
    set y {}
    if {[info exists idheads($id)]} {
	set y $idheads($id)
    }
    set z {}
    if {[info exists idotherrefs($id)]} {
	set z $idotherrefs($id)
    }
    return [list $x $y $z]
}

proc showtag {tag isnew} {
    global ctext tagcontents tagids linknum tagobjid

    if {$isnew} {
	addtohistory [list showtag $tag 0]
    }
    $ctext conf -state normal
    clear_ctext
    settabs 0
    set linknum 0
    if {![info exists tagcontents($tag)]} {
	catch {
	    set tagcontents($tag) [exec git cat-file tag $tagobjid($tag)]
	}
    }
    if {[info exists tagcontents($tag)]} {
	set text $tagcontents($tag)
    } else {
	set text "[mc "Tag"]: $tag\n[mc "Id"]:  $tagids($tag)"
    }
    appendwithlinks $text {}
    $ctext conf -state disabled
    init_flist {}
}

proc doquit {} {
    global stopped
    global gitktmpdir

    set stopped 100
    savestuff .
    destroy .

    if {[info exists gitktmpdir]} {
	catch {file delete -force $gitktmpdir}
    }
}

proc mkfontdisp {font top which} {
    global fontattr fontpref $font

    set fontpref($font) [set $font]
    button $top.${font}but -text $which -font optionfont \
	-command [list choosefont $font $which]
    label $top.$font -relief flat -font $font \
	-text $fontattr($font,family) -justify left
    grid x $top.${font}but $top.$font -sticky w
}

proc choosefont {font which} {
    global fontparam fontlist fonttop fontattr

    set fontparam(which) $which
    set fontparam(font) $font
    set fontparam(family) [font actual $font -family]
    set fontparam(size) $fontattr($font,size)
    set fontparam(weight) $fontattr($font,weight)
    set fontparam(slant) $fontattr($font,slant)
    set top .gitkfont
    set fonttop $top
    if {![winfo exists $top]} {
	font create sample
	eval font config sample [font actual $font]
	toplevel $top
	wm title $top [mc "Gitk font chooser"]
	label $top.l -textvariable fontparam(which)
	pack $top.l -side top
	set fontlist [lsort [font families]]
	frame $top.f
	listbox $top.f.fam -listvariable fontlist \
	    -yscrollcommand [list $top.f.sb set]
	bind $top.f.fam <<ListboxSelect>> selfontfam
	scrollbar $top.f.sb -command [list $top.f.fam yview]
	pack $top.f.sb -side right -fill y
	pack $top.f.fam -side left -fill both -expand 1
	pack $top.f -side top -fill both -expand 1
	frame $top.g
	spinbox $top.g.size -from 4 -to 40 -width 4 \
	    -textvariable fontparam(size) \
	    -validatecommand {string is integer -strict %s}
	checkbutton $top.g.bold -padx 5 \
	    -font {{Times New Roman} 12 bold} -text [mc "B"] -indicatoron 0 \
	    -variable fontparam(weight) -onvalue bold -offvalue normal
	checkbutton $top.g.ital -padx 5 \
	    -font {{Times New Roman} 12 italic} -text [mc "I"] -indicatoron 0  \
	    -variable fontparam(slant) -onvalue italic -offvalue roman
	pack $top.g.size $top.g.bold $top.g.ital -side left
	pack $top.g -side top
	canvas $top.c -width 150 -height 50 -border 2 -relief sunk \
	    -background white
	$top.c create text 100 25 -anchor center -text $which -font sample \
	    -fill black -tags text
	bind $top.c <Configure> [list centertext $top.c]
	pack $top.c -side top -fill x
	frame $top.buts
	button $top.buts.ok -text [mc "OK"] -command fontok -default active
	button $top.buts.can -text [mc "Cancel"] -command fontcan -default normal
	grid $top.buts.ok $top.buts.can
	grid columnconfigure $top.buts 0 -weight 1 -uniform a
	grid columnconfigure $top.buts 1 -weight 1 -uniform a
	pack $top.buts -side bottom -fill x
	trace add variable fontparam write chg_fontparam
    } else {
	raise $top
	$top.c itemconf text -text $which
    }
    set i [lsearch -exact $fontlist $fontparam(family)]
    if {$i >= 0} {
	$top.f.fam selection set $i
	$top.f.fam see $i
    }
}

proc centertext {w} {
    $w coords text [expr {[winfo width $w] / 2}] [expr {[winfo height $w] / 2}]
}

proc fontok {} {
    global fontparam fontpref prefstop

    set f $fontparam(font)
    set fontpref($f) [list $fontparam(family) $fontparam(size)]
    if {$fontparam(weight) eq "bold"} {
	lappend fontpref($f) "bold"
    }
    if {$fontparam(slant) eq "italic"} {
	lappend fontpref($f) "italic"
    }
    set w $prefstop.$f
    $w conf -text $fontparam(family) -font $fontpref($f)
	
    fontcan
}

proc fontcan {} {
    global fonttop fontparam

    if {[info exists fonttop]} {
	catch {destroy $fonttop}
	catch {font delete sample}
	unset fonttop
	unset fontparam
    }
}

proc selfontfam {} {
    global fonttop fontparam

    set i [$fonttop.f.fam curselection]
    if {$i ne {}} {
	set fontparam(family) [$fonttop.f.fam get $i]
    }
}

proc chg_fontparam {v sub op} {
    global fontparam

    font config sample -$sub $fontparam($sub)
}

proc doprefs {} {
    global maxwidth maxgraphpct
    global oldprefs prefstop showneartags showlocalchanges
    global bgcolor fgcolor ctext diffcolors selectbgcolor
    global tabstop limitdiffs autoselect extdifftool

    set top .gitkprefs
    set prefstop $top
    if {[winfo exists $top]} {
	raise $top
	return
    }
    foreach v {maxwidth maxgraphpct showneartags showlocalchanges \
		   limitdiffs tabstop} {
	set oldprefs($v) [set $v]
    }
    toplevel $top
    wm title $top [mc "Gitk preferences"]
    label $top.ldisp -text [mc "Commit list display options"]
    grid $top.ldisp - -sticky w -pady 10
    label $top.spacer -text " "
    label $top.maxwidthl -text [mc "Maximum graph width (lines)"] \
	-font optionfont
    spinbox $top.maxwidth -from 0 -to 100 -width 4 -textvariable maxwidth
    grid $top.spacer $top.maxwidthl $top.maxwidth -sticky w
    label $top.maxpctl -text [mc "Maximum graph width (% of pane)"] \
	-font optionfont
    spinbox $top.maxpct -from 1 -to 100 -width 4 -textvariable maxgraphpct
    grid x $top.maxpctl $top.maxpct -sticky w
    frame $top.showlocal
    label $top.showlocal.l -text [mc "Show local changes"] -font optionfont
    checkbutton $top.showlocal.b -variable showlocalchanges
    pack $top.showlocal.b $top.showlocal.l -side left
    grid x $top.showlocal -sticky w
    frame $top.autoselect
    label $top.autoselect.l -text [mc "Auto-select SHA1"] -font optionfont
    checkbutton $top.autoselect.b -variable autoselect
    pack $top.autoselect.b $top.autoselect.l -side left
    grid x $top.autoselect -sticky w

    label $top.ddisp -text [mc "Diff display options"]
    grid $top.ddisp - -sticky w -pady 10
    label $top.tabstopl -text [mc "Tab spacing"] -font optionfont
    spinbox $top.tabstop -from 1 -to 20 -width 4 -textvariable tabstop
    grid x $top.tabstopl $top.tabstop -sticky w
    frame $top.ntag
    label $top.ntag.l -text [mc "Display nearby tags"] -font optionfont
    checkbutton $top.ntag.b -variable showneartags
    pack $top.ntag.b $top.ntag.l -side left
    grid x $top.ntag -sticky w
    frame $top.ldiff
    label $top.ldiff.l -text [mc "Limit diffs to listed paths"] -font optionfont
    checkbutton $top.ldiff.b -variable limitdiffs
    pack $top.ldiff.b $top.ldiff.l -side left
    grid x $top.ldiff -sticky w

    entry $top.extdifft -textvariable extdifftool
    frame $top.extdifff
    label $top.extdifff.l -text [mc "External diff tool" ] -font optionfont \
	-padx 10
    button $top.extdifff.b -text [mc "Choose..."] -font optionfont \
	-command choose_extdiff
    pack $top.extdifff.l $top.extdifff.b -side left
    grid x $top.extdifff $top.extdifft -sticky w

    label $top.cdisp -text [mc "Colors: press to choose"]
    grid $top.cdisp - -sticky w -pady 10
    label $top.bg -padx 40 -relief sunk -background $bgcolor
    button $top.bgbut -text [mc "Background"] -font optionfont \
	-command [list choosecolor bgcolor {} $top.bg background setbg]
    grid x $top.bgbut $top.bg -sticky w
    label $top.fg -padx 40 -relief sunk -background $fgcolor
    button $top.fgbut -text [mc "Foreground"] -font optionfont \
	-command [list choosecolor fgcolor {} $top.fg foreground setfg]
    grid x $top.fgbut $top.fg -sticky w
    label $top.diffold -padx 40 -relief sunk -background [lindex $diffcolors 0]
    button $top.diffoldbut -text [mc "Diff: old lines"] -font optionfont \
	-command [list choosecolor diffcolors 0 $top.diffold "diff old lines" \
		      [list $ctext tag conf d0 -foreground]]
    grid x $top.diffoldbut $top.diffold -sticky w
    label $top.diffnew -padx 40 -relief sunk -background [lindex $diffcolors 1]
    button $top.diffnewbut -text [mc "Diff: new lines"] -font optionfont \
	-command [list choosecolor diffcolors 1 $top.diffnew "diff new lines" \
		      [list $ctext tag conf d1 -foreground]]
    grid x $top.diffnewbut $top.diffnew -sticky w
    label $top.hunksep -padx 40 -relief sunk -background [lindex $diffcolors 2]
    button $top.hunksepbut -text [mc "Diff: hunk header"] -font optionfont \
	-command [list choosecolor diffcolors 2 $top.hunksep \
		      "diff hunk header" \
		      [list $ctext tag conf hunksep -foreground]]
    grid x $top.hunksepbut $top.hunksep -sticky w
    label $top.selbgsep -padx 40 -relief sunk -background $selectbgcolor
    button $top.selbgbut -text [mc "Select bg"] -font optionfont \
	-command [list choosecolor selectbgcolor {} $top.selbgsep background setselbg]
    grid x $top.selbgbut $top.selbgsep -sticky w

    label $top.cfont -text [mc "Fonts: press to choose"]
    grid $top.cfont - -sticky w -pady 10
    mkfontdisp mainfont $top [mc "Main font"]
    mkfontdisp textfont $top [mc "Diff display font"]
    mkfontdisp uifont $top [mc "User interface font"]

    frame $top.buts
    button $top.buts.ok -text [mc "OK"] -command prefsok -default active
    button $top.buts.can -text [mc "Cancel"] -command prefscan -default normal
    grid $top.buts.ok $top.buts.can
    grid columnconfigure $top.buts 0 -weight 1 -uniform a
    grid columnconfigure $top.buts 1 -weight 1 -uniform a
    grid $top.buts - - -pady 10 -sticky ew
    bind $top <Visibility> "focus $top.buts.ok"
}

proc choose_extdiff {} {
    global extdifftool

    set prog [tk_getOpenFile -title "External diff tool" -multiple false]
    if {$prog ne {}} {
	set extdifftool $prog
    }
}

proc choosecolor {v vi w x cmd} {
    global $v

    set c [tk_chooseColor -initialcolor [lindex [set $v] $vi] \
	       -title [mc "Gitk: choose color for %s" $x]]
    if {$c eq {}} return
    $w conf -background $c
    lset $v $vi $c
    eval $cmd $c
}

proc setselbg {c} {
    global bglist cflist
    foreach w $bglist {
	$w configure -selectbackground $c
    }
    $cflist tag configure highlight \
	-background [$cflist cget -selectbackground]
    allcanvs itemconf secsel -fill $c
}

proc setbg {c} {
    global bglist

    foreach w $bglist {
	$w conf -background $c
    }
}

proc setfg {c} {
    global fglist canv

    foreach w $fglist {
	$w conf -foreground $c
    }
    allcanvs itemconf text -fill $c
    $canv itemconf circle -outline $c
}

proc prefscan {} {
    global oldprefs prefstop

    foreach v {maxwidth maxgraphpct showneartags showlocalchanges \
		   limitdiffs tabstop} {
	global $v
	set $v $oldprefs($v)
    }
    catch {destroy $prefstop}
    unset prefstop
    fontcan
}

proc prefsok {} {
    global maxwidth maxgraphpct
    global oldprefs prefstop showneartags showlocalchanges
    global fontpref mainfont textfont uifont
    global limitdiffs treediffs

    catch {destroy $prefstop}
    unset prefstop
    fontcan
    set fontchanged 0
    if {$mainfont ne $fontpref(mainfont)} {
	set mainfont $fontpref(mainfont)
	parsefont mainfont $mainfont
	eval font configure mainfont [fontflags mainfont]
	eval font configure mainfontbold [fontflags mainfont 1]
	setcoords
	set fontchanged 1
    }
    if {$textfont ne $fontpref(textfont)} {
	set textfont $fontpref(textfont)
	parsefont textfont $textfont
	eval font configure textfont [fontflags textfont]
	eval font configure textfontbold [fontflags textfont 1]
    }
    if {$uifont ne $fontpref(uifont)} {
	set uifont $fontpref(uifont)
	parsefont uifont $uifont
	eval font configure uifont [fontflags uifont]
    }
    settabs
    if {$showlocalchanges != $oldprefs(showlocalchanges)} {
	if {$showlocalchanges} {
	    doshowlocalchanges
	} else {
	    dohidelocalchanges
	}
    }
    if {$limitdiffs != $oldprefs(limitdiffs)} {
	# treediffs elements are limited by path
	catch {unset treediffs}
    }
    if {$fontchanged || $maxwidth != $oldprefs(maxwidth)
	|| $maxgraphpct != $oldprefs(maxgraphpct)} {
	redisplay
    } elseif {$showneartags != $oldprefs(showneartags) ||
	  $limitdiffs != $oldprefs(limitdiffs)} {
	reselectline
    }
}

proc formatdate {d} {
    global datetimeformat
    if {$d ne {}} {
	set d [clock format $d -format $datetimeformat]
    }
    return $d
}

# This list of encoding names and aliases is distilled from
# http://www.iana.org/assignments/character-sets.
# Not all of them are supported by Tcl.
set encoding_aliases {
    { ANSI_X3.4-1968 iso-ir-6 ANSI_X3.4-1986 ISO_646.irv:1991 ASCII
      ISO646-US US-ASCII us IBM367 cp367 csASCII }
    { ISO-10646-UTF-1 csISO10646UTF1 }
    { ISO_646.basic:1983 ref csISO646basic1983 }
    { INVARIANT csINVARIANT }
    { ISO_646.irv:1983 iso-ir-2 irv csISO2IntlRefVersion }
    { BS_4730 iso-ir-4 ISO646-GB gb uk csISO4UnitedKingdom }
    { NATS-SEFI iso-ir-8-1 csNATSSEFI }
    { NATS-SEFI-ADD iso-ir-8-2 csNATSSEFIADD }
    { NATS-DANO iso-ir-9-1 csNATSDANO }
    { NATS-DANO-ADD iso-ir-9-2 csNATSDANOADD }
    { SEN_850200_B iso-ir-10 FI ISO646-FI ISO646-SE se csISO10Swedish }
    { SEN_850200_C iso-ir-11 ISO646-SE2 se2 csISO11SwedishForNames }
    { KS_C_5601-1987 iso-ir-149 KS_C_5601-1989 KSC_5601 korean csKSC56011987 }
    { ISO-2022-KR csISO2022KR }
    { EUC-KR csEUCKR }
    { ISO-2022-JP csISO2022JP }
    { ISO-2022-JP-2 csISO2022JP2 }
    { JIS_C6220-1969-jp JIS_C6220-1969 iso-ir-13 katakana x0201-7
      csISO13JISC6220jp }
    { JIS_C6220-1969-ro iso-ir-14 jp ISO646-JP csISO14JISC6220ro }
    { IT iso-ir-15 ISO646-IT csISO15Italian }
    { PT iso-ir-16 ISO646-PT csISO16Portuguese }
    { ES iso-ir-17 ISO646-ES csISO17Spanish }
    { greek7-old iso-ir-18 csISO18Greek7Old }
    { latin-greek iso-ir-19 csISO19LatinGreek }
    { DIN_66003 iso-ir-21 de ISO646-DE csISO21German }
    { NF_Z_62-010_(1973) iso-ir-25 ISO646-FR1 csISO25French }
    { Latin-greek-1 iso-ir-27 csISO27LatinGreek1 }
    { ISO_5427 iso-ir-37 csISO5427Cyrillic }
    { JIS_C6226-1978 iso-ir-42 csISO42JISC62261978 }
    { BS_viewdata iso-ir-47 csISO47BSViewdata }
    { INIS iso-ir-49 csISO49INIS }
    { INIS-8 iso-ir-50 csISO50INIS8 }
    { INIS-cyrillic iso-ir-51 csISO51INISCyrillic }
    { ISO_5427:1981 iso-ir-54 ISO5427Cyrillic1981 }
    { ISO_5428:1980 iso-ir-55 csISO5428Greek }
    { GB_1988-80 iso-ir-57 cn ISO646-CN csISO57GB1988 }
    { GB_2312-80 iso-ir-58 chinese csISO58GB231280 }
    { NS_4551-1 iso-ir-60 ISO646-NO no csISO60DanishNorwegian
      csISO60Norwegian1 }
    { NS_4551-2 ISO646-NO2 iso-ir-61 no2 csISO61Norwegian2 }
    { NF_Z_62-010 iso-ir-69 ISO646-FR fr csISO69French }
    { videotex-suppl iso-ir-70 csISO70VideotexSupp1 }
    { PT2 iso-ir-84 ISO646-PT2 csISO84Portuguese2 }
    { ES2 iso-ir-85 ISO646-ES2 csISO85Spanish2 }
    { MSZ_7795.3 iso-ir-86 ISO646-HU hu csISO86Hungarian }
    { JIS_C6226-1983 iso-ir-87 x0208 JIS_X0208-1983 csISO87JISX0208 }
    { greek7 iso-ir-88 csISO88Greek7 }
    { ASMO_449 ISO_9036 arabic7 iso-ir-89 csISO89ASMO449 }
    { iso-ir-90 csISO90 }
    { JIS_C6229-1984-a iso-ir-91 jp-ocr-a csISO91JISC62291984a }
    { JIS_C6229-1984-b iso-ir-92 ISO646-JP-OCR-B jp-ocr-b
      csISO92JISC62991984b }
    { JIS_C6229-1984-b-add iso-ir-93 jp-ocr-b-add csISO93JIS62291984badd }
    { JIS_C6229-1984-hand iso-ir-94 jp-ocr-hand csISO94JIS62291984hand }
    { JIS_C6229-1984-hand-add iso-ir-95 jp-ocr-hand-add
      csISO95JIS62291984handadd }
    { JIS_C6229-1984-kana iso-ir-96 csISO96JISC62291984kana }
    { ISO_2033-1983 iso-ir-98 e13b csISO2033 }
    { ANSI_X3.110-1983 iso-ir-99 CSA_T500-1983 NAPLPS csISO99NAPLPS }
    { ISO_8859-1:1987 iso-ir-100 ISO_8859-1 ISO-8859-1 latin1 l1 IBM819
      CP819 csISOLatin1 }
    { ISO_8859-2:1987 iso-ir-101 ISO_8859-2 ISO-8859-2 latin2 l2 csISOLatin2 }
    { T.61-7bit iso-ir-102 csISO102T617bit }
    { T.61-8bit T.61 iso-ir-103 csISO103T618bit }
    { ISO_8859-3:1988 iso-ir-109 ISO_8859-3 ISO-8859-3 latin3 l3 csISOLatin3 }
    { ISO_8859-4:1988 iso-ir-110 ISO_8859-4 ISO-8859-4 latin4 l4 csISOLatin4 }
    { ECMA-cyrillic iso-ir-111 KOI8-E csISO111ECMACyrillic }
    { CSA_Z243.4-1985-1 iso-ir-121 ISO646-CA csa7-1 ca csISO121Canadian1 }
    { CSA_Z243.4-1985-2 iso-ir-122 ISO646-CA2 csa7-2 csISO122Canadian2 }
    { CSA_Z243.4-1985-gr iso-ir-123 csISO123CSAZ24341985gr }
    { ISO_8859-6:1987 iso-ir-127 ISO_8859-6 ISO-8859-6 ECMA-114 ASMO-708
      arabic csISOLatinArabic }
    { ISO_8859-6-E csISO88596E ISO-8859-6-E }
    { ISO_8859-6-I csISO88596I ISO-8859-6-I }
    { ISO_8859-7:1987 iso-ir-126 ISO_8859-7 ISO-8859-7 ELOT_928 ECMA-118
      greek greek8 csISOLatinGreek }
    { T.101-G2 iso-ir-128 csISO128T101G2 }
    { ISO_8859-8:1988 iso-ir-138 ISO_8859-8 ISO-8859-8 hebrew
      csISOLatinHebrew }
    { ISO_8859-8-E csISO88598E ISO-8859-8-E }
    { ISO_8859-8-I csISO88598I ISO-8859-8-I }
    { CSN_369103 iso-ir-139 csISO139CSN369103 }
    { JUS_I.B1.002 iso-ir-141 ISO646-YU js yu csISO141JUSIB1002 }
    { ISO_6937-2-add iso-ir-142 csISOTextComm }
    { IEC_P27-1 iso-ir-143 csISO143IECP271 }
    { ISO_8859-5:1988 iso-ir-144 ISO_8859-5 ISO-8859-5 cyrillic
      csISOLatinCyrillic }
    { JUS_I.B1.003-serb iso-ir-146 serbian csISO146Serbian }
    { JUS_I.B1.003-mac macedonian iso-ir-147 csISO147Macedonian }
    { ISO_8859-9:1989 iso-ir-148 ISO_8859-9 ISO-8859-9 latin5 l5 csISOLatin5 }
    { greek-ccitt iso-ir-150 csISO150 csISO150GreekCCITT }
    { NC_NC00-10:81 cuba iso-ir-151 ISO646-CU csISO151Cuba }
    { ISO_6937-2-25 iso-ir-152 csISO6937Add }
    { GOST_19768-74 ST_SEV_358-88 iso-ir-153 csISO153GOST1976874 }
    { ISO_8859-supp iso-ir-154 latin1-2-5 csISO8859Supp }
    { ISO_10367-box iso-ir-155 csISO10367Box }
    { ISO-8859-10 iso-ir-157 l6 ISO_8859-10:1992 csISOLatin6 latin6 }
    { latin-lap lap iso-ir-158 csISO158Lap }
    { JIS_X0212-1990 x0212 iso-ir-159 csISO159JISX02121990 }
    { DS_2089 DS2089 ISO646-DK dk csISO646Danish }
    { us-dk csUSDK }
    { dk-us csDKUS }
    { JIS_X0201 X0201 csHalfWidthKatakana }
    { KSC5636 ISO646-KR csKSC5636 }
    { ISO-10646-UCS-2 csUnicode }
    { ISO-10646-UCS-4 csUCS4 }
    { DEC-MCS dec csDECMCS }
    { hp-roman8 roman8 r8 csHPRoman8 }
    { macintosh mac csMacintosh }
    { IBM037 cp037 ebcdic-cp-us ebcdic-cp-ca ebcdic-cp-wt ebcdic-cp-nl
      csIBM037 }
    { IBM038 EBCDIC-INT cp038 csIBM038 }
    { IBM273 CP273 csIBM273 }
    { IBM274 EBCDIC-BE CP274 csIBM274 }
    { IBM275 EBCDIC-BR cp275 csIBM275 }
    { IBM277 EBCDIC-CP-DK EBCDIC-CP-NO csIBM277 }
    { IBM278 CP278 ebcdic-cp-fi ebcdic-cp-se csIBM278 }
    { IBM280 CP280 ebcdic-cp-it csIBM280 }
    { IBM281 EBCDIC-JP-E cp281 csIBM281 }
    { IBM284 CP284 ebcdic-cp-es csIBM284 }
    { IBM285 CP285 ebcdic-cp-gb csIBM285 }
    { IBM290 cp290 EBCDIC-JP-kana csIBM290 }
    { IBM297 cp297 ebcdic-cp-fr csIBM297 }
    { IBM420 cp420 ebcdic-cp-ar1 csIBM420 }
    { IBM423 cp423 ebcdic-cp-gr csIBM423 }
    { IBM424 cp424 ebcdic-cp-he csIBM424 }
    { IBM437 cp437 437 csPC8CodePage437 }
    { IBM500 CP500 ebcdic-cp-be ebcdic-cp-ch csIBM500 }
    { IBM775 cp775 csPC775Baltic }
    { IBM850 cp850 850 csPC850Multilingual }
    { IBM851 cp851 851 csIBM851 }
    { IBM852 cp852 852 csPCp852 }
    { IBM855 cp855 855 csIBM855 }
    { IBM857 cp857 857 csIBM857 }
    { IBM860 cp860 860 csIBM860 }
    { IBM861 cp861 861 cp-is csIBM861 }
    { IBM862 cp862 862 csPC862LatinHebrew }
    { IBM863 cp863 863 csIBM863 }
    { IBM864 cp864 csIBM864 }
    { IBM865 cp865 865 csIBM865 }
    { IBM866 cp866 866 csIBM866 }
    { IBM868 CP868 cp-ar csIBM868 }
    { IBM869 cp869 869 cp-gr csIBM869 }
    { IBM870 CP870 ebcdic-cp-roece ebcdic-cp-yu csIBM870 }
    { IBM871 CP871 ebcdic-cp-is csIBM871 }
    { IBM880 cp880 EBCDIC-Cyrillic csIBM880 }
    { IBM891 cp891 csIBM891 }
    { IBM903 cp903 csIBM903 }
    { IBM904 cp904 904 csIBBM904 }
    { IBM905 CP905 ebcdic-cp-tr csIBM905 }
    { IBM918 CP918 ebcdic-cp-ar2 csIBM918 }
    { IBM1026 CP1026 csIBM1026 }
    { EBCDIC-AT-DE csIBMEBCDICATDE }
    { EBCDIC-AT-DE-A csEBCDICATDEA }
    { EBCDIC-CA-FR csEBCDICCAFR }
    { EBCDIC-DK-NO csEBCDICDKNO }
    { EBCDIC-DK-NO-A csEBCDICDKNOA }
    { EBCDIC-FI-SE csEBCDICFISE }
    { EBCDIC-FI-SE-A csEBCDICFISEA }
    { EBCDIC-FR csEBCDICFR }
    { EBCDIC-IT csEBCDICIT }
    { EBCDIC-PT csEBCDICPT }
    { EBCDIC-ES csEBCDICES }
    { EBCDIC-ES-A csEBCDICESA }
    { EBCDIC-ES-S csEBCDICESS }
    { EBCDIC-UK csEBCDICUK }
    { EBCDIC-US csEBCDICUS }
    { UNKNOWN-8BIT csUnknown8BiT }
    { MNEMONIC csMnemonic }
    { MNEM csMnem }
    { VISCII csVISCII }
    { VIQR csVIQR }
    { KOI8-R csKOI8R }
    { IBM00858 CCSID00858 CP00858 PC-Multilingual-850+euro }
    { IBM00924 CCSID00924 CP00924 ebcdic-Latin9--euro }
    { IBM01140 CCSID01140 CP01140 ebcdic-us-37+euro }
    { IBM01141 CCSID01141 CP01141 ebcdic-de-273+euro }
    { IBM01142 CCSID01142 CP01142 ebcdic-dk-277+euro ebcdic-no-277+euro }
    { IBM01143 CCSID01143 CP01143 ebcdic-fi-278+euro ebcdic-se-278+euro }
    { IBM01144 CCSID01144 CP01144 ebcdic-it-280+euro }
    { IBM01145 CCSID01145 CP01145 ebcdic-es-284+euro }
    { IBM01146 CCSID01146 CP01146 ebcdic-gb-285+euro }
    { IBM01147 CCSID01147 CP01147 ebcdic-fr-297+euro }
    { IBM01148 CCSID01148 CP01148 ebcdic-international-500+euro }
    { IBM01149 CCSID01149 CP01149 ebcdic-is-871+euro }
    { IBM1047 IBM-1047 }
    { PTCP154 csPTCP154 PT154 CP154 Cyrillic-Asian }
    { Amiga-1251 Ami1251 Amiga1251 Ami-1251 }
    { UNICODE-1-1 csUnicode11 }
    { CESU-8 csCESU-8 }
    { BOCU-1 csBOCU-1 }
    { UNICODE-1-1-UTF-7 csUnicode11UTF7 }
    { ISO-8859-14 iso-ir-199 ISO_8859-14:1998 ISO_8859-14 latin8 iso-celtic
      l8 }
    { ISO-8859-15 ISO_8859-15 Latin-9 }
    { ISO-8859-16 iso-ir-226 ISO_8859-16:2001 ISO_8859-16 latin10 l10 }
    { GBK CP936 MS936 windows-936 }
    { JIS_Encoding csJISEncoding }
    { Shift_JIS MS_Kanji csShiftJIS }
    { Extended_UNIX_Code_Packed_Format_for_Japanese csEUCPkdFmtJapanese
      EUC-JP }
    { Extended_UNIX_Code_Fixed_Width_for_Japanese csEUCFixWidJapanese }
    { ISO-10646-UCS-Basic csUnicodeASCII }
    { ISO-10646-Unicode-Latin1 csUnicodeLatin1 ISO-10646 }
    { ISO-Unicode-IBM-1261 csUnicodeIBM1261 }
    { ISO-Unicode-IBM-1268 csUnicodeIBM1268 }
    { ISO-Unicode-IBM-1276 csUnicodeIBM1276 }
    { ISO-Unicode-IBM-1264 csUnicodeIBM1264 }
    { ISO-Unicode-IBM-1265 csUnicodeIBM1265 }
    { ISO-8859-1-Windows-3.0-Latin-1 csWindows30Latin1 }
    { ISO-8859-1-Windows-3.1-Latin-1 csWindows31Latin1 }
    { ISO-8859-2-Windows-Latin-2 csWindows31Latin2 }
    { ISO-8859-9-Windows-Latin-5 csWindows31Latin5 }
    { Adobe-Standard-Encoding csAdobeStandardEncoding }
    { Ventura-US csVenturaUS }
    { Ventura-International csVenturaInternational }
    { PC8-Danish-Norwegian csPC8DanishNorwegian }
    { PC8-Turkish csPC8Turkish }
    { IBM-Symbols csIBMSymbols }
    { IBM-Thai csIBMThai }
    { HP-Legal csHPLegal }
    { HP-Pi-font csHPPiFont }
    { HP-Math8 csHPMath8 }
    { Adobe-Symbol-Encoding csHPPSMath }
    { HP-DeskTop csHPDesktop }
    { Ventura-Math csVenturaMath }
    { Microsoft-Publishing csMicrosoftPublishing }
    { Windows-31J csWindows31J }
    { GB2312 csGB2312 }
    { Big5 csBig5 }
}

proc tcl_encoding {enc} {
    global encoding_aliases
    set names [encoding names]
    set lcnames [string tolower $names]
    set enc [string tolower $enc]
    set i [lsearch -exact $lcnames $enc]
    if {$i < 0} {
	# look for "isonnn" instead of "iso-nnn" or "iso_nnn"
	if {[regsub {^iso[-_]} $enc iso encx]} {
	    set i [lsearch -exact $lcnames $encx]
	}
    }
    if {$i < 0} {
	foreach l $encoding_aliases {
	    set ll [string tolower $l]
	    if {[lsearch -exact $ll $enc] < 0} continue
	    # look through the aliases for one that tcl knows about
	    foreach e $ll {
		set i [lsearch -exact $lcnames $e]
		if {$i < 0} {
		    if {[regsub {^iso[-_]} $e iso ex]} {
			set i [lsearch -exact $lcnames $ex]
		    }
		}
		if {$i >= 0} break
	    }
	    break
	}
    }
    if {$i >= 0} {
	return [lindex $names $i]
    }
    return {}
}

# First check that Tcl/Tk is recent enough
if {[catch {package require Tk 8.4} err]} {
    show_error {} . [mc "Sorry, gitk cannot run with this version of Tcl/Tk.\n\
		     Gitk requires at least Tcl/Tk 8.4."]
    exit 1
}

# defaults...
set wrcomcmd "git diff-tree --stdin -p --pretty"

set gitencoding {}
catch {
    set gitencoding [exec git config --get i18n.commitencoding]
}
if {$gitencoding == ""} {
    set gitencoding "utf-8"
}
set tclencoding [tcl_encoding $gitencoding]
if {$tclencoding == {}} {
    puts stderr "Warning: encoding $gitencoding is not supported by Tcl/Tk"
}

set mainfont {Helvetica 9}
set textfont {Courier 9}
set uifont {Helvetica 9 bold}
set tabstop 8
set findmergefiles 0
set maxgraphpct 50
set maxwidth 16
set revlistorder 0
set fastdate 0
set uparrowlen 5
set downarrowlen 5
set mingaplen 100
set cmitmode "patch"
set wrapcomment "none"
set showneartags 1
set maxrefs 20
set maxlinelen 200
set showlocalchanges 1
set limitdiffs 1
set datetimeformat "%Y-%m-%d %H:%M:%S"
set autoselect 1

set extdifftool "meld"

set colors {green red blue magenta darkgrey brown orange}
set bgcolor white
set fgcolor black
set diffcolors {red "#00a000" blue}
set diffcontext 3
set ignorespace 0
set selectbgcolor gray85

set circlecolors {white blue gray blue blue}

## For msgcat loading, first locate the installation location.
if { [info exists ::env(GITK_MSGSDIR)] } {
    ## Msgsdir was manually set in the environment.
    set gitk_msgsdir $::env(GITK_MSGSDIR)
} else {
    ## Let's guess the prefix from argv0.
    set gitk_prefix [file dirname [file dirname [file normalize $argv0]]]
    set gitk_libdir [file join $gitk_prefix share gitk lib]
    set gitk_msgsdir [file join $gitk_libdir msgs]
    unset gitk_prefix
}

## Internationalization (i18n) through msgcat and gettext. See
## http://www.gnu.org/software/gettext/manual/html_node/Tcl.html
package require msgcat
namespace import ::msgcat::mc
## And eventually load the actual message catalog
::msgcat::mcload $gitk_msgsdir

catch {source ~/.gitk}

font create optionfont -family sans-serif -size -12

parsefont mainfont $mainfont
eval font create mainfont [fontflags mainfont]
eval font create mainfontbold [fontflags mainfont 1]

parsefont textfont $textfont
eval font create textfont [fontflags textfont]
eval font create textfontbold [fontflags textfont 1]

parsefont uifont $uifont
eval font create uifont [fontflags uifont]

setoptions

# check that we can find a .git directory somewhere...
if {[catch {set gitdir [gitdir]}]} {
    show_error {} . [mc "Cannot find a git repository here."]
    exit 1
}
if {![file isdirectory $gitdir]} {
    show_error {} . [mc "Cannot find the git directory \"%s\"." $gitdir]
    exit 1
}

set revtreeargs {}
set cmdline_files {}
set i 0
set revtreeargscmd {}
foreach arg $argv {
    switch -glob -- $arg {
	"" { }
	"--" {
	    set cmdline_files [lrange $argv [expr {$i + 1}] end]
	    break
	}
	"--argscmd=*" {
	    set revtreeargscmd [string range $arg 10 end]
	}
	default {
	    lappend revtreeargs $arg
	}
    }
    incr i
}

if {$i >= [llength $argv] && $revtreeargs ne {}} {
    # no -- on command line, but some arguments (other than --argscmd)
    if {[catch {
	set f [eval exec git rev-parse --no-revs --no-flags $revtreeargs]
	set cmdline_files [split $f "\n"]
	set n [llength $cmdline_files]
	set revtreeargs [lrange $revtreeargs 0 end-$n]
	# Unfortunately git rev-parse doesn't produce an error when
	# something is both a revision and a filename.  To be consistent
	# with git log and git rev-list, check revtreeargs for filenames.
	foreach arg $revtreeargs {
	    if {[file exists $arg]} {
		show_error {} . [mc "Ambiguous argument '%s': both revision\
				 and filename" $arg]
		exit 1
	    }
	}
    } err]} {
	# unfortunately we get both stdout and stderr in $err,
	# so look for "fatal:".
	set i [string first "fatal:" $err]
	if {$i > 0} {
	    set err [string range $err [expr {$i + 6}] end]
	}
	show_error {} . "[mc "Bad arguments to gitk:"]\n$err"
	exit 1
    }
}

set nullid "0000000000000000000000000000000000000000"
set nullid2 "0000000000000000000000000000000000000001"
set nullfile "/dev/null"

set have_tk85 [expr {[package vcompare $tk_version "8.5"] >= 0}]

set runq {}
set history {}
set historyindex 0
set fh_serial 0
set nhl_names {}
set highlight_paths {}
set findpattern {}
set searchdirn -forwards
set boldrows {}
set boldnamerows {}
set diffelide {0 0}
set markingmatches 0
set linkentercount 0
set need_redisplay 0
set nrows_drawn 0
set firsttabstop 0

set nextviewnum 1
set curview 0
set selectedview 0
set selectedhlview [mc "None"]
set highlight_related [mc "None"]
set highlight_files {}
set viewfiles(0) {}
set viewperm(0) 0
set viewargs(0) {}
set viewargscmd(0) {}

set selectedline {}
set numcommits 0
set loginstance 0
set cmdlineok 0
set stopped 0
set stuffsaved 0
set patchnum 0
set lserial 0
set isworktree [expr {[exec git rev-parse --is-inside-work-tree] == "true"}]
setcoords
makewindow
# wait for the window to become visible
tkwait visibility .
wm title . "[file tail $argv0]: [file tail [pwd]]"
readrefs

if {$cmdline_files ne {} || $revtreeargs ne {} || $revtreeargscmd ne {}} {
    # create a view for the files/dirs specified on the command line
    set curview 1
    set selectedview 1
    set nextviewnum 2
    set viewname(1) [mc "Command line"]
    set viewfiles(1) $cmdline_files
    set viewargs(1) $revtreeargs
    set viewargscmd(1) $revtreeargscmd
    set viewperm(1) 0
    set vdatemode(1) 0
    addviewmenu 1
    .bar.view entryconf [mc "Edit view..."] -state normal
    .bar.view entryconf [mc "Delete view"] -state normal
}

if {[info exists permviews]} {
    foreach v $permviews {
	set n $nextviewnum
	incr nextviewnum
	set viewname($n) [lindex $v 0]
	set viewfiles($n) [lindex $v 1]
	set viewargs($n) [lindex $v 2]
	set viewargscmd($n) [lindex $v 3]
	set viewperm($n) 1
	addviewmenu $n
    }
}
<<<<<<< HEAD
focus -force .
getcommits
=======
getcommits {}
>>>>>>> ea02eb01
<|MERGE_RESOLUTION|>--- conflicted
+++ resolved
@@ -9992,9 +9992,5 @@
 	addviewmenu $n
     }
 }
-<<<<<<< HEAD
 focus -force .
-getcommits
-=======
-getcommits {}
->>>>>>> ea02eb01
+getcommits
--- conflicted
+++ resolved
@@ -4,11 +4,8 @@
 #include "quote.h"
 #include "refs.h"
 #include "run-command.h"
-<<<<<<< HEAD
+#include "remote.h"
 #include "spawn-pipe.h"
-=======
-#include "remote.h"
->>>>>>> 7be003b0
 
 static char *server_capabilities;
 
@@ -349,7 +346,6 @@
 
 static void git_tcp_connect(int fd[2], char *host, int flags)
 {
-<<<<<<< HEAD
 #ifndef __MINGW32__
 	int sockfd = git_tcp_connect_sock(host, flags);
 #else
@@ -367,9 +363,6 @@
 		die("unable to make a socket file descriptor: %s",
 			strerror(errno));
 #endif
-=======
-	int sockfd = git_tcp_connect_sock(host, flags);
->>>>>>> 7be003b0
 
 	fd[0] = sockfd;
 	fd[1] = dup(sockfd);

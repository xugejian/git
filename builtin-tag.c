/*
 * Builtin "git tag"
 *
 * Copyright (c) 2007 Kristian Høgsberg <krh@redhat.com>,
 *                    Carlos Rica <jasampler@gmail.com>
 * Based on git-tag.sh and mktag.c by Linus Torvalds.
 */

#include "cache.h"
#include "builtin.h"
#include "refs.h"
#include "tag.h"
#include "run-command.h"
#include "parse-options.h"

static const char * const git_tag_usage[] = {
	"git-tag [-a|-s|-u <key-id>] [-f] [-m <msg>|-F <file>] <tagname> [<head>]",
	"git-tag -d <tagname>...",
	"git-tag -l [-n[<num>]] [<pattern>]",
	"git-tag -v <tagname>...",
	NULL
};

static char signingkey[1000];

void launch_editor(const char *path, struct strbuf *buffer, const char *const *env)
{
	const char *editor, *terminal;

	editor = getenv("GIT_EDITOR");
	if (!editor && editor_program)
		editor = editor_program;
	if (!editor)
		editor = getenv("VISUAL");
	if (!editor)
		editor = getenv("EDITOR");

	terminal = getenv("TERM");
	if (!editor && (!terminal || !strcmp(terminal, "dumb"))) {
		fprintf(stderr,
		"Terminal is dumb but no VISUAL nor EDITOR defined.\n"
		"Please supply the message using either -m or -F option.\n");
		exit(1);
	}

	if (!editor)
		editor = "vi";

	if (strcmp(editor, ":")) {
		size_t len = strlen(editor);
		int i = 0;
		const char *args[6];
		struct strbuf arg0;

		strbuf_init(&arg0, 0);
		if (strcspn(editor, "$ \t'") != len) {
			/* there are specials */
			strbuf_addf(&arg0, "%s \"$@\"", editor);
			args[i++] = "sh";
			args[i++] = "-c";
			args[i++] = arg0.buf;
		}
		args[i++] = editor;
		args[i++] = path;
		args[i] = NULL;

		if (run_command_v_opt_cd_env(args, 0, NULL, env))
			die("There was a problem with the editor %s.", editor);
		strbuf_release(&arg0);
	}

	if (!buffer)
		return;
	if (strbuf_read_file(buffer, path, 0) < 0)
		die("could not read message file '%s': %s",
		    path, strerror(errno));
}

struct tag_filter {
	const char *pattern;
	int lines;
};

#define PGP_SIGNATURE "-----BEGIN PGP SIGNATURE-----"

static int show_reference(const char *refname, const unsigned char *sha1,
			  int flag, void *cb_data)
{
	struct tag_filter *filter = cb_data;

	if (!fnmatch(filter->pattern, refname, 0)) {
		int i;
		unsigned long size;
		enum object_type type;
		char *buf, *sp, *eol;
		size_t len;

		if (!filter->lines) {
			printf("%s\n", refname);
			return 0;
		}
		printf("%-15s ", refname);

		buf = read_sha1_file(sha1, &type, &size);
		if (!buf || !size)
			return 0;

		/* skip header */
		sp = strstr(buf, "\n\n");
		if (!sp) {
			free(buf);
			return 0;
		}
		/* only take up to "lines" lines, and strip the signature */
		for (i = 0, sp += 2;
				i < filter->lines && sp < buf + size &&
				prefixcmp(sp, PGP_SIGNATURE "\n");
				i++) {
			if (i)
				printf("\n    ");
			eol = memchr(sp, '\n', size - (sp - buf));
			len = eol ? eol - sp : size - (sp - buf);
			fwrite(sp, len, 1, stdout);
			if (!eol)
				break;
			sp = eol + 1;
		}
		putchar('\n');
		free(buf);
	}

	return 0;
}

static int list_tags(const char *pattern, int lines)
{
	struct tag_filter filter;

	if (pattern == NULL)
		pattern = "*";

	filter.pattern = pattern;
	filter.lines = lines;

	for_each_tag_ref(show_reference, (void *) &filter);

	return 0;
}

typedef int (*each_tag_name_fn)(const char *name, const char *ref,
				const unsigned char *sha1);

static int for_each_tag_name(const char **argv, each_tag_name_fn fn)
{
	const char **p;
	char ref[PATH_MAX];
	int had_error = 0;
	unsigned char sha1[20];

	for (p = argv; *p; p++) {
		if (snprintf(ref, sizeof(ref), "refs/tags/%s", *p)
					>= sizeof(ref)) {
			error("tag name too long: %.*s...", 50, *p);
			had_error = 1;
			continue;
		}
		if (!resolve_ref(ref, sha1, 1, NULL)) {
			error("tag '%s' not found.", *p);
			had_error = 1;
			continue;
		}
		if (fn(*p, ref, sha1))
			had_error = 1;
	}
	return had_error;
}

static int delete_tag(const char *name, const char *ref,
				const unsigned char *sha1)
{
	if (delete_ref(ref, sha1))
		return 1;
	printf("Deleted tag '%s'\n", name);
	return 0;
}

static int verify_tag(const char *name, const char *ref,
				const unsigned char *sha1)
{
	const char *argv_verify_tag[] = {"git-verify-tag",
					"-v", "SHA1_HEX", NULL};
	argv_verify_tag[2] = sha1_to_hex(sha1);

	if (run_command_v_opt(argv_verify_tag, 0))
		return error("could not verify the tag '%s'", name);
	return 0;
}

static int do_sign(struct strbuf *buffer)
{
	struct child_process gpg;
	const char *args[4];
	char *bracket;
	int len;
	int i, j;

	if (!*signingkey) {
		if (strlcpy(signingkey, git_committer_info(IDENT_ERROR_ON_NO_NAME),
				sizeof(signingkey)) > sizeof(signingkey) - 1)
			return error("committer info too long.");
		bracket = strchr(signingkey, '>');
		if (bracket)
			bracket[1] = '\0';
	}

	/* When the username signingkey is bad, program could be terminated
	 * because gpg exits without reading and then write gets SIGPIPE. */
	signal(SIGPIPE, SIG_IGN);

	memset(&gpg, 0, sizeof(gpg));
	gpg.argv = args;
	gpg.in = -1;
	gpg.out = -1;
	args[0] = "gpg";
	args[1] = "-bsau";
	args[2] = signingkey;
	args[3] = NULL;

	if (start_command(&gpg))
		return error("could not run gpg.");

	if (write_in_full(gpg.in, buffer->buf, buffer->len) != buffer->len) {
		close(gpg.in);
		close(gpg.out);
		finish_command(&gpg);
		return error("gpg did not accept the tag data");
	}
	close(gpg.in);
	len = strbuf_read(buffer, gpg.out, 1024);
	close(gpg.out);

	if (finish_command(&gpg) || !len || len < 0)
		return error("gpg failed to sign the tag");

<<<<<<< HEAD
#ifdef __MINGW32__
	/* strip CR from the line endings */
	{
		int i, j;
		for (i = j = 0; i < buffer->len; i++)
			if (buffer->buf[i] != '\r') {
				if (i != j)
					buffer->buf[j] = buffer->buf[i];
				j++;
			}
		strbuf_setlen(buffer, j);
	}
#endif
=======
	/* Strip CR from the line endings, in case we are on Windows. */
	for (i = j = 0; i < buffer->len; i++)
		if (buffer->buf[i] != '\r') {
			if (i != j)
				buffer->buf[j] = buffer->buf[i];
			j++;
		}
	strbuf_setlen(buffer, j);
>>>>>>> cac548b2

	return 0;
}

static const char tag_template[] =
	"\n"
	"#\n"
	"# Write a tag message\n"
	"#\n";

static void set_signingkey(const char *value)
{
	if (strlcpy(signingkey, value, sizeof(signingkey)) >= sizeof(signingkey))
		die("signing key value too long (%.10s...)", value);
}

static int git_tag_config(const char *var, const char *value, void *cb)
{
	if (!strcmp(var, "user.signingkey")) {
		if (!value)
			return config_error_nonbool(var);
		set_signingkey(value);
		return 0;
	}

	return git_default_config(var, value, cb);
}

static void write_tag_body(int fd, const unsigned char *sha1)
{
	unsigned long size;
	enum object_type type;
	char *buf, *sp, *eob;
	size_t len;

	buf = read_sha1_file(sha1, &type, &size);
	if (!buf)
		return;
	/* skip header */
	sp = strstr(buf, "\n\n");

	if (!sp || !size || type != OBJ_TAG) {
		free(buf);
		return;
	}
	sp += 2; /* skip the 2 LFs */
	eob = strstr(sp, "\n" PGP_SIGNATURE "\n");
	if (eob)
		len = eob - sp;
	else
		len = buf + size - sp;
	write_or_die(fd, sp, len);

	free(buf);
}

static void create_tag(const unsigned char *object, const char *tag,
		       struct strbuf *buf, int message, int sign,
		       unsigned char *prev, unsigned char *result)
{
	enum object_type type;
	char header_buf[1024];
	int header_len;

	type = sha1_object_info(object, NULL);
	if (type <= OBJ_NONE)
	    die("bad object type.");

	header_len = snprintf(header_buf, sizeof(header_buf),
			  "object %s\n"
			  "type %s\n"
			  "tag %s\n"
			  "tagger %s\n\n",
			  sha1_to_hex(object),
			  typename(type),
			  tag,
			  git_committer_info(IDENT_ERROR_ON_NO_NAME));

	if (header_len > sizeof(header_buf) - 1)
		die("tag header too big.");

	if (!message) {
		char *path;
		int fd;

		/* write the template message before editing: */
		path = xstrdup(git_path("TAG_EDITMSG"));
		fd = open(path, O_CREAT | O_TRUNC | O_WRONLY, 0600);
		if (fd < 0)
			die("could not create file '%s': %s",
						path, strerror(errno));

		if (!is_null_sha1(prev))
			write_tag_body(fd, prev);
		else
			write_or_die(fd, tag_template, strlen(tag_template));
		close(fd);

		launch_editor(path, buf, NULL);

		unlink(path);
		free(path);
	}

	stripspace(buf, 1);

	if (!message && !buf->len)
		die("no tag message?");

	strbuf_insert(buf, 0, header_buf, header_len);

	if (sign && do_sign(buf) < 0)
		die("unable to sign the tag");
	if (write_sha1_file(buf->buf, buf->len, tag_type, result) < 0)
		die("unable to write tag file");
}

struct msg_arg {
	int given;
	struct strbuf buf;
};

static int parse_msg_arg(const struct option *opt, const char *arg, int unset)
{
	struct msg_arg *msg = opt->value;

	if (!arg)
		return -1;
	if (msg->buf.len)
		strbuf_addstr(&(msg->buf), "\n\n");
	strbuf_addstr(&(msg->buf), arg);
	msg->given = 1;
	return 0;
}

int cmd_tag(int argc, const char **argv, const char *prefix)
{
	struct strbuf buf;
	unsigned char object[20], prev[20];
	char ref[PATH_MAX];
	const char *object_ref, *tag;
	struct ref_lock *lock;

	int annotate = 0, sign = 0, force = 0, lines = 0,
		list = 0, delete = 0, verify = 0;
	char *msgfile = NULL, *keyid = NULL;
	struct msg_arg msg = { 0, STRBUF_INIT };
	struct option options[] = {
		OPT_BOOLEAN('l', NULL, &list, "list tag names"),
		{ OPTION_INTEGER, 'n', NULL, &lines, NULL,
				"print n lines of each tag message",
				PARSE_OPT_OPTARG, NULL, 1 },
		OPT_BOOLEAN('d', NULL, &delete, "delete tags"),
		OPT_BOOLEAN('v', NULL, &verify, "verify tags"),

		OPT_GROUP("Tag creation options"),
		OPT_BOOLEAN('a', NULL, &annotate,
					"annotated tag, needs a message"),
		OPT_CALLBACK('m', NULL, &msg, "msg",
			     "message for the tag", parse_msg_arg),
		OPT_STRING('F', NULL, &msgfile, "file", "message in a file"),
		OPT_BOOLEAN('s', NULL, &sign, "annotated and GPG-signed tag"),
		OPT_STRING('u', NULL, &keyid, "key-id",
					"use another key to sign the tag"),
		OPT_BOOLEAN('f', NULL, &force, "replace the tag if exists"),
		OPT_END()
	};

	git_config(git_tag_config, NULL);

	argc = parse_options(argc, argv, options, git_tag_usage, 0);

	if (keyid) {
		sign = 1;
		set_signingkey(keyid);
	}
	if (sign)
		annotate = 1;

	if (list)
		return list_tags(argv[0], lines);
	if (delete)
		return for_each_tag_name(argv, delete_tag);
	if (verify)
		return for_each_tag_name(argv, verify_tag);

	strbuf_init(&buf, 0);
	if (msg.given || msgfile) {
		if (msg.given && msgfile)
			die("only one -F or -m option is allowed.");
		annotate = 1;
		if (msg.given)
			strbuf_addbuf(&buf, &(msg.buf));
		else {
			if (!strcmp(msgfile, "-")) {
				if (strbuf_read(&buf, 0, 1024) < 0)
					die("cannot read %s", msgfile);
			} else {
				if (strbuf_read_file(&buf, msgfile, 1024) < 0)
					die("could not open or read '%s': %s",
						msgfile, strerror(errno));
			}
		}
	}

	if (argc == 0) {
		if (annotate)
			usage_with_options(git_tag_usage, options);
		return list_tags(NULL, lines);
	}
	tag = argv[0];

	object_ref = argc == 2 ? argv[1] : "HEAD";
	if (argc > 2)
		die("too many params");

	if (get_sha1(object_ref, object))
		die("Failed to resolve '%s' as a valid ref.", object_ref);

	if (snprintf(ref, sizeof(ref), "refs/tags/%s", tag) > sizeof(ref) - 1)
		die("tag name too long: %.*s...", 50, tag);
	if (check_ref_format(ref))
		die("'%s' is not a valid tag name.", tag);

	if (!resolve_ref(ref, prev, 1, NULL))
		hashclr(prev);
	else if (!force)
		die("tag '%s' already exists", tag);

	if (annotate)
		create_tag(object, tag, &buf, msg.given || msgfile,
			   sign, prev, object);

	lock = lock_any_ref_for_update(ref, prev, 0);
	if (!lock)
		die("%s: cannot lock the ref", ref);
	if (write_ref_sha1(lock, object, NULL) < 0)
		die("%s: cannot update the ref", ref);

	strbuf_release(&buf);
	return 0;
}<|MERGE_RESOLUTION|>--- conflicted
+++ resolved
@@ -242,21 +242,6 @@
 	if (finish_command(&gpg) || !len || len < 0)
 		return error("gpg failed to sign the tag");
 
-<<<<<<< HEAD
-#ifdef __MINGW32__
-	/* strip CR from the line endings */
-	{
-		int i, j;
-		for (i = j = 0; i < buffer->len; i++)
-			if (buffer->buf[i] != '\r') {
-				if (i != j)
-					buffer->buf[j] = buffer->buf[i];
-				j++;
-			}
-		strbuf_setlen(buffer, j);
-	}
-#endif
-=======
 	/* Strip CR from the line endings, in case we are on Windows. */
 	for (i = j = 0; i < buffer->len; i++)
 		if (buffer->buf[i] != '\r') {
@@ -265,7 +250,6 @@
 			j++;
 		}
 	strbuf_setlen(buffer, j);
->>>>>>> cac548b2
 
 	return 0;
 }

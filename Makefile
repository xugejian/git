# The default target of this Makefile is...
all:

# Define NO_OPENSSL environment variable if you do not have OpenSSL.
# This also implies MOZILLA_SHA1.
#
# Define NO_CURL if you do not have curl installed.  git-http-pull and
# git-http-push are not built, and you cannot use http:// and https://
# transports.
#
# Define CURLDIR=/foo/bar if your curl header and library files are in
# /foo/bar/include and /foo/bar/lib directories.
#
# Define NO_EXPAT if you do not have expat installed.  git-http-push is
# not built, and you cannot push using http:// and https:// transports.
#
# Define NO_D_INO_IN_DIRENT if you don't have d_ino in your struct dirent.
#
# Define NO_D_TYPE_IN_DIRENT if your platform defines DT_UNKNOWN but lacks
# d_type in struct dirent (latest Cygwin -- will be fixed soonish).
#
# Define NO_C99_FORMAT if your formatted IO functions (printf/scanf et.al.)
# do not support the 'size specifiers' introduced by C99, namely ll, hh,
# j, z, t. (representing long long int, char, intmax_t, size_t, ptrdiff_t).
# some C compilers supported these specifiers prior to C99 as an extension.
#
# Define NO_STRCASESTR if you don't have strcasestr.
#
# Define NO_STRLCPY if you don't have strlcpy.
#
# Define NO_SETENV if you don't have setenv in the C library.
#
# Define NO_SYMLINK_HEAD if you never want .git/HEAD to be a symbolic link.
# Enable it on Windows.  By default, symrefs are still used.
#
# Define NO_SVN_TESTS if you want to skip time-consuming SVN interoperability
# tests.  These tests take up a significant amount of the total test time
# but are not needed unless you plan to talk to SVN repos.
#
# Define NO_FINK if you are building on Darwin/Mac OS X, have Fink
# installed in /sw, but don't want GIT to link against any libraries
# installed there.  If defined you may specify your own (or Fink's)
# include directories and library directories by defining CFLAGS
# and LDFLAGS appropriately.
#
# Define NO_DARWIN_PORTS if you are building on Darwin/Mac OS X,
# have DarwinPorts installed in /opt/local, but don't want GIT to
# link against any libraries installed there.  If defined you may
# specify your own (or DarwinPort's) include directories and
# library directories by defining CFLAGS and LDFLAGS appropriately.
#
# Define PPC_SHA1 environment variable when running make to make use of
# a bundled SHA1 routine optimized for PowerPC.
#
# Define ARM_SHA1 environment variable when running make to make use of
# a bundled SHA1 routine optimized for ARM.
#
# Define MOZILLA_SHA1 environment variable when running make to make use of
# a bundled SHA1 routine coming from Mozilla. It is GPL'd and should be fast
# on non-x86 architectures (e.g. PowerPC), while the OpenSSL version (default
# choice) has very fast version optimized for i586.
#
# Define NEEDS_SSL_WITH_CRYPTO if you need -lcrypto with -lssl (Darwin).
#
# Define NEEDS_LIBICONV if linking with libc is not enough (Darwin).
#
# Define NEEDS_SOCKET if linking with libc is not enough (SunOS,
# Patrick Mauritz).
#
# Define NO_MMAP if you want to avoid mmap.
#
# Define NO_FAST_WORKING_DIRECTORY if accessing objects in pack files is
# generally faster on your platform than accessing the working directory.
#
# Define NO_IPV6 if you lack IPv6 support and getaddrinfo().
#
# Define NO_SOCKADDR_STORAGE if your platform does not have struct
# sockaddr_storage.
#
# Define NO_ICONV if your libc does not properly support iconv.
#
# Define USE_NSEC below if you want git to care about sub-second file mtimes
# and ctimes. Note that you need recent glibc (at least 2.2.4) for this, and
# it will BREAK YOUR LOCAL DIFFS! show-diff and anything using it will likely
# randomly break unless your underlying filesystem supports those sub-second
# times (my ext3 doesn't).
#
# Define USE_STDEV below if you want git to care about the underlying device
# change being considered an inode change from the update-cache perspective.
#
# Define NO_PERL_MAKEMAKER if you cannot use Makefiles generated by perl's
# MakeMaker (e.g. using ActiveState under Cygwin).
#

GIT-VERSION-FILE: .FORCE-GIT-VERSION-FILE
	@$(SHELL_PATH) ./GIT-VERSION-GEN
-include GIT-VERSION-FILE

uname_S := $(shell sh -c 'uname -s 2>/dev/null || echo not')
uname_M := $(shell sh -c 'uname -m 2>/dev/null || echo not')
uname_O := $(shell sh -c 'uname -o 2>/dev/null || echo not')
uname_R := $(shell sh -c 'uname -r 2>/dev/null || echo not')
uname_P := $(shell sh -c 'uname -p 2>/dev/null || echo not')

# CFLAGS and LDFLAGS are for the users to override from the command line.

CFLAGS = -g -O2 -Wall
LDFLAGS =
ALL_CFLAGS = $(CFLAGS)
ALL_LDFLAGS = $(LDFLAGS)
STRIP ?= strip

prefix = $(HOME)
bindir = $(prefix)/bin
gitexecdir = $(bindir)
template_dir = $(prefix)/share/git-core/templates/
# DESTDIR=

# default configuration for gitweb
GITWEB_CONFIG = gitweb_config.perl
GITWEB_HOME_LINK_STR = projects
GITWEB_SITENAME =
GITWEB_PROJECTROOT = /pub/git
GITWEB_EXPORT_OK =
GITWEB_STRICT_EXPORT =
GITWEB_BASE_URL =
GITWEB_LIST =
GITWEB_HOMETEXT = indextext.html
GITWEB_CSS = gitweb.css
GITWEB_LOGO = git-logo.png
GITWEB_FAVICON = git-favicon.png
GITWEB_SITE_HEADER =
GITWEB_SITE_FOOTER =

export prefix bindir gitexecdir template_dir

CC = gcc
AR = ar
TAR = tar
INSTALL = install
RPMBUILD = rpmbuild

# sparse is architecture-neutral, which means that we need to tell it
# explicitly what architecture to check for. Fix this up for yours..
SPARSE_FLAGS = -D__BIG_ENDIAN__ -D__powerpc__



### --- END CONFIGURATION SECTION ---

# Those must not be GNU-specific; they are shared with perl/ which may
# be built by a different compiler. (Note that this is an artifact now
# but it still might be nice to keep that distinction.)
BASIC_CFLAGS =
BASIC_LDFLAGS =

SCRIPT_SH = \
	git-bisect.sh git-checkout.sh \
	git-clean.sh git-clone.sh git-commit.sh \
	git-fetch.sh \
	git-ls-remote.sh \
	git-merge-one-file.sh git-parse-remote.sh \
	git-pull.sh git-rebase.sh \
	git-repack.sh git-request-pull.sh git-reset.sh \
	git-resolve.sh git-revert.sh git-sh-setup.sh \
	git-tag.sh git-verify-tag.sh \
	git-applymbox.sh git-applypatch.sh git-am.sh \
	git-merge.sh git-merge-stupid.sh git-merge-octopus.sh \
	git-merge-resolve.sh git-merge-ours.sh \
	git-lost-found.sh git-quiltimport.sh

SCRIPT_PERL = \
	git-add--interactive.perl \
	git-archimport.perl git-cvsimport.perl git-relink.perl \
	git-cvsserver.perl \
	git-svnimport.perl git-cvsexportcommit.perl \
	git-send-email.perl git-svn.perl

SCRIPTS = $(patsubst %.sh,%,$(SCRIPT_SH)) \
	  $(patsubst %.perl,%,$(SCRIPT_PERL)) \
	  git-cherry-pick git-status git-instaweb

# ... and all the rest that could be moved out of bindir to gitexecdir
PROGRAMS = \
	git-convert-objects$X git-fetch-pack$X git-fsck-objects$X \
	git-hash-object$X git-index-pack$X git-local-fetch$X \
	git-merge-base$X \
	git-daemon$X \
	git-merge-index$X git-mktag$X git-mktree$X git-patch-id$X \
	git-peek-remote$X git-receive-pack$X \
	git-send-pack$X git-shell$X \
	git-show-index$X git-ssh-fetch$X \
	git-ssh-upload$X git-unpack-file$X \
	git-update-server-info$X \
	git-upload-pack$X git-verify-pack$X \
	git-pack-redundant$X git-var$X \
	git-describe$X git-merge-tree$X git-imap-send$X \
	git-merge-recursive$X \
	$(EXTRA_PROGRAMS)

# Empty...
EXTRA_PROGRAMS =

BUILT_INS = \
	git-format-patch$X git-show$X git-whatchanged$X git-cherry$X \
	git-get-tar-commit-id$X \
	$(patsubst builtin-%.o,git-%$X,$(BUILTIN_OBJS))

# what 'all' will build and 'install' will install, in gitexecdir
ALL_PROGRAMS = $(PROGRAMS) $(SCRIPTS) \
	git-merge-recur$X

# Backward compatibility -- to be removed after 1.0
PROGRAMS += git-ssh-pull$X git-ssh-push$X

# Set paths to tools early so that they can be used for version tests.
ifndef SHELL_PATH
	SHELL_PATH = /bin/sh
endif
ifndef PERL_PATH
	PERL_PATH = /usr/bin/perl
endif

export PERL_PATH

LIB_FILE=libgit.a
XDIFF_LIB=xdiff/lib.a

LIB_H = \
	archive.h blob.h cache.h commit.h csum-file.h delta.h grep.h \
	diff.h object.h pack.h pkt-line.h quote.h refs.h list-objects.h sideband.h \
	run-command.h strbuf.h tag.h tree.h git-compat-util.h revision.h \
	tree-walk.h log-tree.h dir.h path-list.h unpack-trees.h builtin.h \
	utf8.h

DIFF_OBJS = \
	diff.o diff-lib.o diffcore-break.o diffcore-order.o \
	diffcore-pickaxe.o diffcore-rename.o tree-diff.o combine-diff.o \
	diffcore-delta.o log-tree.o

LIB_OBJS = \
	blob.o commit.o connect.o csum-file.o cache-tree.o base85.o \
	date.o diff-delta.o entry.o exec_cmd.o ident.o \
	interpolate.o \
	lockfile.o \
	object.o pack-check.o patch-delta.o path.o pkt-line.o sideband.o \
	quote.o read-cache.o refs.o run-command.o dir.o object-refs.o \
	server-info.o setup.o sha1_file.o sha1_name.o strbuf.o \
	tag.o tree.o usage.o config.o environment.o ctype.o copy.o \
	revision.o pager.o tree-walk.o xdiff-interface.o \
	write_or_die.o trace.o list-objects.o grep.o \
	alloc.o merge-file.o path-list.o help.o unpack-trees.o $(DIFF_OBJS) \
<<<<<<< HEAD
	color.o wt-status.o archive-zip.o archive-tar.o shallow.o
=======
	color.o wt-status.o archive-zip.o archive-tar.o \
	utf8.o
>>>>>>> 80c79776

BUILTIN_OBJS = \
	builtin-add.o \
	builtin-annotate.o \
	builtin-apply.o \
	builtin-archive.o \
	builtin-blame.o \
	builtin-branch.o \
	builtin-cat-file.o \
	builtin-checkout-index.o \
	builtin-check-ref-format.o \
	builtin-commit-tree.o \
	builtin-count-objects.o \
	builtin-diff.o \
	builtin-diff-files.o \
	builtin-diff-index.o \
	builtin-diff-stages.o \
	builtin-diff-tree.o \
	builtin-fmt-merge-msg.o \
	builtin-for-each-ref.o \
	builtin-grep.o \
	builtin-init-db.o \
	builtin-log.o \
	builtin-ls-files.o \
	builtin-ls-tree.o \
	builtin-mailinfo.o \
	builtin-mailsplit.o \
	builtin-merge-file.o \
	builtin-mv.o \
	builtin-name-rev.o \
	builtin-pack-objects.o \
	builtin-prune.o \
	builtin-prune-packed.o \
	builtin-push.o \
	builtin-read-tree.o \
	builtin-reflog.o \
	builtin-repo-config.o \
	builtin-rerere.o \
	builtin-rev-list.o \
	builtin-rev-parse.o \
	builtin-rm.o \
	builtin-runstatus.o \
	builtin-shortlog.o \
	builtin-show-branch.o \
	builtin-stripspace.o \
	builtin-symbolic-ref.o \
	builtin-tar-tree.o \
	builtin-unpack-objects.o \
	builtin-update-index.o \
	builtin-update-ref.o \
	builtin-upload-archive.o \
	builtin-verify-pack.o \
	builtin-write-tree.o \
	builtin-show-ref.o \
	builtin-pack-refs.o

GITLIBS = $(LIB_FILE) $(XDIFF_LIB)
EXTLIBS = -lz

#
# Platform specific tweaks
#

# We choose to avoid "if .. else if .. else .. endif endif"
# because maintaining the nesting to match is a pain.  If
# we had "elif" things would have been much nicer...

ifeq ($(uname_S),Linux)
	NO_STRLCPY = YesPlease
endif
ifeq ($(uname_S),GNU/kFreeBSD)
	NO_STRLCPY = YesPlease
endif
ifeq ($(uname_S),Darwin)
	NEEDS_SSL_WITH_CRYPTO = YesPlease
	NEEDS_LIBICONV = YesPlease
	NO_STRLCPY = YesPlease
endif
ifeq ($(uname_S),SunOS)
	NEEDS_SOCKET = YesPlease
	NEEDS_NSL = YesPlease
	SHELL_PATH = /bin/bash
	NO_STRCASESTR = YesPlease
	ifeq ($(uname_R),5.8)
		NEEDS_LIBICONV = YesPlease
		NO_UNSETENV = YesPlease
		NO_SETENV = YesPlease
		NO_C99_FORMAT = YesPlease
	endif
	ifeq ($(uname_R),5.9)
		NO_UNSETENV = YesPlease
		NO_SETENV = YesPlease
		NO_C99_FORMAT = YesPlease
	endif
	INSTALL = ginstall
	TAR = gtar
	BASIC_CFLAGS += -D__EXTENSIONS__
endif
ifeq ($(uname_O),Cygwin)
	NO_D_TYPE_IN_DIRENT = YesPlease
	NO_D_INO_IN_DIRENT = YesPlease
	NO_STRCASESTR = YesPlease
	NO_SYMLINK_HEAD = YesPlease
	NEEDS_LIBICONV = YesPlease
	NO_C99_FORMAT = YesPlease
	NO_FAST_WORKING_DIRECTORY = UnfortunatelyYes
	# There are conflicting reports about this.
	# On some boxes NO_MMAP is needed, and not so elsewhere.
	# Try uncommenting this if you see things break -- YMMV.
	# NO_MMAP = YesPlease
	NO_IPV6 = YesPlease
	X = .exe
endif
ifeq ($(uname_S),FreeBSD)
	NEEDS_LIBICONV = YesPlease
	BASIC_CFLAGS += -I/usr/local/include
	BASIC_LDFLAGS += -L/usr/local/lib
endif
ifeq ($(uname_S),OpenBSD)
	NO_STRCASESTR = YesPlease
	NEEDS_LIBICONV = YesPlease
	BASIC_CFLAGS += -I/usr/local/include
	BASIC_LDFLAGS += -L/usr/local/lib
endif
ifeq ($(uname_S),NetBSD)
	ifeq ($(shell expr "$(uname_R)" : '[01]\.'),2)
		NEEDS_LIBICONV = YesPlease
	endif
	BASIC_CFLAGS += -I/usr/pkg/include
	BASIC_LDFLAGS += -L/usr/pkg/lib
	ALL_LDFLAGS += -Wl,-rpath,/usr/pkg/lib
endif
ifeq ($(uname_S),AIX)
	NO_STRCASESTR=YesPlease
	NO_STRLCPY = YesPlease
	NEEDS_LIBICONV=YesPlease
endif
ifeq ($(uname_S),IRIX64)
	NO_IPV6=YesPlease
	NO_SETENV=YesPlease
	NO_STRCASESTR=YesPlease
	NO_STRLCPY = YesPlease
	NO_SOCKADDR_STORAGE=YesPlease
	SHELL_PATH=/usr/gnu/bin/bash
	BASIC_CFLAGS += -DPATH_MAX=1024
	# for now, build 32-bit version
	BASIC_LDFLAGS += -L/usr/lib32
endif
ifneq (,$(findstring arm,$(uname_M)))
	ARM_SHA1 = YesPlease
endif

-include config.mak.autogen
-include config.mak

ifeq ($(uname_S),Darwin)
	ifndef NO_FINK
		ifeq ($(shell test -d /sw/lib && echo y),y)
			BASIC_CFLAGS += -I/sw/include
			BASIC_LDFLAGS += -L/sw/lib
		endif
	endif
	ifndef NO_DARWIN_PORTS
		ifeq ($(shell test -d /opt/local/lib && echo y),y)
			BASIC_CFLAGS += -I/opt/local/include
			BASIC_LDFLAGS += -L/opt/local/lib
		endif
	endif
endif

ifndef NO_CURL
	ifdef CURLDIR
		# This is still problematic -- gcc does not always want -R.
		BASIC_CFLAGS += -I$(CURLDIR)/include
		CURL_LIBCURL = -L$(CURLDIR)/lib -R$(CURLDIR)/lib -lcurl
	else
		CURL_LIBCURL = -lcurl
	endif
	PROGRAMS += git-http-fetch$X
	curl_check := $(shell (echo 070908; curl-config --vernum) | sort -r | sed -ne 2p)
	ifeq "$(curl_check)" "070908"
		ifndef NO_EXPAT
			PROGRAMS += git-http-push$X
		endif
	endif
	ifndef NO_EXPAT
		EXPAT_LIBEXPAT = -lexpat
	endif
endif

ifndef NO_OPENSSL
	OPENSSL_LIBSSL = -lssl
	ifdef OPENSSLDIR
		# Again this may be problematic -- gcc does not always want -R.
		BASIC_CFLAGS += -I$(OPENSSLDIR)/include
		OPENSSL_LINK = -L$(OPENSSLDIR)/lib -R$(OPENSSLDIR)/lib
	else
		OPENSSL_LINK =
	endif
else
	BASIC_CFLAGS += -DNO_OPENSSL
	MOZILLA_SHA1 = 1
	OPENSSL_LIBSSL =
endif
ifdef NEEDS_SSL_WITH_CRYPTO
	LIB_4_CRYPTO = $(OPENSSL_LINK) -lcrypto -lssl
else
	LIB_4_CRYPTO = $(OPENSSL_LINK) -lcrypto
endif
ifdef NEEDS_LIBICONV
	ifdef ICONVDIR
		# Again this may be problematic -- gcc does not always want -R.
		BASIC_CFLAGS += -I$(ICONVDIR)/include
		ICONV_LINK = -L$(ICONVDIR)/lib -R$(ICONVDIR)/lib
	else
		ICONV_LINK =
	endif
	EXTLIBS += $(ICONV_LINK) -liconv
endif
ifdef NEEDS_SOCKET
	EXTLIBS += -lsocket
endif
ifdef NEEDS_NSL
	EXTLIBS += -lnsl
endif
ifdef NO_D_TYPE_IN_DIRENT
	BASIC_CFLAGS += -DNO_D_TYPE_IN_DIRENT
endif
ifdef NO_D_INO_IN_DIRENT
	BASIC_CFLAGS += -DNO_D_INO_IN_DIRENT
endif
ifdef NO_C99_FORMAT
	BASIC_CFLAGS += -DNO_C99_FORMAT
endif
ifdef NO_SYMLINK_HEAD
	BASIC_CFLAGS += -DNO_SYMLINK_HEAD
endif
ifdef NO_STRCASESTR
	COMPAT_CFLAGS += -DNO_STRCASESTR
	COMPAT_OBJS += compat/strcasestr.o
endif
ifdef NO_STRLCPY
	COMPAT_CFLAGS += -DNO_STRLCPY
	COMPAT_OBJS += compat/strlcpy.o
endif
ifdef NO_SETENV
	COMPAT_CFLAGS += -DNO_SETENV
	COMPAT_OBJS += compat/setenv.o
endif
ifdef NO_UNSETENV
	COMPAT_CFLAGS += -DNO_UNSETENV
	COMPAT_OBJS += compat/unsetenv.o
endif
ifdef NO_MMAP
	COMPAT_CFLAGS += -DNO_MMAP
	COMPAT_OBJS += compat/mmap.o
endif
ifdef NO_FAST_WORKING_DIRECTORY
	BASIC_CFLAGS += -DNO_FAST_WORKING_DIRECTORY
endif
ifdef NO_IPV6
	BASIC_CFLAGS += -DNO_IPV6
endif
ifdef NO_SOCKADDR_STORAGE
ifdef NO_IPV6
	BASIC_CFLAGS += -Dsockaddr_storage=sockaddr_in
else
	BASIC_CFLAGS += -Dsockaddr_storage=sockaddr_in6
endif
endif
ifdef NO_INET_NTOP
	LIB_OBJS += compat/inet_ntop.o
endif
ifdef NO_INET_PTON
	LIB_OBJS += compat/inet_pton.o
endif

ifdef NO_ICONV
	BASIC_CFLAGS += -DNO_ICONV
endif

ifdef PPC_SHA1
	SHA1_HEADER = "ppc/sha1.h"
	LIB_OBJS += ppc/sha1.o ppc/sha1ppc.o
else
ifdef ARM_SHA1
	SHA1_HEADER = "arm/sha1.h"
	LIB_OBJS += arm/sha1.o arm/sha1_arm.o
else
ifdef MOZILLA_SHA1
	SHA1_HEADER = "mozilla-sha1/sha1.h"
	LIB_OBJS += mozilla-sha1/sha1.o
else
	SHA1_HEADER = <openssl/sha.h>
	EXTLIBS += $(LIB_4_CRYPTO)
endif
endif
endif
ifdef NO_PERL_MAKEMAKER
	export NO_PERL_MAKEMAKER
endif

# Shell quote (do not use $(call) to accommodate ancient setups);

SHA1_HEADER_SQ = $(subst ','\'',$(SHA1_HEADER))

DESTDIR_SQ = $(subst ','\'',$(DESTDIR))
bindir_SQ = $(subst ','\'',$(bindir))
gitexecdir_SQ = $(subst ','\'',$(gitexecdir))
template_dir_SQ = $(subst ','\'',$(template_dir))
prefix_SQ = $(subst ','\'',$(prefix))

SHELL_PATH_SQ = $(subst ','\'',$(SHELL_PATH))
PERL_PATH_SQ = $(subst ','\'',$(PERL_PATH))

LIBS = $(GITLIBS) $(EXTLIBS)

BASIC_CFLAGS += -DSHA1_HEADER='$(SHA1_HEADER_SQ)' $(COMPAT_CFLAGS)
LIB_OBJS += $(COMPAT_OBJS)

ALL_CFLAGS += $(BASIC_CFLAGS)
ALL_LDFLAGS += $(BASIC_LDFLAGS)

export prefix TAR INSTALL DESTDIR SHELL_PATH template_dir


### Build rules

all: $(ALL_PROGRAMS) $(BUILT_INS) git$X gitk gitweb/gitweb.cgi

all:
	$(MAKE) -C perl PERL_PATH='$(PERL_PATH_SQ)' prefix='$(prefix_SQ)' all
	$(MAKE) -C templates

strip: $(PROGRAMS) git$X
	$(STRIP) $(STRIP_OPTS) $(PROGRAMS) git$X

git$X: git.c common-cmds.h $(BUILTIN_OBJS) $(GITLIBS) GIT-CFLAGS
	$(CC) -DGIT_VERSION='"$(GIT_VERSION)"' \
		$(ALL_CFLAGS) -o $@ $(filter %.c,$^) \
		$(BUILTIN_OBJS) $(ALL_LDFLAGS) $(LIBS)

help.o: common-cmds.h

git-merge-recur$X: git-merge-recursive$X
	rm -f $@ && ln git-merge-recursive$X $@

$(BUILT_INS): git$X
	rm -f $@ && ln git$X $@

common-cmds.h: Documentation/git-*.txt
	./generate-cmdlist.sh > $@+
	mv $@+ $@

$(patsubst %.sh,%,$(SCRIPT_SH)) : % : %.sh
	rm -f $@ $@+
	sed -e '1s|#!.*/sh|#!$(SHELL_PATH_SQ)|' \
	    -e 's|@@PERL@@|$(PERL_PATH_SQ)|g' \
	    -e 's/@@GIT_VERSION@@/$(GIT_VERSION)/g' \
	    -e 's/@@NO_CURL@@/$(NO_CURL)/g' \
	    $@.sh >$@+
	chmod +x $@+
	mv $@+ $@

$(patsubst %.perl,%,$(SCRIPT_PERL)): perl/perl.mak

perl/perl.mak: GIT-CFLAGS
	$(MAKE) -C perl PERL_PATH='$(PERL_PATH_SQ)' prefix='$(prefix_SQ)' $(@F)

$(patsubst %.perl,%,$(SCRIPT_PERL)): % : %.perl
	rm -f $@ $@+
	INSTLIBDIR=`$(MAKE) -C perl -s --no-print-directory instlibdir` && \
	sed -e '1{' \
	    -e '	s|#!.*perl|#!$(PERL_PATH_SQ)|' \
	    -e '	h' \
	    -e '	s=.*=use lib (split(/:/, $$ENV{GITPERLLIB} || "@@INSTLIBDIR@@"));=' \
	    -e '	H' \
	    -e '	x' \
	    -e '}' \
	    -e 's|@@INSTLIBDIR@@|'"$$INSTLIBDIR"'|g' \
	    -e 's/@@GIT_VERSION@@/$(GIT_VERSION)/g' \
	    $@.perl >$@+
	chmod +x $@+
	mv $@+ $@

git-cherry-pick: git-revert
	cp $< $@+
	mv $@+ $@

git-status: git-commit
	cp $< $@+
	mv $@+ $@

gitweb/gitweb.cgi: gitweb/gitweb.perl
	rm -f $@ $@+
	sed -e '1s|#!.*perl|#!$(PERL_PATH_SQ)|' \
	    -e 's|++GIT_VERSION++|$(GIT_VERSION)|g' \
	    -e 's|++GIT_BINDIR++|$(bindir)|g' \
	    -e 's|++GITWEB_CONFIG++|$(GITWEB_CONFIG)|g' \
	    -e 's|++GITWEB_HOME_LINK_STR++|$(GITWEB_HOME_LINK_STR)|g' \
	    -e 's|++GITWEB_SITENAME++|$(GITWEB_SITENAME)|g' \
	    -e 's|++GITWEB_PROJECTROOT++|$(GITWEB_PROJECTROOT)|g' \
	    -e 's|++GITWEB_EXPORT_OK++|$(GITWEB_EXPORT_OK)|g' \
	    -e 's|++GITWEB_STRICT_EXPORT++|$(GITWEB_STRICT_EXPORT)|g' \
	    -e 's|++GITWEB_BASE_URL++|$(GITWEB_BASE_URL)|g' \
	    -e 's|++GITWEB_LIST++|$(GITWEB_LIST)|g' \
	    -e 's|++GITWEB_HOMETEXT++|$(GITWEB_HOMETEXT)|g' \
	    -e 's|++GITWEB_CSS++|$(GITWEB_CSS)|g' \
	    -e 's|++GITWEB_LOGO++|$(GITWEB_LOGO)|g' \
	    -e 's|++GITWEB_FAVICON++|$(GITWEB_FAVICON)|g' \
	    -e 's|++GITWEB_SITE_HEADER++|$(GITWEB_SITE_HEADER)|g' \
	    -e 's|++GITWEB_SITE_FOOTER++|$(GITWEB_SITE_FOOTER)|g' \
	    $< >$@+
	chmod +x $@+
	mv $@+ $@

git-instaweb: git-instaweb.sh gitweb/gitweb.cgi gitweb/gitweb.css
	rm -f $@ $@+
	sed -e '1s|#!.*/sh|#!$(SHELL_PATH_SQ)|' \
	    -e 's/@@GIT_VERSION@@/$(GIT_VERSION)/g' \
	    -e 's/@@NO_CURL@@/$(NO_CURL)/g' \
	    -e '/@@GITWEB_CGI@@/r gitweb/gitweb.cgi' \
	    -e '/@@GITWEB_CGI@@/d' \
	    -e '/@@GITWEB_CSS@@/r gitweb/gitweb.css' \
	    -e '/@@GITWEB_CSS@@/d' \
	    $@.sh > $@+
	chmod +x $@+
	mv $@+ $@

configure: configure.ac
	rm -f $@ $<+
	sed -e 's/@@GIT_VERSION@@/$(GIT_VERSION)/g' \
	    $< > $<+
	autoconf -o $@ $<+
	rm -f $<+

# These can record GIT_VERSION
git$X git.spec \
	$(patsubst %.sh,%,$(SCRIPT_SH)) \
	$(patsubst %.perl,%,$(SCRIPT_PERL)) \
	: GIT-VERSION-FILE

%.o: %.c GIT-CFLAGS
	$(CC) -o $*.o -c $(ALL_CFLAGS) $<
%.o: %.S
	$(CC) -o $*.o -c $(ALL_CFLAGS) $<

exec_cmd.o: exec_cmd.c GIT-CFLAGS
	$(CC) -o $*.o -c $(ALL_CFLAGS) '-DGIT_EXEC_PATH="$(gitexecdir_SQ)"' $<
builtin-init-db.o: builtin-init-db.c GIT-CFLAGS
	$(CC) -o $*.o -c $(ALL_CFLAGS) -DDEFAULT_GIT_TEMPLATE_DIR='"$(template_dir_SQ)"' $<

http.o: http.c GIT-CFLAGS
	$(CC) -o $*.o -c $(ALL_CFLAGS) -DGIT_USER_AGENT='"git/$(GIT_VERSION)"' $<

ifdef NO_EXPAT
http-fetch.o: http-fetch.c http.h GIT-CFLAGS
	$(CC) -o $*.o -c $(ALL_CFLAGS) -DNO_EXPAT $<
endif

git-%$X: %.o $(GITLIBS)
	$(CC) $(ALL_CFLAGS) -o $@ $(ALL_LDFLAGS) $(filter %.o,$^) $(LIBS)

ssh-pull.o: ssh-fetch.c
ssh-push.o: ssh-upload.c
git-local-fetch$X: fetch.o
git-ssh-fetch$X: rsh.o fetch.o
git-ssh-upload$X: rsh.o
git-ssh-pull$X: rsh.o fetch.o
git-ssh-push$X: rsh.o

git-imap-send$X: imap-send.o $(LIB_FILE)

http.o http-fetch.o http-push.o: http.h
git-http-fetch$X: fetch.o http.o http-fetch.o $(GITLIBS)
	$(CC) $(ALL_CFLAGS) -o $@ $(ALL_LDFLAGS) $(filter %.o,$^) \
		$(LIBS) $(CURL_LIBCURL) $(EXPAT_LIBEXPAT)

git-http-push$X: revision.o http.o http-push.o $(GITLIBS)
	$(CC) $(ALL_CFLAGS) -o $@ $(ALL_LDFLAGS) $(filter %.o,$^) \
		$(LIBS) $(CURL_LIBCURL) $(EXPAT_LIBEXPAT)

$(LIB_OBJS) $(BUILTIN_OBJS): $(LIB_H)
$(patsubst git-%$X,%.o,$(PROGRAMS)): $(LIB_H) $(wildcard */*.h)
$(DIFF_OBJS): diffcore.h

$(LIB_FILE): $(LIB_OBJS)
	rm -f $@ && $(AR) rcs $@ $(LIB_OBJS)

XDIFF_OBJS=xdiff/xdiffi.o xdiff/xprepare.o xdiff/xutils.o xdiff/xemit.o \
	xdiff/xmerge.o
$(XDIFF_OBJS): xdiff/xinclude.h xdiff/xmacros.h xdiff/xdiff.h xdiff/xtypes.h \
	xdiff/xutils.h xdiff/xprepare.h xdiff/xdiffi.h xdiff/xemit.h

$(XDIFF_LIB): $(XDIFF_OBJS)
	rm -f $@ && $(AR) rcs $@ $(XDIFF_OBJS)


perl/Makefile: perl/Git.pm perl/Makefile.PL GIT-CFLAGS
	(cd perl && $(PERL_PATH) Makefile.PL \
		PREFIX='$(prefix_SQ)')

doc:
	$(MAKE) -C Documentation all

TAGS:
	rm -f TAGS
	find . -name '*.[hcS]' -print | xargs etags -a

tags:
	rm -f tags
	find . -name '*.[hcS]' -print | xargs ctags -a

### Detect prefix changes
TRACK_CFLAGS = $(subst ','\'',$(ALL_CFLAGS)):\
             $(bindir_SQ):$(gitexecdir_SQ):$(template_dir_SQ):$(prefix_SQ)

GIT-CFLAGS: .FORCE-GIT-CFLAGS
	@FLAGS='$(TRACK_CFLAGS)'; \
	    if test x"$$FLAGS" != x"`cat GIT-CFLAGS 2>/dev/null`" ; then \
		echo 1>&2 "    * new build flags or prefix"; \
		echo "$$FLAGS" >GIT-CFLAGS; \
            fi

### Testing rules

# GNU make supports exporting all variables by "export" without parameters.
# However, the environment gets quite big, and some programs have problems
# with that.

export NO_SVN_TESTS

test: all
	$(MAKE) -C t/ all

test-date$X: test-date.c date.o ctype.o
	$(CC) $(ALL_CFLAGS) -o $@ $(ALL_LDFLAGS) test-date.c date.o ctype.o

test-delta$X: test-delta.o diff-delta.o patch-delta.o $(GITLIBS)
	$(CC) $(ALL_CFLAGS) -o $@ $(ALL_LDFLAGS) $(filter %.o,$^) $(LIBS)

test-dump-cache-tree$X: dump-cache-tree.o $(GITLIBS)
	$(CC) $(ALL_CFLAGS) -o $@ $(ALL_LDFLAGS) $(filter %.o,$^) $(LIBS)

test-sha1$X: test-sha1.o $(GITLIBS)
	$(CC) $(ALL_CFLAGS) -o $@ $(ALL_LDFLAGS) $(filter %.o,$^) $(LIBS)

check-sha1:: test-sha1$X
	./test-sha1.sh

check:
	for i in *.c; do sparse $(ALL_CFLAGS) $(SPARSE_FLAGS) $$i || exit; done



### Installation rules

install: all
	$(INSTALL) -d -m755 '$(DESTDIR_SQ)$(bindir_SQ)'
	$(INSTALL) -d -m755 '$(DESTDIR_SQ)$(gitexecdir_SQ)'
	$(INSTALL) $(ALL_PROGRAMS) '$(DESTDIR_SQ)$(gitexecdir_SQ)'
	$(INSTALL) git$X gitk '$(DESTDIR_SQ)$(bindir_SQ)'
	$(MAKE) -C templates DESTDIR='$(DESTDIR_SQ)' install
	$(MAKE) -C perl prefix='$(prefix_SQ)' install
	if test 'z$(bindir_SQ)' != 'z$(gitexecdir_SQ)'; \
	then \
		ln -f '$(DESTDIR_SQ)$(bindir_SQ)/git$X' \
			'$(DESTDIR_SQ)$(gitexecdir_SQ)/git$X' || \
		cp '$(DESTDIR_SQ)$(bindir_SQ)/git$X' \
			'$(DESTDIR_SQ)$(gitexecdir_SQ)/git$X'; \
	fi
	$(foreach p,$(BUILT_INS), rm -f '$(DESTDIR_SQ)$(gitexecdir_SQ)/$p' && ln '$(DESTDIR_SQ)$(gitexecdir_SQ)/git$X' '$(DESTDIR_SQ)$(gitexecdir_SQ)/$p' ;)

install-doc:
	$(MAKE) -C Documentation install

quick-install-doc:
	$(MAKE) -C Documentation quick-install



### Maintainer's dist rules

git.spec: git.spec.in
	sed -e 's/@@VERSION@@/$(GIT_VERSION)/g' < $< > $@+
	mv $@+ $@

GIT_TARNAME=git-$(GIT_VERSION)
dist: git.spec git-archive
	./git-archive --format=tar \
		--prefix=$(GIT_TARNAME)/ HEAD^{tree} > $(GIT_TARNAME).tar
	@mkdir -p $(GIT_TARNAME)
	@cp git.spec $(GIT_TARNAME)
	@echo $(GIT_VERSION) > $(GIT_TARNAME)/version
	$(TAR) rf $(GIT_TARNAME).tar \
		$(GIT_TARNAME)/git.spec $(GIT_TARNAME)/version
	@rm -rf $(GIT_TARNAME)
	gzip -f -9 $(GIT_TARNAME).tar

rpm: dist
	$(RPMBUILD) -ta $(GIT_TARNAME).tar.gz

htmldocs = git-htmldocs-$(GIT_VERSION)
manpages = git-manpages-$(GIT_VERSION)
dist-doc:
	rm -fr .doc-tmp-dir
	mkdir .doc-tmp-dir
	$(MAKE) -C Documentation WEBDOC_DEST=../.doc-tmp-dir install-webdoc
	cd .doc-tmp-dir && $(TAR) cf ../$(htmldocs).tar .
	gzip -n -9 -f $(htmldocs).tar
	:
	rm -fr .doc-tmp-dir
	mkdir .doc-tmp-dir .doc-tmp-dir/man1 .doc-tmp-dir/man7
	$(MAKE) -C Documentation DESTDIR=./ \
		man1dir=../.doc-tmp-dir/man1 \
		man7dir=../.doc-tmp-dir/man7 \
		install
	cd .doc-tmp-dir && $(TAR) cf ../$(manpages).tar .
	gzip -n -9 -f $(manpages).tar
	rm -fr .doc-tmp-dir

### Cleaning rules

clean:
	rm -f *.o mozilla-sha1/*.o arm/*.o ppc/*.o compat/*.o xdiff/*.o \
		$(LIB_FILE) $(XDIFF_LIB)
	rm -f $(ALL_PROGRAMS) $(BUILT_INS) git$X
	rm -f *.spec *.pyc *.pyo */*.pyc */*.pyo common-cmds.h TAGS tags
	rm -rf autom4te.cache
	rm -f configure config.log config.mak.autogen config.mak.append config.status config.cache
	rm -rf $(GIT_TARNAME) .doc-tmp-dir
	rm -f $(GIT_TARNAME).tar.gz git-core_$(GIT_VERSION)-*.tar.gz
	rm -f $(htmldocs).tar.gz $(manpages).tar.gz
	rm -f gitweb/gitweb.cgi
	$(MAKE) -C Documentation/ clean
	$(MAKE) -C perl clean
	$(MAKE) -C templates/ clean
	$(MAKE) -C t/ clean
	rm -f GIT-VERSION-FILE GIT-CFLAGS

.PHONY: all install clean strip
.PHONY: .FORCE-GIT-VERSION-FILE TAGS tags .FORCE-GIT-CFLAGS

### Check documentation
#
check-docs::
	@for v in $(ALL_PROGRAMS) $(BUILT_INS) git$X gitk; \
	do \
		case "$$v" in \
		git-merge-octopus | git-merge-ours | git-merge-recursive | \
		git-merge-resolve | git-merge-stupid | git-merge-recur | \
		git-ssh-pull | git-ssh-push ) continue ;; \
		esac ; \
		test -f "Documentation/$$v.txt" || \
		echo "no doc: $$v"; \
		grep -q "^gitlink:$$v\[[0-9]\]::" Documentation/git.txt || \
		case "$$v" in \
		git) ;; \
		*) echo "no link: $$v";; \
		esac ; \
	done | sort

### Make sure built-ins do not have dups and listed in git.c
#
check-builtins::
	./check-builtins.sh<|MERGE_RESOLUTION|>--- conflicted
+++ resolved
@@ -250,12 +250,7 @@
 	revision.o pager.o tree-walk.o xdiff-interface.o \
 	write_or_die.o trace.o list-objects.o grep.o \
 	alloc.o merge-file.o path-list.o help.o unpack-trees.o $(DIFF_OBJS) \
-<<<<<<< HEAD
-	color.o wt-status.o archive-zip.o archive-tar.o shallow.o
-=======
-	color.o wt-status.o archive-zip.o archive-tar.o \
-	utf8.o
->>>>>>> 80c79776
+	color.o wt-status.o archive-zip.o archive-tar.o shallow.o utf8.o
 
 BUILTIN_OBJS = \
 	builtin-add.o \

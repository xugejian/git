/*
 * Licensed under a two-clause BSD-style license.
 * See LICENSE for details.
 */

#include "git-compat-util.h"
#include "strbuf.h"
#include "quote.h"
#include "fast_export.h"
#include "line_buffer.h"
#include "repo_tree.h"
<<<<<<< HEAD
#include "string_pool.h"
=======
>>>>>>> cba3546a
#include "strbuf.h"

#define MAX_GITSVN_LINE_LEN 4096

static uint32_t first_commit_done;
static struct line_buffer report_buffer = LINE_BUFFER_INIT;

void fast_export_init(int fd)
<<<<<<< HEAD
{
	if (buffer_fdinit(&report_buffer, fd))
		die_errno("cannot read from file descriptor %d", fd);
}

void fast_export_deinit(void)
{
	if (buffer_deinit(&report_buffer))
		die_errno("error closing fast-import feedback stream");
}

void fast_export_reset(void)
{
	buffer_reset(&report_buffer);
}

void fast_export_delete(uint32_t depth, const uint32_t *path)
{
	printf("D \"");
	pool_print_seq_q(depth, path, '/', stdout);
	printf("\"\n");
}

static void fast_export_truncate(uint32_t depth, const uint32_t *path, uint32_t mode)
{
	fast_export_modify(depth, path, mode, "inline");
	printf("data 0\n\n");
}

void fast_export_modify(uint32_t depth, const uint32_t *path, uint32_t mode,
			const char *dataref)
{
	/* Mode must be 100644, 100755, 120000, or 160000. */
	if (!dataref) {
		fast_export_truncate(depth, path, mode);
		return;
	}
	printf("M %06"PRIo32" %s \"", mode, dataref);
	pool_print_seq_q(depth, path, '/', stdout);
	printf("\"\n");
}

static char gitsvnline[MAX_GITSVN_LINE_LEN];
void fast_export_begin_commit(uint32_t revision, const char *author,
			const struct strbuf *log,
=======
{
	if (buffer_fdinit(&report_buffer, fd))
		die_errno("cannot read from file descriptor %d", fd);
}

void fast_export_deinit(void)
{
	if (buffer_deinit(&report_buffer))
		die_errno("error closing fast-import feedback stream");
}

void fast_export_reset(void)
{
	buffer_reset(&report_buffer);
}

void fast_export_delete(const char *path)
{
	putchar('D');
	putchar(' ');
	quote_c_style(path, NULL, stdout, 0);
	putchar('\n');
}

static void fast_export_truncate(const char *path, uint32_t mode)
{
	fast_export_modify(path, mode, "inline");
	printf("data 0\n\n");
}

void fast_export_modify(const char *path, uint32_t mode, const char *dataref)
{
	/* Mode must be 100644, 100755, 120000, or 160000. */
	if (!dataref) {
		fast_export_truncate(path, mode);
		return;
	}
	printf("M %06"PRIo32" %s ", mode, dataref);
	quote_c_style(path, NULL, stdout, 0);
	putchar('\n');
}

static char gitsvnline[MAX_GITSVN_LINE_LEN];
void fast_export_begin_commit(uint32_t revision, const char *author, char *log,
>>>>>>> cba3546a
			const char *uuid, const char *url,
			unsigned long timestamp)
{
	static const struct strbuf empty = STRBUF_INIT;
	if (!log)
<<<<<<< HEAD
		log = &empty;
=======
		log = "";
>>>>>>> cba3546a
	if (*uuid && *url) {
		snprintf(gitsvnline, MAX_GITSVN_LINE_LEN,
				"\n\ngit-svn-id: %s@%"PRIu32" %s\n",
				 url, revision, uuid);
	} else {
		*gitsvnline = '\0';
	}
	printf("commit refs/heads/master\n");
	printf("mark :%"PRIu32"\n", revision);
	printf("committer %s <%s@%s> %ld +0000\n",
		   *author ? author : "nobody",
		   *author ? author : "nobody",
		   *uuid ? uuid : "local", timestamp);
<<<<<<< HEAD
	printf("data %"PRIuMAX"\n",
		(uintmax_t) (log->len + strlen(gitsvnline)));
	fwrite(log->buf, log->len, 1, stdout);
	printf("%s\n", gitsvnline);
=======
	printf("data %"PRIu32"\n%s%s\n",
		   (uint32_t) (strlen(log) + strlen(gitsvnline)),
		   log, gitsvnline);
>>>>>>> cba3546a
	if (!first_commit_done) {
		if (revision > 1)
			printf("from :%"PRIu32"\n", revision - 1);
		first_commit_done = 1;
	}
}

void fast_export_end_commit(uint32_t revision)
{
	printf("progress Imported commit %"PRIu32".\n\n", revision);
}

<<<<<<< HEAD
static void ls_from_rev(uint32_t rev, uint32_t depth, const uint32_t *path)
{
	/* ls :5 path/to/old/file */
	printf("ls :%"PRIu32" \"", rev);
	pool_print_seq_q(depth, path, '/', stdout);
	printf("\"\n");
	fflush(stdout);
}

static void ls_from_active_commit(uint32_t depth, const uint32_t *path)
{
	/* ls "path/to/file" */
	printf("ls \"");
	pool_print_seq_q(depth, path, '/', stdout);
=======
static void ls_from_rev(uint32_t rev, const char *path)
{
	/* ls :5 path/to/old/file */
	printf("ls :%"PRIu32" ", rev);
	quote_c_style(path, NULL, stdout, 0);
	putchar('\n');
	fflush(stdout);
}

static void ls_from_active_commit(const char *path)
{
	/* ls "path/to/file" */
	printf("ls \"");
	quote_c_style(path, NULL, stdout, 1);
>>>>>>> cba3546a
	printf("\"\n");
	fflush(stdout);
}

static const char *get_response_line(void)
{
	const char *line = buffer_read_line(&report_buffer);
	if (line)
		return line;
	if (buffer_ferror(&report_buffer))
		die_errno("error reading from fast-import");
	die("unexpected end of fast-import feedback");
}

static void die_short_read(struct line_buffer *input)
{
	if (buffer_ferror(input))
		die_errno("error reading dump file");
	die("invalid dump: unexpected end of file");
}

void fast_export_data(uint32_t mode, uint32_t len, struct line_buffer *input)
{
	if (mode == REPO_MODE_LNK) {
		/* svn symlink blobs start with "link " */
		len -= 5;
		if (buffer_skip_bytes(input, 5) != 5)
			die_short_read(input);
	}
	printf("data %"PRIu32"\n", len);
	if (buffer_copy_bytes(input, len) != len)
		die_short_read(input);
	fputc('\n', stdout);
}

static int parse_ls_response(const char *response, uint32_t *mode,
					struct strbuf *dataref)
{
	const char *tab;
	const char *response_end;

	assert(response);
	response_end = response + strlen(response);

	if (*response == 'm') {	/* Missing. */
		errno = ENOENT;
		return -1;
	}

	/* Mode. */
	if (response_end - response < strlen("100644") ||
	    response[strlen("100644")] != ' ')
		die("invalid ls response: missing mode: %s", response);
	*mode = 0;
	for (; *response != ' '; response++) {
		char ch = *response;
		if (ch < '0' || ch > '7')
			die("invalid ls response: mode is not octal: %s", response);
		*mode *= 8;
		*mode += ch - '0';
	}

	/* ' blob ' or ' tree ' */
	if (response_end - response < strlen(" blob ") ||
	    (response[1] != 'b' && response[1] != 't'))
		die("unexpected ls response: not a tree or blob: %s", response);
	response += strlen(" blob ");

	/* Dataref. */
	tab = memchr(response, '\t', response_end - response);
	if (!tab)
		die("invalid ls response: missing tab: %s", response);
	strbuf_add(dataref, response, tab - response);
	return 0;
}

<<<<<<< HEAD
int fast_export_ls_rev(uint32_t rev, uint32_t depth, const uint32_t *path,
				uint32_t *mode, struct strbuf *dataref)
{
	ls_from_rev(rev, depth, path);
	return parse_ls_response(get_response_line(), mode, dataref);
}

int fast_export_ls(uint32_t depth, const uint32_t *path,
				uint32_t *mode, struct strbuf *dataref)
{
	ls_from_active_commit(depth, path);
=======
int fast_export_ls_rev(uint32_t rev, const char *path,
				uint32_t *mode, struct strbuf *dataref)
{
	ls_from_rev(rev, path);
	return parse_ls_response(get_response_line(), mode, dataref);
}

int fast_export_ls(const char *path, uint32_t *mode, struct strbuf *dataref)
{
	ls_from_active_commit(path);
>>>>>>> cba3546a
	return parse_ls_response(get_response_line(), mode, dataref);
}<|MERGE_RESOLUTION|>--- conflicted
+++ resolved
@@ -9,10 +9,6 @@
 #include "fast_export.h"
 #include "line_buffer.h"
 #include "repo_tree.h"
-<<<<<<< HEAD
-#include "string_pool.h"
-=======
->>>>>>> cba3546a
 #include "strbuf.h"
 
 #define MAX_GITSVN_LINE_LEN 4096
@@ -21,53 +17,6 @@
 static struct line_buffer report_buffer = LINE_BUFFER_INIT;
 
 void fast_export_init(int fd)
-<<<<<<< HEAD
-{
-	if (buffer_fdinit(&report_buffer, fd))
-		die_errno("cannot read from file descriptor %d", fd);
-}
-
-void fast_export_deinit(void)
-{
-	if (buffer_deinit(&report_buffer))
-		die_errno("error closing fast-import feedback stream");
-}
-
-void fast_export_reset(void)
-{
-	buffer_reset(&report_buffer);
-}
-
-void fast_export_delete(uint32_t depth, const uint32_t *path)
-{
-	printf("D \"");
-	pool_print_seq_q(depth, path, '/', stdout);
-	printf("\"\n");
-}
-
-static void fast_export_truncate(uint32_t depth, const uint32_t *path, uint32_t mode)
-{
-	fast_export_modify(depth, path, mode, "inline");
-	printf("data 0\n\n");
-}
-
-void fast_export_modify(uint32_t depth, const uint32_t *path, uint32_t mode,
-			const char *dataref)
-{
-	/* Mode must be 100644, 100755, 120000, or 160000. */
-	if (!dataref) {
-		fast_export_truncate(depth, path, mode);
-		return;
-	}
-	printf("M %06"PRIo32" %s \"", mode, dataref);
-	pool_print_seq_q(depth, path, '/', stdout);
-	printf("\"\n");
-}
-
-static char gitsvnline[MAX_GITSVN_LINE_LEN];
-void fast_export_begin_commit(uint32_t revision, const char *author,
-			const struct strbuf *log,
-=======
 {
 	if (buffer_fdinit(&report_buffer, fd))
 		die_errno("cannot read from file descriptor %d", fd);
@@ -111,18 +60,14 @@
 }
 
 static char gitsvnline[MAX_GITSVN_LINE_LEN];
-void fast_export_begin_commit(uint32_t revision, const char *author, char *log,
->>>>>>> cba3546a
+void fast_export_begin_commit(uint32_t revision, const char *author,
+			const struct strbuf *log,
 			const char *uuid, const char *url,
 			unsigned long timestamp)
 {
 	static const struct strbuf empty = STRBUF_INIT;
 	if (!log)
-<<<<<<< HEAD
 		log = &empty;
-=======
-		log = "";
->>>>>>> cba3546a
 	if (*uuid && *url) {
 		snprintf(gitsvnline, MAX_GITSVN_LINE_LEN,
 				"\n\ngit-svn-id: %s@%"PRIu32" %s\n",
@@ -136,16 +81,10 @@
 		   *author ? author : "nobody",
 		   *author ? author : "nobody",
 		   *uuid ? uuid : "local", timestamp);
-<<<<<<< HEAD
 	printf("data %"PRIuMAX"\n",
 		(uintmax_t) (log->len + strlen(gitsvnline)));
 	fwrite(log->buf, log->len, 1, stdout);
 	printf("%s\n", gitsvnline);
-=======
-	printf("data %"PRIu32"\n%s%s\n",
-		   (uint32_t) (strlen(log) + strlen(gitsvnline)),
-		   log, gitsvnline);
->>>>>>> cba3546a
 	if (!first_commit_done) {
 		if (revision > 1)
 			printf("from :%"PRIu32"\n", revision - 1);
@@ -158,22 +97,6 @@
 	printf("progress Imported commit %"PRIu32".\n\n", revision);
 }
 
-<<<<<<< HEAD
-static void ls_from_rev(uint32_t rev, uint32_t depth, const uint32_t *path)
-{
-	/* ls :5 path/to/old/file */
-	printf("ls :%"PRIu32" \"", rev);
-	pool_print_seq_q(depth, path, '/', stdout);
-	printf("\"\n");
-	fflush(stdout);
-}
-
-static void ls_from_active_commit(uint32_t depth, const uint32_t *path)
-{
-	/* ls "path/to/file" */
-	printf("ls \"");
-	pool_print_seq_q(depth, path, '/', stdout);
-=======
 static void ls_from_rev(uint32_t rev, const char *path)
 {
 	/* ls :5 path/to/old/file */
@@ -188,7 +111,6 @@
 	/* ls "path/to/file" */
 	printf("ls \"");
 	quote_c_style(path, NULL, stdout, 1);
->>>>>>> cba3546a
 	printf("\"\n");
 	fflush(stdout);
 }
@@ -265,19 +187,6 @@
 	return 0;
 }
 
-<<<<<<< HEAD
-int fast_export_ls_rev(uint32_t rev, uint32_t depth, const uint32_t *path,
-				uint32_t *mode, struct strbuf *dataref)
-{
-	ls_from_rev(rev, depth, path);
-	return parse_ls_response(get_response_line(), mode, dataref);
-}
-
-int fast_export_ls(uint32_t depth, const uint32_t *path,
-				uint32_t *mode, struct strbuf *dataref)
-{
-	ls_from_active_commit(depth, path);
-=======
 int fast_export_ls_rev(uint32_t rev, const char *path,
 				uint32_t *mode, struct strbuf *dataref)
 {
@@ -288,6 +197,5 @@
 int fast_export_ls(const char *path, uint32_t *mode, struct strbuf *dataref)
 {
 	ls_from_active_commit(path);
->>>>>>> cba3546a
 	return parse_ls_response(get_response_line(), mode, dataref);
 }